--- conflicted
+++ resolved
@@ -254,11 +254,7 @@
 #ifdef WIN32
         std::atomic<bool> stop_thread;
         std::thread proc_thread;
-<<<<<<< HEAD
-        bool multiple_display = SDL::getNumDisplays() > 1;
-=======
         bool multiple_display = SDL::getScreenCount() > 1;
->>>>>>> d61a02d0
         if (multiple_display) {
             stop_thread = false;
             proc_thread = std::thread([this, &stop_thread, &currentPage]() {
@@ -331,11 +327,7 @@
 
         // start on secondary monitor
         // todo support future main screen swap
-<<<<<<< HEAD
-        for (int i = 1; i < SDL::getNumDisplays(); ++i)
-=======
         for (int i = 1; i < SDL::getScreenCount(); ++i)
->>>>>>> d61a02d0
         {
             SDL_SetRenderDrawColor(SDL::getRenderer(i), 0x0, 0x0, 0x00, 0xFF);
             SDL_RenderClear(SDL::getRenderer(i));
