/* This file is part of RetroFE.
 *
 * RetroFE is free software: you can redistribute it and/or modify
 * it under the terms of the GNU General Public License as published by
 * the Free Software Foundation, either version 3 of the License, or
 * (at your option) any later version.
 *
 * RetroFE is distributed in the hope that it will be useful,
 * but WITHOUT ANY WARRANTY; without even the implied warranty of
 * MERCHANTABILITY or FITNESS FOR A PARTICULAR PURPOSE.  See the
 * GNU General Public License for more details.
 *
 * You should have received a copy of the GNU General Public License
 * along with RetroFE.  If not, see <http://www.gnu.org/licenses/>.
 */

#include "Launcher.h"
#include "../Collection/Item.h"
#include "../Utility/Log.h"
#include "../Database/Configuration.h"
#include "../Utility/Utils.h"
#include "../RetroFE.h"
#include "../SDL.h"
#include <cstdlib>
#include <locale>
#include <sstream>
#include <fstream>
#include "../Graphics/Page.h"
#include <thread>
#include <atomic>
#ifdef WIN32
#include <windows.h>
#include <cstring>
#endif

Launcher::Launcher(Configuration &c)
    : config_(c)
{
}

bool Launcher::run(std::string collection, Item *collectionItem, Page *currentPage)
{
    std::string launcherName = collectionItem->collectionInfo->launcher;
    std::string executablePath;
    std::string selectedItemsDirectory;
    std::string selectedItemsPath;
    std::string extensionstr;
    std::string matchedExtension;
    std::string args;

    std::string launcherFile = Utils::combinePath( Configuration::absolutePath, "collections", collectionItem->collectionInfo->name, "launchers", collectionItem->name + ".conf" );
    std::ifstream launcherStream( launcherFile.c_str( ) );
    if (launcherStream.good( )) // Launcher file found
    {
        std::string line;
        if (std::getline( launcherStream, line)) // Launcher found
        {
            launcherName = line;
        }
    }
    launcherName = Utils::toLower(launcherName);

    if(!launcherExecutable(executablePath, launcherName))
    {
        Logger::write(Logger::ZONE_ERROR, "Launcher", "Failed to find launcher executable (launcher: " + launcherName + " executable: " + executablePath + ")");
        return false;
    }
    if(!extensions(extensionstr, collection))
    {
        Logger::write(Logger::ZONE_ERROR, "Launcher", "No file extensions configured for collection \"" + collection + "\"");
        return false;
    }
    if(!collectionDirectory(selectedItemsDirectory, collection))
    {
        Logger::write(Logger::ZONE_ERROR, "Launcher", "Could not find files in directory \"" + selectedItemsDirectory + "\" for collection \"" + collection + "\"");
        return false;
    }
    if(!launcherArgs(args, launcherName))
    {
        Logger::write(Logger::ZONE_ERROR, "Launcher", "No launcher arguments specified for launcher " + launcherName);
        return false;
    }


    // Overwrite selectedItemsDirectory if already set in the file
    if (collectionItem->filepath != "")
    {
        selectedItemsDirectory = collectionItem->filepath;
    }

    // It is ok to continue if the file could not be found. We could be launching a merged romset
    if (collectionItem->file == "")
        findFile(selectedItemsPath, matchedExtension, selectedItemsDirectory, collectionItem->name, extensionstr);
    else
        findFile(selectedItemsPath, matchedExtension, selectedItemsDirectory, collectionItem->file, extensionstr);

    args = replaceVariables(args,
                            selectedItemsPath,
                            collectionItem->name,
                            Utils::getFileName(selectedItemsPath),
                            selectedItemsDirectory,
                            collection);

    executablePath = replaceVariables(executablePath,
                                      selectedItemsPath,
                                      collectionItem->name,
                                      Utils::getFileName(selectedItemsPath),
                                      selectedItemsDirectory,
                                      collection);

    std::string currentDirectoryKey = "launchers." + launcherName + ".currentDirectory";
    std::string currentDirectory    = Utils::getDirectory(executablePath);

    config_.getProperty(currentDirectoryKey, currentDirectory);

    currentDirectory = replaceVariables(currentDirectory,
                                        selectedItemsPath,
                                        collectionItem->name,
                                        Utils::getFileName(selectedItemsPath),
                                        selectedItemsDirectory,
                                        collection);

    if(!execute(executablePath, args, currentDirectory, true, currentPage))
    {
        Logger::write(Logger::ZONE_ERROR, "Launcher", "Failed to launch.");
        return false;
    }

    bool reboot = false;
	config_.getProperty("launchers." + launcherName + ".reboot", reboot);

    return reboot;
}

void Launcher::startScript()
{
#ifdef WIN32
    std::string exe = Configuration::absolutePath + "\\start.bat";

#else
    std::string exe = "start.sh";
#endif
    execute(exe, "", Configuration::absolutePath, false);
}

void Launcher::exitScript()
{
#ifdef WIN32
    std::string exe = Configuration::absolutePath + "\\exit.bat";
   
#else
    std::string exe = "exit.sh";
#endif
    execute(exe, "", Configuration::absolutePath, false);
}

void Launcher::LEDBlinky( int command, std::string collection, Item *collectionItem )
{
	std::string LEDBlinkyDirectory = "";
	config_.getProperty( "LEDBlinkyDirectory", LEDBlinkyDirectory );
	std::string exe  = LEDBlinkyDirectory + "\\LEDBlinky.exe";
	std::string args = std::to_string( command );
	bool wait = false;
	if ( command == 2 )
		wait = true;
	if ( command == 8 )
	{
		std::string launcherName = collectionItem->collectionInfo->launcher;
		std::string launcherFile = Utils::combinePath( Configuration::absolutePath, "collections", collectionItem->collectionInfo->name, "launchers", collectionItem->name + ".conf" );
		std::ifstream launcherStream( launcherFile.c_str( ) );
		if (launcherStream.good( )) // Launcher file found
		{
			std::string line;
			if (std::getline( launcherStream, line)) // Launcher found
			{
				launcherName = line;
			}
		}
		launcherName = Utils::toLower( launcherName );
		std::string emulator = collection;
		config_.getProperty("launchers." + launcherName + ".LEDBlinkyEmulator", emulator );
		args = args + " \"" + emulator + "\"";
	}
	if ( command == 3 || command == 9 )
	{
		std::string launcherName = collectionItem->collectionInfo->launcher;
		std::string launcherFile = Utils::combinePath( Configuration::absolutePath, "collections", collectionItem->collectionInfo->name, "launchers", collectionItem->name + ".conf" );
		std::ifstream launcherStream( launcherFile.c_str( ) );
		if (launcherStream.good( )) // Launcher file found
		{
			std::string line;
			if (std::getline( launcherStream, line)) // Launcher found
			{
				launcherName = line;
			}
		}
		launcherName = Utils::toLower( launcherName );
		std::string emulator = launcherName;
		config_.getProperty("launchers." + launcherName + ".LEDBlinkyEmulator", emulator );
		args = args + " \"" + collectionItem->name + "\" \"" + emulator + "\"";
		if ( emulator == "" )
			return;
	}
	if ( LEDBlinkyDirectory != "" && !execute( exe, args, LEDBlinkyDirectory, wait ) )
	{
        Logger::write( Logger::ZONE_WARNING, "LEDBlinky", "Failed to launch." );
	}
	return;
}


std::string Launcher::replaceVariables(std::string str,
                                       std::string itemFilePath,
                                       std::string itemName,
                                       std::string itemFilename,
                                       std::string itemDirectory,
                                       std::string itemCollectionName)
{
    str = Utils::replace(str, "%ITEM_FILEPATH%", itemFilePath);
    str = Utils::replace(str, "%ITEM_NAME%", itemName);
    str = Utils::replace(str, "%ITEM_FILENAME%", itemFilename);
    str = Utils::replace(str, "%ITEM_DIRECTORY%", itemDirectory);
    str = Utils::replace(str, "%ITEM_COLLECTION_NAME%", itemCollectionName);
    str = Utils::replace(str, "%RETROFE_PATH%", Configuration::absolutePath);
#ifdef WIN32
    str = Utils::replace(str, "%RETROFE_EXEC_PATH%", Utils::combinePath(Configuration::absolutePath, "retrofe", "RetroFE.exe"));
    str = Utils::replace(str, "%CMD%", std::getenv("COMSPEC"));
#else
    str = Utils::replace(str, "%RETROFE_EXEC_PATH%", Utils::combinePath(Configuration::absolutePath, "RetroFE"));
#endif

    return str;
}

bool Launcher::execute(std::string executable, std::string args, std::string currentDirectory, bool wait, Page* currentPage)
{
    bool retVal = false;
    std::string executionString = "\"" + executable + "\" " + args;

    Logger::write(Logger::ZONE_INFO, "Launcher", "Attempting to launch: " + executionString);
    Logger::write(Logger::ZONE_INFO, "Launcher", "     from within folder: " + currentDirectory);

    std::atomic<bool> stop_thread = true;;
    std::thread proc_thread;
    bool multiple_display = SDL::getScreenCount() > 1;
    if (multiple_display && currentPage != NULL) {
        stop_thread = false;
        proc_thread = std::thread([this, &stop_thread, &currentPage]() {
            this->keepRendering(std::ref(stop_thread), *currentPage);
            });
    }

#ifdef WIN32
    STARTUPINFO startupInfo;
    PROCESS_INFORMATION processInfo;
    char applicationName[2048];
    char currDir[2048];
    memset(&applicationName, 0, sizeof(applicationName));
    memset(&startupInfo, 0, sizeof(startupInfo));
    memset(&processInfo, 0, sizeof(processInfo));
    strncpy(applicationName, executionString.c_str(), sizeof(applicationName));
    strncpy(currDir, currentDirectory.c_str(), sizeof(currDir));
    startupInfo.dwFlags = STARTF_USESTDHANDLES;
    startupInfo.hStdError = GetStdHandle(STD_ERROR_HANDLE);
    startupInfo.hStdOutput = GetStdHandle(STD_OUTPUT_HANDLE);
    startupInfo.hStdInput = GetStdHandle(STD_INPUT_HANDLE);
    startupInfo.wShowWindow = SW_SHOWDEFAULT;

    if(!CreateProcess(NULL, applicationName, NULL, NULL, FALSE, CREATE_NO_WINDOW, NULL, currDir, &startupInfo, &processInfo))
#else
    const std::size_t last_slash_idx = executable.rfind(Utils::pathSeparator);
    if (last_slash_idx != std::string::npos)
    {
        std::string applicationName = executable.substr(last_slash_idx + 1);
        executionString = "cd \"" + currentDirectory + "\" && exec \"./" + applicationName + "\" " + args;
    }
    if(system(executionString.c_str()) != 0)
#endif
    {
        Logger::write(Logger::ZONE_WARNING, "Launcher", "Failed to run: " + executable);
    }

    else
    {
#ifdef WIN32
        // lower priority
        SetPriorityClass(GetCurrentProcess(), NORMAL_PRIORITY_CLASS);

		if ( wait )
		{
			while(WAIT_OBJECT_0 != MsgWaitForMultipleObjects(1, &processInfo.hProcess, FALSE, INFINITE, QS_ALLINPUT))
			{
				MSG msg;
				while(PeekMessage(&msg, NULL, 0, 0, PM_REMOVE))
				{
					DispatchMessage(&msg);
                    
				}
			}
        }

        //resume priority
        bool highPriority = false;
        config_.getProperty("highPriority", highPriority);
        if (highPriority) {
            SetPriorityClass(GetCurrentProcess(), ABOVE_NORMAL_PRIORITY_CLASS);
        }

        // result = GetExitCodeProcess(processInfo.hProcess, &exitCode);
        CloseHandle(processInfo.hProcess);
        CloseHandle(processInfo.hThread);
#endif
        retVal = true;
    }

<<<<<<< HEAD
    if (multiple_display&& stop_thread == false) {
=======
    if (multiple_display && stop_thread == false) {
>>>>>>> 149fc3ab
        stop_thread = true;
        proc_thread.join();
    }

    Logger::write(Logger::ZONE_INFO, "Launcher", "Completed");

    return retVal;
}

void Launcher::keepRendering(std::atomic<bool> &stop_thread, Page &currentPage)
{
    float lastTime = 0;
    float currentTime = 0;
    float deltaTime = 0;
    double sleepTime;
    double fpsTime = 1000.0 / static_cast<double>(60);

    while (!stop_thread) {
        lastTime = currentTime;
        currentTime = static_cast<float>(SDL_GetTicks()) / 1000;

        if (currentTime < lastTime)
        {
            currentTime = lastTime;
        }

        deltaTime = currentTime - lastTime;
        sleepTime = fpsTime - deltaTime * 1000;
            
        if (sleepTime > 0 && sleepTime < 1000)
        {
            SDL_Delay(static_cast<unsigned int>(sleepTime));
        }
        currentPage.update(float(0));
        SDL_LockMutex(SDL::getMutex());

        // start on secondary monitor
        // todo support future main screen swap
        for (int i = 1; i < SDL::getScreenCount(); ++i)
        {
            SDL_SetRenderDrawColor(SDL::getRenderer(i), 0x0, 0x0, 0x00, 0xFF);
            SDL_RenderClear(SDL::getRenderer(i));
        }

        currentPage.draw();

        for (int i = 1; i < SDL::getScreenCount(); ++i)
        {
            SDL_RenderPresent(SDL::getRenderer(i));
        }

        SDL_UnlockMutex(SDL::getMutex());
    }
}

bool Launcher::launcherName(std::string &launcherName, std::string collection)
{
    std::string launcherKey = "collections." + collection + ".launcher";

    // find the launcher for the particular item
    if(!config_.getProperty(launcherKey, launcherName))
    {
        std::stringstream ss;

        ss << "Launch failed. Could not find a configured launcher for collection \""
           << collection
           << "\" (could not find a property for \""
           << launcherKey
           << "\")";

        Logger::write(Logger::ZONE_ERROR, "Launcher", ss.str());

        return false;
    }

    std::stringstream ss;
    ss        << "collections."
              << collection
              << " is configured to use launchers."
              << launcherName
              << "\"";

    Logger::write(Logger::ZONE_DEBUG, "Launcher", ss.str());

    return true;
}



bool Launcher::launcherExecutable(std::string &executable, std::string launcherName)
{
    std::string executableKey = "launchers." + launcherName + ".executable";

    if(!config_.getProperty(executableKey, executable))
    {
        return false;
    }

    return true;
}

bool Launcher::launcherArgs(std::string &args, std::string launcherName)
{
    std::string argsKey = "launchers." + launcherName + ".arguments";

    if(!config_.getProperty(argsKey, args))
    {
        Logger::write(Logger::ZONE_ERROR, "Launcher", "No arguments specified for: " + argsKey);

        return false;
    }
    return true;
}

bool Launcher::extensions(std::string &extensions, std::string collection)
{
    std::string extensionsKey = "collections." + collection + ".list.extensions";

    if(!config_.getProperty(extensionsKey, extensions))
    {
        Logger::write(Logger::ZONE_ERROR, "Launcher", "No extensions specified for: " + extensionsKey);
        return false;
    }

    extensions = Utils::replace(extensions, " ", "");
    extensions = Utils::replace(extensions, ".", "");

    return true;
}

bool Launcher::collectionDirectory(std::string &directory, std::string collection)
{
    std::string itemsPathValue;
    std::string mergedCollectionName;

    // find the items path folder (i.e. ROM path)
    config_.getCollectionAbsolutePath(collection, itemsPathValue);
    directory += itemsPathValue + Utils::pathSeparator;

    return true;
}

bool Launcher::findFile(std::string &foundFilePath, std::string &foundFilename, std::string directory, std::string filenameWithoutExtension, std::string extensions)
{
    std::string extension;
    bool fileFound = false;
    std::stringstream ss;
    ss << extensions;

    while(!fileFound && std::getline(ss, extension, ',') )
    {
        std::string selectedItemsPath = directory + filenameWithoutExtension + "." + extension;
        std::ifstream f(selectedItemsPath.c_str());

        if (f.good())
        {
            std::stringstream ss;

            ss        <<"Checking to see if \""
                      << selectedItemsPath << "\" exists  [Yes]";

            fileFound = true;

            Logger::write(Logger::ZONE_INFO, "Launcher", ss.str());

            foundFilePath = selectedItemsPath;
            foundFilename = extension;
        }
        else
        {
            std::stringstream ss;

            ss        << "Checking to see if \""
                      << selectedItemsPath << "\" exists  [No]";

            Logger::write(Logger::ZONE_WARNING, "Launcher", ss.str());
        }

        f.close();
    }

    // get the launchers executable

    if(!fileFound)
    {
        std::stringstream ss;
        ss        <<"Could not find any files with the name \""
                  << filenameWithoutExtension << "\" in folder \""
                  << directory;

        Logger::write(Logger::ZONE_WARNING, "Launcher", ss.str());

    }

    return fileFound;
}

<|MERGE_RESOLUTION|>--- conflicted
+++ resolved
@@ -313,11 +313,7 @@
         retVal = true;
     }
 
-<<<<<<< HEAD
-    if (multiple_display&& stop_thread == false) {
-=======
     if (multiple_display && stop_thread == false) {
->>>>>>> 149fc3ab
         stop_thread = true;
         proc_thread.join();
     }
