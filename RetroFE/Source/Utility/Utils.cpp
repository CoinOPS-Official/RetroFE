--- conflicted
+++ resolved
@@ -1,262 +1,323 @@
-/* This file is part of RetroFE.
- *
- * RetroFE is free software: you can redistribute it and/or modify
- * it under the terms of the GNU General Public License as published by
- * the Free Software Foundation, either version 3 of the License, or
- * (at your option) any later version.
- *
- * RetroFE is distributed in the hope that it will be useful,
- * but WITHOUT ANY WARRANTY; without even the implied warranty of
- * MERCHANTABILITY or FITNESS FOR A PARTICULAR PURPOSE.  See the
- * GNU General Public License for more details.
- *
- * You should have received a copy of the GNU General Public License
- * along with RetroFE.  If not, see <http://www.gnu.org/licenses/>.
- */
-
-#include "Utils.h"
-#include "../Database/Configuration.h"
-#include "Log.h"
-#include <algorithm>
-#include <sstream>
-#include <fstream>
-#include <locale>
-#include <list>
-#include <filesystem>
-
-#ifdef WIN32
-    #include <Windows.h>
-#endif
-
-<<<<<<< HEAD
-=======
-std::unordered_map<std::filesystem::path, std::unordered_set<std::string>, PathHash> Utils::fileCache;
-std::unordered_set<std::filesystem::path, PathHash> Utils::nonExistingDirectories;
-
-
->>>>>>> 41fca463
-Utils::Utils() = default;
-
-Utils::~Utils() = default;
-
-#ifdef WIN32
-void Utils::postMessage( LPCTSTR windowTitle, UINT Msg, WPARAM wParam, LPARAM lParam ) {
-    HWND hwnd = FindWindow(NULL, windowTitle);
-	if (hwnd != NULL) {
-        PostMessage(hwnd, Msg, wParam, lParam);
-    }
-}
-#endif
-
-std::string Utils::toLower(const std::string& inputStr)
-{
-    std::string str = inputStr;
-    std::locale loc; // Initialize locale once
-    for (auto& ch : str)
-    {
-        ch = std::tolower(ch, loc);
-    }
-    return str;
-}
-
-std::string Utils::uppercaseFirst(std::string str)
-{
-    if(str.length() > 0)
-    {
-        std::locale loc;
-        str[0] = std::toupper(str[0], loc);
-    }
-
-    return str;
-}
-std::string Utils::filterComments(std::string line)
-{
-    size_t position;
-
-    // strip out any comments
-    if((position = line.find("#")) != std::string::npos)
-    {
-        line = line.substr(0, position);
-    }
-    // unix only wants \n. Windows uses \r\n. Strip off the \r for unix.
-    line.erase( std::remove(line.begin(), line.end(), '\r'), line.end() );
-    
-    return line;
-}
-
-
-bool Utils::findMatchingFile(const std::string& prefix, const std::vector<std::string>& extensions, std::string& file)
-{
-    namespace fs = std::filesystem; // If you're using C++17 or later
-
-    // Convert prefix to an absolute path only once
-    std::string base = Configuration::convertToAbsolutePath(Configuration::absolutePath, prefix);
-
-    // Use a range-based for loop
-    for (const auto& ext : extensions)
-    {
-        fs::path temp = base; // This creates a path object, which is more robust than string concatenation
-        temp += ".";
-        temp += ext;
-
-        // Use std::filesystem to check if the file exists
-        if (fs::exists(temp))
-        {
-            file = temp.string();
-            return true;
-        }
-    }
-    return false;
-
-}
-
-
-std::string Utils::replace(
-    std::string subject,
-    const std::string& search,
-    const std::string& replace)
-{
-    if (search.empty())
-        return subject; // Early exit if search string is empty
-
-    size_t pos = 0;
-    while ((pos = subject.find(search, pos)) != std::string::npos)
-    {
-        subject.replace(pos, search.length(), replace);
-        pos += replace.length();
-    }
-    return subject;
-}
-
-
-float Utils::convertFloat(std::string content)
-{
-    float retVal = 0;
-    std::stringstream ss;
-    ss << content;
-    ss >> retVal;
-
-    return retVal;
-}
-
-int Utils::convertInt(std::string content)
-{
-    int retVal = 0;
-    std::stringstream ss;
-    ss << content;
-    ss >> retVal;
-
-    return retVal;
-}
-
-void Utils::replaceSlashesWithUnderscores(std::string &content)
-{
-    std::replace(content.begin(), content.end(), '\\', '_');
-    std::replace(content.begin(), content.end(), '/', '_');
-}
-
-
-std::string Utils::getDirectory(const std::string& filePath)
-{
-
-    std::string directory = filePath;
-
-    const size_t last_slash_idx = filePath.rfind(pathSeparator);
-    if (std::string::npos != last_slash_idx)
-    {
-        directory = filePath.substr(0, last_slash_idx);
-    }
-
-    return directory;
-}
-
-std::string Utils::getParentDirectory(std::string directory)
-{
-    size_t last_slash_idx = directory.find_last_of(pathSeparator);
-    if(directory.length() - 1 == last_slash_idx)
-    {
-        directory = directory.erase(last_slash_idx, directory.length()-1);
-        last_slash_idx = directory.find_last_of(pathSeparator);
-    }
-
-    if (std::string::npos != last_slash_idx)
-    {
-        directory = directory.erase(last_slash_idx, directory.length());
-    }
-
-    return directory;
-}
-
-std::string Utils::getEnvVar(std::string const& key)
-{
-    char const* val = std::getenv(key.c_str());
-
-    return val == NULL ? std::string() : std::string(val);
-}
-
-std::string Utils::getFileName(std::string filePath)
-{
-
-    std::string filename = filePath;
-
-    const size_t last_slash_idx = filePath.rfind(pathSeparator);
-    if (std::string::npos != last_slash_idx)
-    {
-        filename = filePath.erase(0, last_slash_idx+1);
-    }
-
-    return filename;
-}
-
-
-std::string Utils::trimEnds(std::string str)
-{
-    // strip off any initial tabs or spaces
-    size_t trimStart = str.find_first_not_of(" \t");
-
-    if(trimStart != std::string::npos)
-    {
-        size_t trimEnd = str.find_last_not_of(" \t");
-
-        str = str.substr(trimStart, trimEnd - trimStart + 1);
-    }
-
-    return str;
-}
-
-
-void Utils::listToVector( const std::string& str, std::vector<std::string> &vec, char delimiter = ',' )
-{
-    std::string value;
-    std::size_t current;
-    std::size_t previous = 0;
-    current = str.find( delimiter );
-    while (current != std::string::npos)
-    {
-        value = Utils::trimEnds(str.substr(previous, current - previous));
-        if (value != "") {
-            vec.push_back(value);
-        }
-        previous = current + 1;
-        current  = str.find( delimiter, previous );
-    }
-    value = Utils::trimEnds(str.substr(previous, current - previous));
-    if (value != "") {
-        vec.push_back(value);
-    }
-}
-
-
-int Utils::gcd( int a, int b )
-{
-    if (b == 0)
-        return a;
-    return gcd( b, a % b );
-}
-
-std::string Utils::trim(std::string& str)
-{
-    str.erase(str.find_last_not_of(' ') + 1);         //suffixing spaces
-    str.erase(0, str.find_first_not_of(' '));       //prefixing spaces
-    return str;
+/* This file is part of RetroFE.
+ *
+ * RetroFE is free software: you can redistribute it and/or modify
+ * it under the terms of the GNU General Public License as published by
+ * the Free Software Foundation, either version 3 of the License, or
+ * (at your option) any later version.
+ *
+ * RetroFE is distributed in the hope that it will be useful,
+ * but WITHOUT ANY WARRANTY; without even the implied warranty of
+ * MERCHANTABILITY or FITNESS FOR A PARTICULAR PURPOSE.  See the
+ * GNU General Public License for more details.
+ *
+ * You should have received a copy of the GNU General Public License
+ * along with RetroFE.  If not, see <http://www.gnu.org/licenses/>.
+ */
+
+#include "Utils.h"
+#include "../Database/Configuration.h"
+#include "Log.h"
+#include <algorithm>
+#include <sstream>
+#include <fstream>
+#include <locale>
+#include <list>
+#include <filesystem>
+#include <unordered_set>
+#include <unordered_map>
+
+#ifdef WIN32
+    #include <Windows.h>
+#endif
+
+std::unordered_map<std::filesystem::path, std::unordered_set<std::string>, PathHash> Utils::fileCache;
+std::unordered_set<std::filesystem::path, PathHash> Utils::nonExistingDirectories;
+
+
+Utils::Utils() = default;
+
+Utils::~Utils() = default;
+
+#ifdef WIN32
+void Utils::postMessage( LPCTSTR windowTitle, UINT Msg, WPARAM wParam, LPARAM lParam ) {
+    HWND hwnd = FindWindow(NULL, windowTitle);
+	if (hwnd != NULL) {
+        PostMessage(hwnd, Msg, wParam, lParam);
+    }
+}
+#endif
+
+std::string Utils::toLower(const std::string& inputStr)
+{
+    std::string str = inputStr;
+    std::locale loc; // Initialize locale once
+    for (auto& ch : str)
+    {
+        ch = std::tolower(ch, loc);
+    }
+    return str;
+}
+
+std::string Utils::uppercaseFirst(std::string str)
+{
+    if(str.length() > 0)
+    {
+        std::locale loc;
+        str[0] = std::toupper(str[0], loc);
+    }
+
+    return str;
+}
+std::string Utils::filterComments(std::string line)
+{
+    size_t position;
+
+    // strip out any comments
+    if((position = line.find("#")) != std::string::npos)
+    {
+        line = line.substr(0, position);
+    }
+    // unix only wants \n. Windows uses \r\n. Strip off the \r for unix.
+    line.erase( std::remove(line.begin(), line.end(), '\r'), line.end() );
+    
+    return line;
+}
+
+
+void Utils::populateCache(const std::filesystem::path& directory) {
+    LOG_DEBUG("File Cache", "Populating cache for directory: " + directory.string());
+
+    std::unordered_set<std::string>& files = fileCache[directory];
+    for (const auto& entry : std::filesystem::directory_iterator(directory)) {
+        if (entry.is_regular_file()) {
+            files.insert(entry.path().filename().string());
+        }
+    }
+}
+
+bool Utils::isFileInCache(const std::filesystem::path& baseDir, const std::string& filename) {
+    auto baseDirIt = fileCache.find(baseDir);
+    if (baseDirIt != fileCache.end()) {
+        const auto& files = baseDirIt->second;
+        if (files.find(filename) != files.end()) {
+            // Logging cache hit
+            LOG_DEBUG("File Cache", "Hit:  " + removeAbsolutePath(baseDir.string()) + " contains " + filename);
+            return true;
+        }
+    }
+
+    return false;
+}
+
+
+
+bool Utils::isFileCachePopulated(const std::filesystem::path& baseDir) {
+    return fileCache.find(baseDir) != fileCache.end();
+}
+
+bool Utils::findMatchingFile(const std::string& prefix, const std::vector<std::string>& extensions, std::string& file) {
+
+        namespace fs = std::filesystem;
+
+        fs::path absolutePath = Configuration::convertToAbsolutePath(Configuration::absolutePath, prefix);
+        fs::path baseDir = absolutePath.parent_path();
+
+        // Check if the directory is known to not exist
+        if (nonExistingDirectories.find(baseDir) != nonExistingDirectories.end()) {
+            LOG_DEBUG("File Cache", "Skipping non-existing directory: " + removeAbsolutePath(baseDir.string()));
+            return false; // Directory was previously found not to exist
+        }
+
+        if (!fs::is_directory(baseDir)) {
+            // Handle the case where baseDir is not a directory
+            nonExistingDirectories.insert(baseDir); // Add to non-existing directories cache
+            return false;
+        }
+
+        std::string baseFileName = absolutePath.filename().string();
+
+        if (!isFileCachePopulated(baseDir)) {
+            populateCache(baseDir);
+        }
+
+        bool foundInCache = false;
+        for (const auto& ext : extensions) {
+            std::string tempFileName = baseFileName + "." + ext;
+            if (isFileInCache(baseDir, tempFileName)) {
+                file = (baseDir / tempFileName).string();
+                foundInCache = true;
+                break;
+            }
+        }
+
+        if (!foundInCache) {
+            // Log cache miss only once per directory after checking all extensions
+            LOG_DEBUG("File Cache", "Miss: " + removeAbsolutePath(baseDir.string()) + " does not contain file '" + baseFileName + "'");
+        }
+
+        return foundInCache;
+
+}
+
+
+
+std::string Utils::replace(
+    std::string subject,
+    const std::string& search,
+    const std::string& replace)
+{
+    if (search.empty())
+        return subject; // Early exit if search string is empty
+
+    size_t pos = 0;
+    while ((pos = subject.find(search, pos)) != std::string::npos)
+    {
+        subject.replace(pos, search.length(), replace);
+        pos += replace.length();
+    }
+    return subject;
+}
+
+
+float Utils::convertFloat(std::string content)
+{
+    float retVal = 0;
+    std::stringstream ss;
+    ss << content;
+    ss >> retVal;
+
+    return retVal;
+}
+
+int Utils::convertInt(std::string content)
+{
+    int retVal = 0;
+    std::stringstream ss;
+    ss << content;
+    ss >> retVal;
+
+    return retVal;
+}
+
+void Utils::replaceSlashesWithUnderscores(std::string &content)
+{
+    std::replace(content.begin(), content.end(), '\\', '_');
+    std::replace(content.begin(), content.end(), '/', '_');
+}
+
+
+std::string Utils::getDirectory(const std::string& filePath)
+{
+
+    std::string directory = filePath;
+
+    const size_t last_slash_idx = filePath.rfind(pathSeparator);
+    if (std::string::npos != last_slash_idx)
+    {
+        directory = filePath.substr(0, last_slash_idx);
+    }
+
+    return directory;
+}
+
+std::string Utils::getParentDirectory(std::string directory)
+{
+    size_t last_slash_idx = directory.find_last_of(pathSeparator);
+    if(directory.length() - 1 == last_slash_idx)
+    {
+        directory = directory.erase(last_slash_idx, directory.length()-1);
+        last_slash_idx = directory.find_last_of(pathSeparator);
+    }
+
+    if (std::string::npos != last_slash_idx)
+    {
+        directory = directory.erase(last_slash_idx, directory.length());
+    }
+
+    return directory;
+}
+
+std::string Utils::getEnvVar(std::string const& key)
+{
+    char const* val = std::getenv(key.c_str());
+
+    return val == NULL ? std::string() : std::string(val);
+}
+
+std::string Utils::getFileName(std::string filePath)
+{
+
+    std::string filename = filePath;
+
+    const size_t last_slash_idx = filePath.rfind(pathSeparator);
+    if (std::string::npos != last_slash_idx)
+    {
+        filename = filePath.erase(0, last_slash_idx+1);
+    }
+
+    return filename;
+}
+
+
+std::string Utils::trimEnds(std::string str)
+{
+    // strip off any initial tabs or spaces
+    size_t trimStart = str.find_first_not_of(" \t");
+
+    if(trimStart != std::string::npos)
+    {
+        size_t trimEnd = str.find_last_not_of(" \t");
+
+        str = str.substr(trimStart, trimEnd - trimStart + 1);
+    }
+
+    return str;
+}
+
+
+void Utils::listToVector( const std::string& str, std::vector<std::string> &vec, char delimiter = ',' )
+{
+    std::string value;
+    std::size_t current;
+    std::size_t previous = 0;
+    current = str.find( delimiter );
+    while (current != std::string::npos)
+    {
+        value = Utils::trimEnds(str.substr(previous, current - previous));
+        if (value != "") {
+            vec.push_back(value);
+        }
+        previous = current + 1;
+        current  = str.find( delimiter, previous );
+    }
+    value = Utils::trimEnds(str.substr(previous, current - previous));
+    if (value != "") {
+        vec.push_back(value);
+    }
+}
+
+
+int Utils::gcd( int a, int b )
+{
+    if (b == 0)
+        return a;
+    return gcd( b, a % b );
+}
+
+std::string Utils::trim(std::string& str)
+{
+    str.erase(str.find_last_not_of(' ') + 1);         //suffixing spaces
+    str.erase(0, str.find_first_not_of(' '));       //prefixing spaces
+    return str;
+}
+
+std::string Utils::removeAbsolutePath(const std::string& fullPath) {
+    std::string rootPath = Configuration::absolutePath; // Get the absolute path
+    std::size_t found = fullPath.find(rootPath);
+
+    if (found != std::string::npos) {
+        // Remove the rootPath part from fullPath
+        return fullPath.substr(0, found) + "." + fullPath.substr(found + rootPath.length());
+    }
+    return fullPath; // Return the original path if root is not found
 }