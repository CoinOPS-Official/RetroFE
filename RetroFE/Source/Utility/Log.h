/* This file is part of RetroFE.
 *
 * RetroFE is free software: you can redistribute it and/or modify
 * it under the terms of the GNU General Public License as published by
 * the Free Software Foundation, either version 3 of the License, or
 * (at your option) any later version.
 *
 * RetroFE is distributed in the hope that it will be useful,
 * but WITHOUT ANY WARRANTY; without even the implied warranty of
 * MERCHANTABILITY or FITNESS FOR A PARTICULAR PURPOSE.  See the
 * GNU General Public License for more details.
 *
 * You should have received a copy of the GNU General Public License
 * along with RetroFE.  If not, see <http://www.gnu.org/licenses/>.
 */
#pragma once

#include <string>
#include <fstream>
#include <sstream>
#include <streambuf>
#include <iostream>
#include "../Database/Configuration.h"

class Logger
{
public:
    enum Zone
    {
        ZONE_DEBUG,
        ZONE_INFO,
        ZONE_NOTICE,
        ZONE_WARNING,
        ZONE_ERROR

    };
    static bool initialize(std::string file, Configuration* config);
    static void write(Zone zone, std::string component, std::string message);
    static void deInitialize();
private:

    static std::streambuf* cerrStream_;
    static std::streambuf* coutStream_;
    static std::ofstream writeFileStream_;
<<<<<<< HEAD
    static Configuration *config_;
=======
    static Configuration* config_;
>>>>>>> a8f046c3
};<|MERGE_RESOLUTION|>--- conflicted
+++ resolved
@@ -42,9 +42,5 @@
     static std::streambuf* cerrStream_;
     static std::streambuf* coutStream_;
     static std::ofstream writeFileStream_;
-<<<<<<< HEAD
-    static Configuration *config_;
-=======
     static Configuration* config_;
->>>>>>> a8f046c3
 };