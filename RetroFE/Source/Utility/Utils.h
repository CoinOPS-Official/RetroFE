/* This file is part of RetroFE.
 *
 * RetroFE is free software: you can redistribute it and/or modify
 * it under the terms of the GNU General Public License as published by
 * the Free Software Foundation, either version 3 of the License, or
 * (at your option) any later version.
 *
 * RetroFE is distributed in the hope that it will be useful,
 * but WITHOUT ANY WARRANTY; without even the implied warranty of
 * MERCHANTABILITY or FITNESS FOR A PARTICULAR PURPOSE.  See the
 * GNU General Public License for more details.
 *
 * You should have received a copy of the GNU General Public License
 * along with RetroFE.  If not, see <http://www.gnu.org/licenses/>.
 */
#pragma once

#include <string>
#include <vector>
#include <list>
#include <filesystem>

#ifdef WIN32
    #define NOMINMAX
    #include <windows.h>
#endif

struct PathHash {
    size_t operator()(const std::filesystem::path& path) const {
        return customHash(path.string());
    }

private:
    std::size_t customHash(const std::string& str) const {
        std::size_t h = 0;
        for (char c : str) {
            h = h * 31 + c;
        }
        return h;
    }
};

class Utils
{
public:
    static std::string replace(std::string subject, const std::string& search,
        const std::string& replace);

    static float convertFloat(std::string content);
    static int convertInt(std::string content);
    static void replaceSlashesWithUnderscores(std::string& content);
#ifdef WIN32    
    static void postMessage(LPCTSTR windowTitle, UINT Msg, WPARAM wParam, LPARAM lParam);
#endif    
    static std::string getDirectory(const std::string& filePath);
    static std::string getParentDirectory(std::string filePath);
    static std::string getEnvVar(std::string const& key);
    static std::string getFileName(std::string filePath);
    static bool findMatchingFile(const std::string& prefix, const std::vector<std::string>& extensions, std::string& file);
    static std::string toLower(const std::string& inputStr);
    static std::string uppercaseFirst(std::string str);
    static std::string filterComments(std::string line);
    static std::string trimEnds(std::string str);
    static void listToVector(const std::string& str, std::vector<std::string>& vec, char delimiter);
    static int gcd(int a, int b);
    static std::string trim(std::string& str);

    template <typename... Paths>
    static std::string combinePath(Paths... paths) {
        std::filesystem::path combinedPath;
        // Use fold expression to append paths
        (combinedPath /= ... /= std::filesystem::path(paths));
        return combinedPath.make_preferred().string(); // Convert to the preferred path format for the platform
    }

   
#ifdef WIN32
    static const char pathSeparator = '\\';
#else
    static const char pathSeparator = '/';
#endif

private:
<<<<<<< HEAD
=======
    static std::unordered_map<std::filesystem::path, std::unordered_set<std::string>, PathHash> fileCache;
    static std::unordered_set<std::filesystem::path, PathHash> nonExistingDirectories; // Cache for non-existing directories
    static void populateCache(const std::filesystem::path& directory);
    static bool isFileInCache(const std::filesystem::path& directory, const std::string& filename);
    static bool isFileCachePopulated(const std::filesystem::path& directory);
    
>>>>>>> 41fca463
    Utils();
    virtual ~Utils();
};
<|MERGE_RESOLUTION|>--- conflicted
+++ resolved
@@ -1,95 +1,95 @@
-/* This file is part of RetroFE.
- *
- * RetroFE is free software: you can redistribute it and/or modify
- * it under the terms of the GNU General Public License as published by
- * the Free Software Foundation, either version 3 of the License, or
- * (at your option) any later version.
- *
- * RetroFE is distributed in the hope that it will be useful,
- * but WITHOUT ANY WARRANTY; without even the implied warranty of
- * MERCHANTABILITY or FITNESS FOR A PARTICULAR PURPOSE.  See the
- * GNU General Public License for more details.
- *
- * You should have received a copy of the GNU General Public License
- * along with RetroFE.  If not, see <http://www.gnu.org/licenses/>.
- */
-#pragma once
-
-#include <string>
-#include <vector>
-#include <list>
-#include <filesystem>
-
-#ifdef WIN32
-    #define NOMINMAX
-    #include <windows.h>
-#endif
-
-struct PathHash {
-    size_t operator()(const std::filesystem::path& path) const {
-        return customHash(path.string());
-    }
-
-private:
-    std::size_t customHash(const std::string& str) const {
-        std::size_t h = 0;
-        for (char c : str) {
-            h = h * 31 + c;
-        }
-        return h;
-    }
-};
-
-class Utils
-{
-public:
-    static std::string replace(std::string subject, const std::string& search,
-        const std::string& replace);
-
-    static float convertFloat(std::string content);
-    static int convertInt(std::string content);
-    static void replaceSlashesWithUnderscores(std::string& content);
-#ifdef WIN32    
-    static void postMessage(LPCTSTR windowTitle, UINT Msg, WPARAM wParam, LPARAM lParam);
-#endif    
-    static std::string getDirectory(const std::string& filePath);
-    static std::string getParentDirectory(std::string filePath);
-    static std::string getEnvVar(std::string const& key);
-    static std::string getFileName(std::string filePath);
-    static bool findMatchingFile(const std::string& prefix, const std::vector<std::string>& extensions, std::string& file);
-    static std::string toLower(const std::string& inputStr);
-    static std::string uppercaseFirst(std::string str);
-    static std::string filterComments(std::string line);
-    static std::string trimEnds(std::string str);
-    static void listToVector(const std::string& str, std::vector<std::string>& vec, char delimiter);
-    static int gcd(int a, int b);
-    static std::string trim(std::string& str);
-
-    template <typename... Paths>
-    static std::string combinePath(Paths... paths) {
-        std::filesystem::path combinedPath;
-        // Use fold expression to append paths
-        (combinedPath /= ... /= std::filesystem::path(paths));
-        return combinedPath.make_preferred().string(); // Convert to the preferred path format for the platform
-    }
-
-   
-#ifdef WIN32
-    static const char pathSeparator = '\\';
-#else
-    static const char pathSeparator = '/';
-#endif
-
-private:
-<<<<<<< HEAD
-=======
-    static std::unordered_map<std::filesystem::path, std::unordered_set<std::string>, PathHash> fileCache;
-    static std::unordered_set<std::filesystem::path, PathHash> nonExistingDirectories; // Cache for non-existing directories
-    static void populateCache(const std::filesystem::path& directory);
-    static bool isFileInCache(const std::filesystem::path& directory, const std::string& filename);
-    static bool isFileCachePopulated(const std::filesystem::path& directory);
-    
->>>>>>> 41fca463
-    Utils();
-    virtual ~Utils();
-};
+/* This file is part of RetroFE.
+ *
+ * RetroFE is free software: you can redistribute it and/or modify
+ * it under the terms of the GNU General Public License as published by
+ * the Free Software Foundation, either version 3 of the License, or
+ * (at your option) any later version.
+ *
+ * RetroFE is distributed in the hope that it will be useful,
+ * but WITHOUT ANY WARRANTY; without even the implied warranty of
+ * MERCHANTABILITY or FITNESS FOR A PARTICULAR PURPOSE.  See the
+ * GNU General Public License for more details.
+ *
+ * You should have received a copy of the GNU General Public License
+ * along with RetroFE.  If not, see <http://www.gnu.org/licenses/>.
+ */
+#pragma once
+
+#include <string>
+#include <vector>
+#include <list>
+#include <filesystem>
+#include <unordered_map>
+#include <unordered_set>
+
+#ifdef WIN32
+    #define NOMINMAX
+    #include <windows.h>
+#endif
+
+struct PathHash {
+    size_t operator()(const std::filesystem::path& path) const {
+        return customHash(path.string());
+    }
+
+private:
+    std::size_t customHash(const std::string& str) const {
+        std::size_t h = 0;
+        for (char c : str) {
+            h = h * 31 + c;
+        }
+        return h;
+    }
+};
+
+class Utils
+{
+public:
+    static std::string replace(std::string subject, const std::string& search,
+        const std::string& replace);
+
+    static float convertFloat(std::string content);
+    static int convertInt(std::string content);
+    static void replaceSlashesWithUnderscores(std::string& content);
+#ifdef WIN32    
+    static void postMessage(LPCTSTR windowTitle, UINT Msg, WPARAM wParam, LPARAM lParam);
+#endif    
+    static std::string getDirectory(const std::string& filePath);
+    static std::string getParentDirectory(std::string filePath);
+    static std::string getEnvVar(std::string const& key);
+    static std::string getFileName(std::string filePath);
+    static bool findMatchingFile(const std::string& prefix, const std::vector<std::string>& extensions, std::string& file);
+    static std::string toLower(const std::string& inputStr);
+    static std::string uppercaseFirst(std::string str);
+    static std::string filterComments(std::string line);
+    static std::string trimEnds(std::string str);
+    static void listToVector(const std::string& str, std::vector<std::string>& vec, char delimiter);
+    static int gcd(int a, int b);
+    static std::string trim(std::string& str);
+    static std::string removeAbsolutePath(const std::string& fullPath);
+
+    template <typename... Paths>
+    static std::string combinePath(Paths... paths) {
+        std::filesystem::path combinedPath;
+        // Use fold expression to append paths
+        (combinedPath /= ... /= std::filesystem::path(paths));
+        return combinedPath.make_preferred().string(); // Convert to the preferred path format for the platform
+    }
+
+   
+#ifdef WIN32
+    static const char pathSeparator = '\\';
+#else
+    static const char pathSeparator = '/';
+#endif
+
+private:
+    static std::unordered_map<std::filesystem::path, std::unordered_set<std::string>, PathHash> fileCache;
+    static std::unordered_set<std::filesystem::path, PathHash> nonExistingDirectories; // Cache for non-existing directories
+    static void populateCache(const std::filesystem::path& directory);
+    static bool isFileInCache(const std::filesystem::path& directory, const std::string& filename);
+    static bool isFileCachePopulated(const std::filesystem::path& directory);
+    
+    Utils();
+    virtual ~Utils();
+};