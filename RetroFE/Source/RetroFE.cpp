/* This file is part of RetroFE.
 *
 * RetroFE is free software: you can redistribute it and/or modify
 * it under the terms of the GNU General Public License as published by
 * the Free Software Foundation, either version 3 of the License, or
 * (at your option) any later version.
 *
 * RetroFE is distributed in the hope that it will be useful,
 * but WITHOUT ANY WARRANTY; without even the implied warranty of
 * MERCHANTABILITY or FITNESS FOR A PARTICULAR PURPOSE.  See the
 * GNU General Public License for more details.
 *
 * You should have received a copy of the GNU General Public License
 * along with RetroFE.  If not, see <http://www.gnu.org/licenses/>.
 */


#include "RetroFE.h"
#include "Collection/CollectionInfoBuilder.h"
#include "Collection/CollectionInfo.h"
#include "Database/Configuration.h"
#include "Database/GlobalOpts.h"
#include "Collection/Item.h"
#include "Execute/Launcher.h"
#include "Menu/Menu.h"
#include "Utility/Log.h"
#include "Utility/Utils.h"
#include "Collection/MenuParser.h"
#include "SDL.h"
#include "Control/UserInput.h"
#include "Graphics/PageBuilder.h"
#include "Graphics/Page.h"
#include "Graphics/Component/ScrollingList.h"
#include <gst/gst.h>
#include "Video/VideoFactory.h"
#include <algorithm>
#include <fstream>
#include <sstream>
#include <string>
#include <tuple>
#include <vector>
#include <filesystem>
#if (__APPLE__)
    #include <SDL2_ttf/SDL_ttf.h>
#else
    #include <SDL2/SDL_ttf.h>
#endif

#if defined(__linux) || defined(__APPLE__)
#include <sys/stat.h>
#include <sys/types.h>
#include <errno.h>
#include <cstring>
#endif

#ifdef WIN32
#include <Windows.h>
#include <SDL2/SDL_syswm.h>
#include <SDL2/SDL_thread.h>
#endif


RetroFE::RetroFE(Configuration& c)
    : initialized(false)
    , initializeError(false)
    , initializeThread(NULL)
    , config_(c)
    , db_(NULL)
    , metadb_(NULL)
    , input_(config_)
    , currentPage_(NULL)
    , keyInputDisable_(0)
    , currentTime_(0)
    , lastLaunchReturnTime_(0)
    , keyLastTime_(0)
    , keyDelayTime_(.3f)
    , reboot_(false)
    , kioskLock_(false)
    , paused_(false)
    , buildInfo_(false)
    , collectionInfo_(false)
    , gameInfo_(false)
    , playlistCycledOnce_(false)
{
    menuMode_ = false;
    attractMode_ = false;
    attractModePlaylistCollectionNumber_ = 0;
    firstPlaylist_ = "all"; // todo
}

namespace fs = std::filesystem;

RetroFE::~RetroFE( )
{
    deInitialize();
}


// Render the current page to the screen
void RetroFE::render()
{

    SDL_LockMutex(SDL::getMutex());
    for (int i = 0; i < SDL::getScreenCount(); ++i)
    {
        SDL_SetRenderDrawColor(SDL::getRenderer(i), 0x0, 0x0, 0x00, 0xFF);
        SDL_RenderClear(SDL::getRenderer(i));
    }

    if (currentPage_)
    {
        currentPage_->draw();
    }

    for (int i = 0; i < SDL::getScreenCount(); ++i)
    {
        SDL_RenderPresent(SDL::getRenderer(i));
    }
    SDL_UnlockMutex(SDL::getMutex());

}


// Initialize the configuration and database
int RetroFE::initialize(void* context)
{

    auto* instance = static_cast<RetroFE*>(context);

    LOG_INFO("RetroFE", "Initializing");

    if (!instance->input_.initialize())
    {
        LOG_ERROR("RetroFE", "Could not initialize user controls");
        instance->initializeError = true;
        return -1;
    }

    instance->db_ = new DB(Utils::combinePath(Configuration::absolutePath, "meta.db"));

    if (!instance->db_->initialize())
    {
        LOG_ERROR("RetroFE", "Could not initialize database");
        instance->initializeError = true;
        return -1;
    }

    instance->metadb_ = new MetadataDatabase(*(instance->db_), instance->config_);

    if (!instance->metadb_->initialize())
    {
        LOG_ERROR("RetroFE", "Could not initialize meta database");
        instance->initializeError = true;
        return -1;
    }


    instance->initialized = true;
    return 0;

}


// Launch a game/program
void RetroFE::launchEnter( )
{

    // Disable window focus
    SDL_SetWindowGrab(SDL::getWindow( 0 ), SDL_FALSE);
    // Free the textures, and take down SDL if unloadSDL flag is set
    bool unloadSDL = false;
    config_.getProperty( OPTION_UNLOADSDL, unloadSDL );
    if ( unloadSDL )
    {
        freeGraphicsMemory();
    }
    // If on MacOS disable relative mouse mode to handoff mouse to game/program
    #ifdef __APPLE__
        SDL_SetRelativeMouseMode(SDL_FALSE);
    #endif
    
    #ifdef WIN32
            Utils::postMessage("MediaplayerHiddenWindow",0x8001, 75, 0);
    #endif


}


// Return from the launch of a game/program
void RetroFE::launchExit( )
{
    // Set up SDL, and load the textures if unloadSDL flag is set
    bool unloadSDL = false;
    config_.getProperty( OPTION_UNLOADSDL, unloadSDL );
    if ( unloadSDL )
    {
        allocateGraphicsMemory();
    }

    // Restore the SDL settings
    SDL_RestoreWindow( SDL::getWindow( 0 ) );
    SDL_RaiseWindow( SDL::getWindow( 0 ) );
    SDL_SetWindowGrab( SDL::getWindow( 0 ), SDL_TRUE );

    // Empty event queue, but handle joystick add/remove events
    SDL_Event e;
    while ( SDL_PollEvent( &e ) )
    {
        if ( e.type == SDL_JOYDEVICEADDED || e.type == SDL_JOYDEVICEREMOVED )
        {
            input_.update( e );
        }
    }
    input_.resetStates( );
    attract_.reset( );
    currentPage_->updateReloadables(0);
    currentPage_->onNewItemSelected();
    currentPage_->reallocateMenuSpritePoints(false); // skip updating playlist menu

    // Restore time settings
    currentTime_ = static_cast<float>( SDL_GetTicks( ) ) / 1000;
    keyLastTime_ = currentTime_;
    lastLaunchReturnTime_ = currentTime_;

    #ifndef __APPLE__
        // If not MacOS, warp cursor top right. game/program may warp elsewhere
        SDL_WarpMouseInWindow(SDL::getWindow(0), SDL::getWindowWidth(0), 0);
    #endif
    
    #ifdef WIN32
                Utils::postMessage("MediaplayerHiddenWindow",0x8001, 76, 0);
    #endif
    // If on MacOS enable relative mouse mode
    #ifdef __APPLE__
        SDL_SetRelativeMouseMode(SDL_TRUE);
    #endif
}


// Free the textures, and optionall take down SDL
void RetroFE::freeGraphicsMemory()
{
    // Free textures
    if (currentPage_)
    {
        currentPage_->freeGraphicsMemory();
    }

    // Close down SDL
    bool unloadSDL = false;
    config_.getProperty(OPTION_UNLOADSDL, unloadSDL);
    if (unloadSDL)
    {
        // Ensure currentPage_ is not null before calling deInitializeFonts
        if (currentPage_)
        {
            currentPage_->deInitializeFonts();
        }

        SDL::deInitialize();
        input_.clearJoysticks();
    }
}


// Optionally set up SDL, and load the textures
void RetroFE::allocateGraphicsMemory( )
{

    // Reopen SDL
    bool unloadSDL = false;
    config_.getProperty( OPTION_UNLOADSDL, unloadSDL );
    if ( unloadSDL )
    {
        SDL::initialize( config_ );
        currentPage_->initializeFonts( );
    }

    // Allocate textures
    if ( currentPage_ )
    {
        currentPage_->allocateGraphicsMemory( );
    }

}


// Deinitialize RetroFE
bool RetroFE::deInitialize( )
{

    bool retVal = true;

    // Free textures
    freeGraphicsMemory( );

    // Delete page
    if ( currentPage_ )
    {
        currentPage_->deInitialize( );
        delete currentPage_;
        currentPage_ = nullptr;
    }

    // Delete databases
    if ( metadb_ )
    {
        delete metadb_;
        metadb_ = nullptr;
    }

    if ( db_ )
    {
        delete db_;
        db_ = nullptr;
    }

    initialized = false;

    if ( reboot_ )
    {
        LOG_INFO("RetroFE", "Rebooting" );
    }
    else
    {
        LOG_INFO("RetroFE", "Exiting" );
        SDL::deInitialize( );
        gst_deinit( );
    }

    return retVal;
}


// Run RetroFE
bool RetroFE::run( )
{
    
    std::string controlsConfPath = Utils::combinePath( Configuration::absolutePath, "controls" );
    if(! fs::exists(controlsConfPath + ".conf"))
    {
        std::string logFile = Utils::combinePath(Configuration::absolutePath, "log.txt");
        if(Utils::isOutputATerminal())
        {
            fprintf(stderr, "RetroFE failed to find a valid controls.conf in the current directory\nCheck the log for details: %s\n", logFile.c_str());
        }
        else
        {
            SDL_ShowSimpleMessageBox(SDL_MESSAGEBOX_ERROR, "Configuration Error", ("RetroFE failed to find a valid controls.conf in the current directory\nCheck the log for details: " + logFile).c_str(), NULL);
        }
        exit(EXIT_FAILURE);
    }

    // Initialize SDL
    if(! SDL::initialize( config_ ) ) return false;
    fontcache_.initialize( );
    SDL_RestoreWindow(SDL::getWindow(0));
    SDL_RaiseWindow(SDL::getWindow(0));
    SDL_SetWindowGrab(SDL::getWindow(0), SDL_TRUE);
#ifdef WIN32
    bool highPriority = false;
    config_.getProperty(OPTION_HIGHPRIORITY, highPriority);
    if (highPriority) {
        SetPriorityClass(GetCurrentProcess(), ABOVE_NORMAL_PRIORITY_CLASS);
    }
#endif

    // Define control configuration
    config_.import("controls", controlsConfPath + ".conf");
    for (int i = 1; i < 10; i++) {
        std::string numberedControlsFile = controlsConfPath + std::to_string(i) + ".conf";
        if (fs::exists(numberedControlsFile)) {
            config_.import("controls", numberedControlsFile, false);
        }
    }

    if (config_.propertiesEmpty())
    {
        LOG_ERROR("RetroFE", "No controls.conf found");

        return false;
    }

    float preloadTime = 0;

    // Initialize video
    bool videoEnable = true;
    int  videoLoop   = 0;
    config_.getProperty( OPTION_VIDEOENABLE, videoEnable );
    config_.getProperty( OPTION_VIDEOLOOP, videoLoop );
    VideoFactory::setEnabled( videoEnable );
    VideoFactory::setNumLoops( videoLoop );

    initializeThread = SDL_CreateThread( initialize, "RetroFEInit", (void *)this );

    if (!initializeThread)
    {
        LOG_INFO("RetroFE", "Could not initialize RetroFE" );

        return false;
    }

    bool attractModeFast = false;
    int attractModeTime           = 0;
    int attractModeNextTime       = 0;
    int attractModePlaylistTime   = 0;
    int attractModeCollectionTime = 0;
    int attractModeMinTime        = 1000;
    int attractModeMaxTime        = 5000;
    std::string firstCollection   = "Main";
    bool running                  = true;
    RETROFE_STATE state           = RETROFE_NEW;

    config_.getProperty( OPTION_ATTRACTMODETIME, attractModeTime );
    config_.getProperty( OPTION_ATTRACTMODENEXTTIME, attractModeNextTime );
    config_.getProperty( OPTION_ATTRACTMODEPLAYLISTTIME, attractModePlaylistTime );
    config_.getProperty( OPTION_ATTRACTMODECOLLECTIONTIME, attractModeCollectionTime );
    config_.getProperty( OPTION_ATTRACTMODEMINTIME, attractModeMinTime );
    config_.getProperty( OPTION_ATTRACTMODEMAXTIME, attractModeMaxTime );
    config_.getProperty( OPTION_FIRSTCOLLECTION, firstCollection );
    config_.getProperty( OPTION_ATTRACTMODEFAST, attractModeFast);

    attract_.idleTime           = static_cast<float>(attractModeTime);
    attract_.idleNextTime       = static_cast<float>(attractModeNextTime);
    attract_.idlePlaylistTime   = static_cast<float>(attractModePlaylistTime);
    attract_.idleCollectionTime = static_cast<float>(attractModeCollectionTime);
    attract_.minTime            = attractModeMinTime;
    attract_.maxTime            = attractModeMaxTime;
    attract_.isFast = attractModeFast;

    int fps     = 60;
    int fpsIdle = 60;
    config_.getProperty( OPTION_FPS, fps );
    config_.getProperty( OPTION_FPSIDLE, fpsIdle );
    double fpsTime     = 1000.0 / static_cast<double>(fps);
    double fpsIdleTime = 1000.0 / static_cast<double>(fpsIdle);
	bool vSync = false;
	config_.getProperty( OPTION_VSYNC, vSync);

    int initializeStatus = 0;
    bool inputClear      = false;

    // load the initial splash screen, unload it once it is complete
    currentPage_        = loadSplashPage( );
    state               = RETROFE_ENTER;
    bool splashMode     = true;
    bool exitSplashMode = false;
    // don't show splash 
    bool screensaver = false;
    config_.getProperty("screensaver", screensaver);

    Launcher l( config_ );
    Menu     m( config_, input_ );
    preloadTime = static_cast<float>( SDL_GetTicks( ) ) / 1000;

    l.LEDBlinky( 1 );
    l.startScript();
    config_.getProperty(OPTION_KIOSK, kioskLock_);

    // settings button
    std::string settingsCollection = "";
    std::string settingsPlaylist = "settings";
    std::string settingsCollectionPlaylist;
<<<<<<< HEAD
    config_.getProperty(OPTION_SETTINGSCOLLECTIONPLAYLIST, settingsCollectionPlaylist);
    size_t position = settingsCollectionPlaylist.find(":");
    if (position != std::string::npos) {
=======
    config_.getProperty("settingsCollectionPlaylist", settingsCollectionPlaylist);
    if (size_t position = settingsCollectionPlaylist.find(":"); position != std::string::npos) {
>>>>>>> ae5dbbbb
        settingsCollection = settingsCollectionPlaylist.substr(0, position);
        settingsPlaylist = settingsCollectionPlaylist.erase(0, position + 1);
        config_.setProperty("settingsPlaylist", settingsPlaylist);
    }

    float lastTime = 0;
    float deltaTime = 0;

    while ( running )
    {

        lastTime = 0;
        deltaTime = 0;

        // Exit splash mode when an active key is pressed
        if (SDL_Event e;  splashMode && (SDL_PollEvent( &e )))
        {
            if (screensaver || input_.update(e))
            {
                if (screensaver || input_.keystate(UserInput::KeyCodeSelect)) {
                    exitSplashMode = true;
                    while (SDL_PollEvent(&e))
                    {
                        if (e.type == SDL_JOYDEVICEADDED || e.type == SDL_JOYDEVICEREMOVED)
                        {
                            input_.update(e);
                        }
                    }
                    input_.resetStates();
                    attract_.reset();
                }
                else if (input_.keystate(UserInput::KeyCodeQuit)) {
                    l.exitScript();
                    running = false;
                    break;
                }
            }
        }

        if ( !currentPage_ )
        {
            LOG_WARNING("RetroFE", "Could not load page"  );
            l.exitScript();
            running = false;
            break;
        }

        switch(state)
        {

        // Idle state; waiting for input
        case RETROFE_IDLE:

            currentPage_->cleanup( );

            // Not in splash mode
            if ( currentPage_ && !splashMode )
            {
                // account for when returning from a menu and the previous key was still "stuck"
                if ( lastLaunchReturnTime_ == 0 || (currentTime_ - lastLaunchReturnTime_ > .3) )
                {
                    if ( currentPage_->isIdle( ) )
                    {
                        state = processUserInput( currentPage_ );
                    }
                    lastLaunchReturnTime_ = 0;
                }
            }

            // Handle end of splash mode
            if ( (initialized || initializeError) && splashMode && (exitSplashMode || (currentPage_->getMinShowTime( ) <= (currentTime_ - preloadTime) && !(currentPage_->isPlaying( )))) )
            {
                SDL_WaitThread( initializeThread, &initializeStatus );

                if ( initializeError )
                {
                    state = RETROFE_QUIT_REQUEST;
                    break;
                }

                currentPage_->stop( );
                state = RETROFE_SPLASH_EXIT;

            }

            break;

        // Load art on entering RetroFE
        case RETROFE_LOAD_ART:
            currentPage_->start( );
#ifdef WIN32            
			Utils::postMessage("MediaplayerHiddenWindow",0x8001, 50, 0);		
#endif			
            state = RETROFE_ENTER;
            break;

        // Wait for onEnter animation to finish
        case RETROFE_ENTER:
            if ( currentPage_->isIdle( ) )
            {
                bool startCollectionEnter = false;
                config_.getProperty( OPTION_STARTCOLLECTIONENTER, startCollectionEnter );
                nextPageItem_ = currentPage_->getSelectedItem( );
                if ( !splashMode && startCollectionEnter && !nextPageItem_->leaf )
                {
                    state = RETROFE_NEXT_PAGE_REQUEST;
                }
                else
                {
                    state = RETROFE_IDLE;
                }
            }
            break;

        // Handle end of splash mode
        case RETROFE_SPLASH_EXIT:
            if ( currentPage_->isIdle( ) )
            {
                // delete the splash screen and use the standard menu
                currentPage_->deInitialize( );
                delete currentPage_;

                // find first collection
<<<<<<< HEAD
                std::string firstCollection = "Main";
                config_.getProperty(OPTION_FIRSTCOLLECTION, firstCollection);
=======
                firstCollection = "Main";
                config_.getProperty("firstCollection", firstCollection);
>>>>>>> ae5dbbbb
                currentPage_ = loadPage(firstCollection);
                splashMode = false;
                if ( currentPage_ )
                {
                    currentPage_->setLocked(kioskLock_);

                    // add collections to cycle
                    std::string cycleString;
                    config_.getProperty(OPTION_CYCLECOLLECTION, cycleString);
                    Utils::listToVector(cycleString, collectionCycle_, ',');
                    collectionCycleIt_ = collectionCycle_.begin();

                    // update new current collection
                    cycleVector_.clear();
                    config_.setProperty( "currentCollection", firstCollection );
                    CollectionInfo* info = getCollection(firstCollection);

                    if (info == nullptr) {
                        state = RETROFE_QUIT_REQUEST;

                        break;
                    }
                    currentPage_->pushCollection(info);

                    config_.getProperty(OPTION_FIRSTPLAYLIST, firstPlaylist_);
                    // use the global setting as overide if firstCollection == current
                    if (firstPlaylist_ == "" || firstCollection != currentPage_->getCollectionName()) {
                        // check collection for setting
                        std::string settingPrefix = "collections." + currentPage_->getCollectionName() + ".";
                        if (config_.propertyExists(settingPrefix + "firstPlaylist")) {
                            config_.getProperty(settingPrefix + "firstPlaylist", firstPlaylist_);
                        }
                    }

                    if (currentPage_->getCollectionName() == "Favorites") {
                        firstPlaylist_ = "favorites";
                    }

                    currentPage_->selectPlaylist( firstPlaylist_ );
                    if (currentPage_->getPlaylistName() != firstPlaylist_ )
                        currentPage_->selectPlaylist( "all" );

                    bool randomStart = false;
                    config_.getProperty(OPTION_RANDOMSTART, randomStart);
                    if (screensaver || randomStart) {
                        currentPage_->selectRandomPlaylist(info, getPlaylistCycle());
                        currentPage_->selectRandom();
                    }

                    currentPage_->onNewItemSelected();
                    currentPage_->reallocateMenuSpritePoints(); // update playlist menu

                    state = RETROFE_LOAD_ART;
                }
                else
                {
                    state = RETROFE_QUIT_REQUEST;
                }
            }
            break;

        case RETROFE_GAMEINFO_ENTER:
            currentPage_->gameInfoEnter();
            state = RETROFE_PLAYLIST_ENTER;
            break;

        case RETROFE_GAMEINFO_EXIT:
            currentPage_->gameInfoExit();
            state = RETROFE_PLAYLIST_ENTER;
            break;

        case RETROFE_COLLECTIONINFO_ENTER:
            currentPage_->collectionInfoEnter();
            state = RETROFE_PLAYLIST_ENTER;
            break;

        case RETROFE_COLLECIONINFO_EXIT:
            currentPage_->collectionInfoExit();
            state = RETROFE_PLAYLIST_ENTER;
            break;

        case RETROFE_BUILDINFO_ENTER:
            currentPage_->buildInfoEnter();
            state = RETROFE_PLAYLIST_ENTER;
            break;

        case RETROFE_BUILDINFO_EXIT:
            currentPage_->buildInfoExit();
            state = RETROFE_PLAYLIST_ENTER;
            break;

        case RETROFE_PLAYLIST_NEXT:
            currentPage_->nextPlaylist();
            state = RETROFE_PLAYLIST_REQUEST;
            break;

        case RETROFE_PLAYLIST_PREV:
            currentPage_->playlistPrevEnter();
            currentPage_->prevPlaylist();
            state = RETROFE_PLAYLIST_REQUEST;
            break;
        case RETROFE_SCROLL_FORWARD:
            if (currentPage_->isIdle())
            {
                currentPage_->setScrolling(Page::ScrollDirectionForward);
                currentPage_->scroll(true);
                currentPage_->updateScrollPeriod();
            }
            state = RETROFE_IDLE;
            break;
        case RETROFE_SCROLL_BACK:
            if (currentPage_->isIdle())
            {
                currentPage_->setScrolling(Page::ScrollDirectionBack);
                currentPage_->scroll(false);
                currentPage_->updateScrollPeriod();
            }
            state = RETROFE_IDLE;
            break;
        case RETROFE_SETTINGS_REQUEST:
            currentPage_->playlistExit();
            currentPage_->resetScrollPeriod();
            currentPage_->setScrolling(Page::ScrollDirectionIdle);
            state = RETROFE_SETTINGS_PAGE_MENU_EXIT;
            break;
        case RETROFE_SETTINGS_PAGE_MENU_EXIT:
            if ((settingsCollection == "" || currentPage_->getCollectionName() == settingsCollection) && 
                (settingsPlaylist == "" || currentPage_->getPlaylistName() == settingsPlaylist)
            ) {
                nextPageItem_ = new Item();
                config_.getProperty("lastCollection", nextPageItem_->name);
                if (currentPage_->getCollectionName() != nextPageItem_->name) {
                    state = RETROFE_BACK_MENU_EXIT;
                }
                else {
                    state = RETROFE_PLAYLIST_REQUEST;
                    // return to last playlist
                    // todo move to function for re-use
                    bool rememberMenu = false;
                    config_.getProperty(OPTION_REMEMBERMENU, rememberMenu);

                    std::string autoPlaylist = "all";

                    if (std::string settingPrefix = "collections." + currentPage_->getCollectionName() + "."; config_.propertyExists(settingPrefix + "autoPlaylist")) {
                        config_.getProperty(settingPrefix + "autoPlaylist", autoPlaylist);
                    }
                    else {
                        config_.getProperty("autoPlaylist", autoPlaylist);
                    }

                    if (currentPage_->getCollectionName() == "Favorites") {
                        autoPlaylist = "favorites";
                    }

                    bool returnToRememberedPlaylist = rememberMenu && lastMenuPlaylists_.find(nextPageItem_->name) != lastMenuPlaylists_.end();
                    if (returnToRememberedPlaylist)
                    {
                        currentPage_->selectPlaylist(lastMenuPlaylists_[nextPageItem_->name]); // Switch to last playlist
                    }
                    else
                    {
                        currentPage_->selectPlaylist(autoPlaylist);
                        if (currentPage_->getPlaylistName() != autoPlaylist)
                            currentPage_->selectPlaylist("all");
                    }

                    if (returnToRememberedPlaylist)
                    {
                        if (lastMenuOffsets_.size() && lastMenuPlaylists_.find(nextPageItem_->name) != lastMenuPlaylists_.end()) {
                            currentPage_->setScrollOffsetIndex(lastMenuOffsets_[nextPageItem_->name]);
                        }
                    }
                }
                break;
            }
            resetInfoToggle();
            state = RETROFE_SETTINGS_PAGE_REQUEST;
            break;
        case RETROFE_PLAYLIST_PREV_CYCLE:
            currentPage_->playlistPrevEnter();
            currentPage_->prevCyclePlaylist(getPlaylistCycle());
            // random highlight on first playlist cycle
            selectRandomOnFirstCycle();

            state = RETROFE_PLAYLIST_REQUEST;
            break;

        case RETROFE_PLAYLIST_NEXT_CYCLE:
            currentPage_->nextCyclePlaylist(getPlaylistCycle());
            // random highlight on first playlist cycle
            selectRandomOnFirstCycle();

            state = RETROFE_PLAYLIST_REQUEST;
            break;

        // Switch playlist; start onHighlightExit animation
        case RETROFE_PLAYLIST_REQUEST:
            inputClear = false;
            config_.getProperty( OPTION_PLAYLISTINPUTCLEAR, inputClear );
            if (  inputClear  )
            {
                // Empty event queue
                SDL_Event e;
                while ( SDL_PollEvent( &e ) )
                    input_.update(e);
                input_.resetStates( );
            }
            currentPage_->playlistExit( );
            currentPage_->resetScrollPeriod( );
            currentPage_->setScrolling(Page::ScrollDirectionIdle);

            state = RETROFE_PLAYLIST_EXIT;
            break;

        // Switch playlist; wait for onHighlightExit animation to finish; load art
        case RETROFE_PLAYLIST_EXIT:
            if (currentPage_->isIdle( ))
            {
                // lots of different toggles and menu jumps trigger this by accident
                if (currentPage_->fromPlaylistNav) {
                    if (currentPage_->fromPreviousPlaylist) {
                        currentPage_->playlistPrevExit();
                    }
                    else {
                        currentPage_->playlistNextExit();
                    }
                }
                state = RETROFE_PLAYLIST_LOAD_ART;
            }
            break;

        // Switch playlist; start onHighlightEnter animation
        case RETROFE_PLAYLIST_LOAD_ART:
            if (currentPage_->isIdle( ))
            {
                bool rememberMenu = false;
                config_.getProperty(OPTION_REMEMBERMENU, rememberMenu);
                if (rememberMenu && currentPage_->getPlaylistName() != "lastplayed") {
                    currentPage_->returnToRememberSelectedItem();
                }
                else {
                    currentPage_->onNewItemSelected();
                }
                currentPage_->reallocateMenuSpritePoints(); // update playlist menu
                currentPage_->playlistEnter();
                state = RETROFE_PLAYLIST_ENTER;
            }
            break;

        // Switch playlist; wait for onHighlightEnter animation to finish
        case RETROFE_PLAYLIST_ENTER:
            if (currentPage_->isIdle( ))
            {
                state = RETROFE_IDLE;
            }
            break;

        // Jump in menu; start onMenuJumpExit animation
        case RETROFE_MENUJUMP_REQUEST:
            inputClear = false;
            config_.getProperty( OPTION_JUMPINPUTCLEAR, inputClear );
            if (  inputClear  )
            {
                // Empty event queue
                SDL_Event e;
                while ( SDL_PollEvent( &e ) )
                    input_.update(e);
                input_.resetStates( );
            }
            currentPage_->menuJumpExit( );
            currentPage_->setScrolling(Page::ScrollDirectionIdle);
            state = RETROFE_MENUJUMP_EXIT;
            break;

        // Jump in menu; wait for onMenuJumpExit animation to finish; load art
        case RETROFE_MENUJUMP_EXIT:
            if (currentPage_->isIdle( ))
            {
                state = RETROFE_MENUJUMP_LOAD_ART;
            }
            break;

        // Jump in menu; start onMenuJumpEnter animation
        case RETROFE_MENUJUMP_LOAD_ART:
            if (currentPage_->isIdle( ))
            {
                currentPage_->onNewItemSelected();
                currentPage_->reallocateMenuSpritePoints(false); // skip updating playlist menu
                currentPage_->menuJumpEnter( );
                state = RETROFE_MENUJUMP_ENTER;
            }
            break;

        // Jump in menu; wait for onMenuJump animation to finish
        case RETROFE_MENUJUMP_ENTER:
            if (currentPage_->isIdle( ))
            {
                state = RETROFE_IDLE;
            }
            break;

        // Start onHighlightExit animation
        case RETROFE_HIGHLIGHT_REQUEST:
            currentPage_->setScrolling(Page::ScrollDirectionIdle);
            currentPage_->highlightExit( );
            state = RETROFE_HIGHLIGHT_EXIT;
            break;

        // Wait for onHighlightExit animation to finish; load art
        case RETROFE_HIGHLIGHT_EXIT:
            if (currentPage_->isIdle( ))
            {
                currentPage_->highlightLoadArt( );
                state = RETROFE_HIGHLIGHT_LOAD_ART;
            }
            break;

        // Start onHighlightEnter animation
        case RETROFE_HIGHLIGHT_LOAD_ART:
            currentPage_->highlightEnter( );
            if ( currentPage_->getSelectedItem( ) )
                l.LEDBlinky( 9, currentPage_->getSelectedItem( )->collectionInfo->name, currentPage_->getSelectedItem( ) );
            state = RETROFE_HIGHLIGHT_ENTER;
            break;

        // Wait for onHighlightEnter animation to finish
        case RETROFE_HIGHLIGHT_ENTER:
            RETROFE_STATE state_tmp;
            if (currentPage_->isMenuIdle( ) &&
                ((state_tmp = processUserInput( currentPage_ )) == RETROFE_HIGHLIGHT_REQUEST ||
                  state_tmp                                     == RETROFE_MENUJUMP_REQUEST  ||
                  state_tmp                                     == RETROFE_PLAYLIST_REQUEST) )
            {
                state = state_tmp;
            }
            else if (currentPage_->isIdle( ))
            {
                state = RETROFE_IDLE;
            }
            break;

        case RETROFE_SETTINGS_PAGE_REQUEST:
            if (currentPage_->isIdle() && currentPage_->getCollectionName() != "")
            {
                std::string collectionName = currentPage_->getCollectionName();
                lastMenuOffsets_[collectionName] = currentPage_->getScrollOffsetIndex();
                lastMenuPlaylists_[collectionName] = currentPage_->getPlaylistName();
                config_.setProperty("lastCollection", collectionName);
                state = RETROFE_PLAYLIST_REQUEST;
                if (settingsCollection != "" && settingsCollection != collectionName)
                {
                    state = RETROFE_NEXT_PAGE_MENU_LOAD_ART;

                    // update new current collection
                    cycleVector_.clear();
                    config_.setProperty("currentCollection", settingsCollection);

                    // Load new layout if available
                    // check if collection's assets are in a different theme
                    std::string layoutName;
                    config_.getProperty("collections." + settingsCollection + ".layout", layoutName);
                    if (layoutName == "") {
                        config_.getProperty("layout", layoutName);
                    }
                    PageBuilder pb(layoutName, getLayoutFileName(), config_, &fontcache_);

                    bool defaultToCurrentLayout = false;
                    if (std::string settingPrefix = "collections." + currentPage_->getCollectionName() + "."; config_.propertyExists(settingPrefix + "defaultToCurrentLayout")) {
                        config_.getProperty(settingPrefix + "defaultToCurrentLayout", defaultToCurrentLayout);
                    }

                    // try collection name
                    Page* page = pb.buildPage(settingsCollection, defaultToCurrentLayout);
                    if (page)
                    {
                        if (page->controlsType() != currentPage_->controlsType()) {
                            updatePageControls(page->controlsType());
                        }
                        currentPage_->freeGraphicsMemory();
                        pages_.push(currentPage_);
                        currentPage_ = page;
                        currentPage_->setLocked(kioskLock_);
                        CollectionInfo* info = getCollection(settingsCollection);
                        if (info == nullptr) {
                            state = RETROFE_BACK_MENU_LOAD_ART;
                            break;
                        }
                        currentPage_->pushCollection(info);
                        cycleVector_.clear();
                    }
                    else {
                        LOG_ERROR("RetroFE", "Could not create page");
                    }
                    //currentPage_->reallocateMenuSpritePoints(); // update menu
                }
                std::string selectPlaylist = settingsPlaylist;
                if (settingsPlaylist == "") {
                    std::string autoPlaylist = "settings";
                    if (std::string settingPrefix = "collections." + currentPage_->getCollectionName() + "."; config_.propertyExists(settingPrefix + "autoPlaylist")) {
                        config_.getProperty(settingPrefix + "autoPlaylist", autoPlaylist);
                    }
                    else {
                        config_.getProperty("autoPlaylist", autoPlaylist);
                    }
                    selectPlaylist = autoPlaylist;
                }
                currentPage_->selectPlaylist(selectPlaylist);
                currentPage_->onNewItemSelected();
                //refresh menu if in different collection
                if (settingsCollection != "" && settingsCollection != collectionName) {
                    currentPage_->reallocateMenuSpritePoints();
                }
            }
            break;
        // Next page; start onMenuExit animation
        case RETROFE_NEXT_PAGE_REQUEST:
            currentPage_->exitMenu( );
            state = RETROFE_NEXT_PAGE_MENU_EXIT;
            break;

        // Wait for onMenuExit animation to finish; load new page if applicable; load art
        case RETROFE_NEXT_PAGE_MENU_EXIT:
            if ( currentPage_->isIdle( ) )
            {
                state = RETROFE_NEXT_PAGE_MENU_LOAD_ART;
                std::string nextPageName = nextPageItem_->name;
                std::string collectionName = currentPage_->getCollectionName();
                if ( currentPage_->getSelectedItem( ) )
                    l.LEDBlinky( 8, currentPage_->getSelectedItem( )->name, currentPage_->getSelectedItem( ) );
                // don't overwrite last saved remember playlist
                CollectionInfo* info = currentPage_->getCollection();
                if (collectionName != nextPageName) {
                    lastMenuOffsets_[collectionName] = currentPage_->getScrollOffsetIndex();
                    lastMenuPlaylists_[collectionName] = currentPage_->getPlaylistName();
                
                    // don't load collection unless it's different the current collection
                    if (menuMode_)
                        info = getMenuCollection(nextPageName);
                    else
                        info = getCollection(nextPageName);

                    if (!info) {
                        LOG_ERROR("RetroFE", "Collection not found with Name " + nextPageName);
                        state = RETROFE_BACK_MENU_LOAD_ART;
                        break;
                    }
                }
                if ( !menuMode_ )
                {
                    // Load new layout if available
                    // check if collection's assets are in a different theme
                    std::string layoutName;
                    config_.getProperty("collections." + nextPageItem_->name + ".layout", layoutName);
                    if (layoutName == "") {
                        config_.getProperty(OPTION_LAYOUT, layoutName);
                    }
                    PageBuilder pb( layoutName, getLayoutFileName(), config_, &fontcache_ );

                    bool defaultToCurrentLayout = false;
                    if (std::string settingPrefix = "collections." + currentPage_->getCollectionName() + "."; config_.propertyExists(settingPrefix + "defaultToCurrentLayout")) {
                        config_.getProperty(settingPrefix + "defaultToCurrentLayout", defaultToCurrentLayout);
                    }

                    // try collection name
                    Page *page = pb.buildPage( nextPageItem_->name, defaultToCurrentLayout);
                    if (page)
                    {
                        if (page->controlsType() != currentPage_->controlsType()) {
                            updatePageControls(page->controlsType());
                        }
                        currentPage_->freeGraphicsMemory( );
                        pages_.push( currentPage_ );
                        currentPage_ = page;
                        currentPage_->setLocked(kioskLock_);
                    }
                    else {
                        LOG_ERROR("RetroFE", "Could not create page");
                    }
                }

                // update new current collection
                cycleVector_.clear();
                config_.setProperty("currentCollection", nextPageName);
                currentPage_->pushCollection(info);
                // check collection for setting
                std::string autoPlaylist = "all";
                if (std::string settingPrefix = "collections." + currentPage_->getCollectionName() + "."; config_.propertyExists(settingPrefix + "autoPlaylist")) {
                    config_.getProperty(settingPrefix + "autoPlaylist", autoPlaylist);
                }
                else {
                    config_.getProperty("autoPlaylist", autoPlaylist);
                }

                if (currentPage_->getCollectionName() == "Favorites") {
                    autoPlaylist = "favorites";
                }

                bool rememberMenu = false;
                config_.getProperty(OPTION_REMEMBERMENU, rememberMenu);
                bool returnToRememberedPlaylist = rememberMenu && lastMenuPlaylists_.find(nextPageName) != lastMenuPlaylists_.end();
                if (returnToRememberedPlaylist)
                {
                    currentPage_->selectPlaylist( lastMenuPlaylists_[nextPageName] ); // Switch to last playlist
                }
                else
                {
                    currentPage_->selectPlaylist( autoPlaylist );
                    if (currentPage_->getPlaylistName() != autoPlaylist )
                        currentPage_->selectPlaylist( "all" );
                }

                if (returnToRememberedPlaylist)
                {
                    if (lastMenuOffsets_.size() && lastMenuPlaylists_.find(nextPageName) != lastMenuPlaylists_.end()) {
                        currentPage_->setScrollOffsetIndex(lastMenuOffsets_[nextPageName]);
                    }
                }

                currentPage_->onNewItemSelected();
                currentPage_->reallocateMenuSpritePoints(); // update playlist menu

                // Check if we've entered an empty collection and need to go back automatically
                if (currentPage_->getCollectionSize() == 0)
                {
                    bool backOnEmpty = false;
                    config_.getProperty( "backOnEmpty", backOnEmpty );
                    if (backOnEmpty)
                        state = RETROFE_BACK_MENU_EXIT;
                }


             }
             break;

        // Start onMenuEnter animation
        case RETROFE_NEXT_PAGE_MENU_LOAD_ART:
            if (currentPage_->getMenuDepth( ) != 1 )
            {
                currentPage_->enterMenu( );
            }
            else
            {
                currentPage_->start( );
            }
            if ( currentPage_->getSelectedItem( ) )
                l.LEDBlinky( 9, currentPage_->getSelectedItem( )->collectionInfo->name, currentPage_->getSelectedItem( ) );
            state = RETROFE_NEXT_PAGE_MENU_ENTER;
            break;

        // Wait for onMenuEnter animation to finish
        case RETROFE_NEXT_PAGE_MENU_ENTER:
            if ( currentPage_->isIdle( ) )
            {
                inputClear = false;
                config_.getProperty( OPTION_COLLECTIONINPUTCLEAR, inputClear );
                if (  inputClear  )
                {
                    // Empty event queue
                    SDL_Event e;
                    while ( SDL_PollEvent( &e ) )
                        input_.update(e);
                    input_.resetStates( );
                }
                state = RETROFE_IDLE;
            }
            break;

        // Start exit animation
        case RETROFE_COLLECTION_DOWN_REQUEST:
            if ( !pages_.empty( ) && currentPage_->getMenuDepth( ) == 1) // Inside a collection with a different layout
            {
                currentPage_->stop( );
                m.clearPage( );
                menuMode_ = false;
                state = RETROFE_COLLECTION_DOWN_EXIT;
            }
            else if ( currentPage_->getMenuDepth( ) > 1 ) // Inside a collection with the same layout
            {
                currentPage_->exitMenu( );
                state = RETROFE_COLLECTION_DOWN_EXIT;
            }
            else // Not in a collection
            {
                state = RETROFE_COLLECTION_DOWN_ENTER;

                if ( attractMode_ ) // Check playlist change in attract mode
                {
                    attractModePlaylistCollectionNumber_   += 1;
                    int attractModePlaylistCollectionNumber = 0;
                    config_.getProperty( "attractModePlaylistCollectionNumber", attractModePlaylistCollectionNumber );
                    // Check if playlist should be changed
                    if ( attractModePlaylistCollectionNumber_ > 0 && attractModePlaylistCollectionNumber_ >= attractModePlaylistCollectionNumber )
                    {
                        attractModePlaylistCollectionNumber_ = 0;
                        currentPage_->nextPlaylist( );
                      
                        if (isInAttractModeSkipPlaylist(currentPage_->getPlaylistName()))
                        {
                            //todo find next playlist that isn't in skip list
                            currentPage_->nextPlaylist();
                        }

                        state = RETROFE_PLAYLIST_REQUEST;
                    }
                }
            }
            break;

        // Wait for the menu exit animation to finish
        case RETROFE_COLLECTION_DOWN_EXIT:
            if ( currentPage_->isIdle( ) )
            {
                // remember current collection and playlist 
                std::string collectionName = currentPage_->getCollectionName();
                lastMenuOffsets_[collectionName] = currentPage_->getScrollOffsetIndex();
                lastMenuPlaylists_[collectionName] = currentPage_->getPlaylistName( );
                if (currentPage_->getMenuDepth( ) == 1) // Inside a collection with a different layout
                {
                    currentPage_->deInitialize( );
                    delete currentPage_;
                    currentPage_ = pages_.top( );
                    pages_.pop( );
                    currentPage_->allocateGraphicsMemory( );
                    currentPage_->setLocked(kioskLock_);
                }
                else // Inside a collection with the same layout
                {
                    currentPage_->popCollection( );
                }

                // update new current collection
                cycleVector_.clear();
                collectionName = currentPage_->getCollectionName();
                config_.setProperty( "currentCollection", collectionName );
                // check collection for setting
                std::string autoPlaylist = "all";
                if (std::string settingPrefix = "collections." + currentPage_->getCollectionName() + "."; config_.propertyExists(settingPrefix + "autoPlaylist")) {
                    config_.getProperty(settingPrefix + "autoPlaylist", autoPlaylist);
                }
                else {
                    config_.getProperty("autoPlaylist", autoPlaylist);
                }

                if (currentPage_->getCollectionName() == "Favorites") {
                    autoPlaylist = "favorites";
                }

                bool rememberMenu = false;
                config_.getProperty(OPTION_REMEMBERMENU, rememberMenu);
                bool returnToRememberedPlaylist = rememberMenu && lastMenuPlaylists_.find(collectionName) != lastMenuPlaylists_.end();
                if (returnToRememberedPlaylist)
                {
                    currentPage_->selectPlaylist( lastMenuPlaylists_[collectionName] ); // Switch to last playlist
                }
                else
                {
                    currentPage_->selectPlaylist( autoPlaylist );
                    if (currentPage_->getPlaylistName() != autoPlaylist )
                        currentPage_->selectPlaylist( "all" );
                }

                if (returnToRememberedPlaylist)
                {
                    if (lastMenuOffsets_.size() && lastMenuPlaylists_.find(collectionName) != lastMenuPlaylists_.end()) {
                        currentPage_->setScrollOffsetIndex(lastMenuOffsets_[collectionName]);
                    }
                }

                state = RETROFE_COLLECTION_DOWN_MENU_ENTER;
                currentPage_->onNewItemSelected( );

                if ( attractMode_ ) // Check playlist change in attract mode
                {
                    attractModePlaylistCollectionNumber_   += 1;
                    int attractModePlaylistCollectionNumber = 0;
                    config_.getProperty( "attractModePlaylistCollectionNumber", attractModePlaylistCollectionNumber );
                    // Check if playlist should be changed
                    if ( attractModePlaylistCollectionNumber_ > 0 && attractModePlaylistCollectionNumber_ >= attractModePlaylistCollectionNumber )
                    {
                        attractModePlaylistCollectionNumber_ = 0;
                        currentPage_->nextPlaylist( );

                        if (isInAttractModeSkipPlaylist(currentPage_->getPlaylistName())) 
                        {
                            //todo find next playlist that isn't in skip list
                            currentPage_->nextPlaylist();
                        }

                        state = RETROFE_PLAYLIST_REQUEST;
                    }
                }
            }
            break;


        // Start menu enter animation
        case RETROFE_COLLECTION_DOWN_MENU_ENTER:
            currentPage_->enterMenu( );
            state = RETROFE_COLLECTION_DOWN_ENTER;
            break;
            

        // Waiting for enter animation to stop
        case RETROFE_COLLECTION_DOWN_ENTER:
            if ( currentPage_->isIdle( ) )
            {
                int attractModePlaylistCollectionNumber = 0;
                config_.getProperty( "attractModePlaylistCollectionNumber", attractModePlaylistCollectionNumber );
                if (!( attractMode_ && attractModePlaylistCollectionNumber > 0 && attractModePlaylistCollectionNumber_ == 0 ))
                {
                    currentPage_->setScrolling(Page::ScrollDirectionForward);
                    currentPage_->scroll(true);
                    currentPage_->updateScrollPeriod( );
                }
                state = RETROFE_COLLECTION_DOWN_SCROLL;
            }
            break;

        // Waiting for scrolling animation to stop
        case RETROFE_COLLECTION_DOWN_SCROLL:
            if ( currentPage_->isMenuIdle( ) )
            {
                std::string attractModeSkipCollection = "";
                config_.getProperty( OPTION_ATTRACTMODESKIPCOLLECTION, attractModeSkipCollection );
                // Check if we need to skip this collection in attract mode or if we can select it
                if ( attractMode_ && currentPage_->getSelectedItem()->name == attractModeSkipCollection )
                {
                    currentPage_->setScrolling(Page::ScrollDirectionForward);
                    currentPage_->scroll(true);
                    currentPage_->updateScrollPeriod( );
                }
                else
                {
                    RETROFE_STATE state_tmp = processUserInput( currentPage_ );
                    if ( state_tmp == RETROFE_COLLECTION_DOWN_REQUEST )
                    {
                        state = RETROFE_COLLECTION_DOWN_REQUEST;
                    }
                    else if ( state_tmp == RETROFE_COLLECTION_UP_REQUEST )
                    {
                        state = RETROFE_COLLECTION_UP_REQUEST;
                    }
                    else
                    {
                        currentPage_->setScrolling(Page::ScrollDirectionIdle); // Stop scrolling
                        nextPageItem_ = currentPage_->getSelectedItem( );

                        bool enterOnCollection = true;
                        config_.getProperty( OPTION_ENTERONCOLLECTION, enterOnCollection );
                        if (nextPageItem_->leaf || (!attractMode_ && !enterOnCollection) ) // Current selection is a game or enterOnCollection is not set
                        {
                            state = RETROFE_HIGHLIGHT_REQUEST;
                        }
                        else // Current selection is a menu
                        {
                            state = RETROFE_COLLECTION_HIGHLIGHT_REQUEST;
                        }
                    }
                }
            }
            break;


        // Start onHighlightExit animation
        case RETROFE_COLLECTION_HIGHLIGHT_REQUEST:
            currentPage_->setScrolling(Page::ScrollDirectionIdle);
            currentPage_->highlightExit( );

            state = RETROFE_COLLECTION_HIGHLIGHT_EXIT;
            break;

        // Wait for onHighlightExit animation to finish; load art
        case RETROFE_COLLECTION_HIGHLIGHT_EXIT:
            if (currentPage_->isIdle( ))
            {
                currentPage_->highlightLoadArt( );
                state = RETROFE_COLLECTION_HIGHLIGHT_LOAD_ART;
            }
            break;

        // Start onHighlightEnter animation
        case RETROFE_COLLECTION_HIGHLIGHT_LOAD_ART:
            currentPage_->highlightEnter( );
            if (currentPage_->getSelectedItem())
                l.LEDBlinky( 9, currentPage_->getSelectedItem()->collectionInfo->name, currentPage_->getSelectedItem());
            state = RETROFE_COLLECTION_HIGHLIGHT_ENTER;
            break;

        // Wait for onHighlightEnter animation to finish
        case RETROFE_COLLECTION_HIGHLIGHT_ENTER:
            if (currentPage_->isIdle( ))
            {
                nextPageItem_ = currentPage_->getSelectedItem();

                RETROFE_STATE state_tmp = processUserInput( currentPage_ );
                if ( state_tmp == RETROFE_COLLECTION_DOWN_REQUEST )
                {
                    state = RETROFE_COLLECTION_DOWN_REQUEST;
                }
                else if ( state_tmp == RETROFE_COLLECTION_UP_REQUEST )
                {
                    state = RETROFE_COLLECTION_UP_REQUEST;
                }
                else
                {
                    state = RETROFE_NEXT_PAGE_REQUEST;
                }
            }
            break;

        // Start exit animation
        case RETROFE_COLLECTION_UP_REQUEST:
            if ( !pages_.empty( ) && currentPage_->getMenuDepth( ) == 1) // Inside a collection with a different layout
            {
                currentPage_->stop( );
                m.clearPage( );
                menuMode_ = false;
                state = RETROFE_COLLECTION_UP_EXIT;
            }
            else if ( currentPage_->getMenuDepth( ) > 1 ) // Inside a collection with the same layout
            {
                currentPage_->exitMenu( );
                state = RETROFE_COLLECTION_UP_EXIT;
            }
            else // Not in a collection
            {
                state = RETROFE_COLLECTION_UP_ENTER;
            }
            break;

        // Wait for the menu exit animation to finish
        case RETROFE_COLLECTION_UP_EXIT:
            if ( currentPage_->isIdle( ) )
            {
                // remember current collection and playlist 
                std::string collectionName = currentPage_->getCollectionName();
                lastMenuOffsets_[collectionName] = currentPage_->getScrollOffsetIndex();
                lastMenuPlaylists_[collectionName] = currentPage_->getPlaylistName( );
                if (currentPage_->getMenuDepth( ) == 1) // Inside a collection with a different layout
                {
                    currentPage_->deInitialize( );
                    delete currentPage_;
                    currentPage_ = pages_.top( );
                    pages_.pop( );
                    currentPage_->allocateGraphicsMemory( );
                    currentPage_->setLocked(kioskLock_);
                }
                else // Inside a collection with the same layout
                {
                    currentPage_->popCollection( );
                }

                // update new current collection
                cycleVector_.clear();
                collectionName = currentPage_->getCollectionName();
                config_.setProperty( "currentCollection", collectionName );

                // check collection for setting
                std::string autoPlaylist = "all";
                if (std::string settingPrefix = "collections." + currentPage_->getCollectionName() + "."; config_.propertyExists(settingPrefix + "autoPlaylist")) {
                    config_.getProperty(settingPrefix + "autoPlaylist", autoPlaylist);
                }
                else {
                    config_.getProperty("autoPlaylist", autoPlaylist);
                }

                if (currentPage_->getCollectionName() == "Favorites") {
                    autoPlaylist = "favorites";
                }

                bool rememberMenu = false;
                config_.getProperty(OPTION_REMEMBERMENU, rememberMenu);
                bool returnToRememberedPlaylist = rememberMenu && lastMenuPlaylists_.find(collectionName) != lastMenuPlaylists_.end();
                if (returnToRememberedPlaylist)
                {
                    currentPage_->selectPlaylist( lastMenuPlaylists_[collectionName] ); // Switch to last playlist
                }
                else
                {
                    currentPage_->selectPlaylist( autoPlaylist );
                    if (currentPage_->getPlaylistName() != autoPlaylist )
                        currentPage_->selectPlaylist( "all" );
                }

                if (returnToRememberedPlaylist)
                {
                   if (lastMenuOffsets_.size() && lastMenuPlaylists_.find(collectionName) != lastMenuPlaylists_.end()) {
                       currentPage_->setScrollOffsetIndex(lastMenuOffsets_[collectionName]);
                   }
                }

                currentPage_->onNewItemSelected( );
                state = RETROFE_COLLECTION_UP_MENU_ENTER;
            }
            break;


        // Start menu enter animation
        case RETROFE_COLLECTION_UP_MENU_ENTER:
            currentPage_->enterMenu( );
            state = RETROFE_COLLECTION_UP_ENTER;
            break;
            

        // Waiting for enter animation to stop
        case RETROFE_COLLECTION_UP_ENTER:
            if ( currentPage_->isIdle( ) )
            {
                currentPage_->setScrolling(Page::ScrollDirectionBack);
                currentPage_->scroll(false);
                currentPage_->updateScrollPeriod( );
                state = RETROFE_COLLECTION_UP_SCROLL;
            }
            break;

        // Waiting for scrolling animation to stop
        case RETROFE_COLLECTION_UP_SCROLL:
            if ( currentPage_->isMenuIdle( ) )
            {
                RETROFE_STATE state_tmp;
                state_tmp = processUserInput( currentPage_ );
                if ( state_tmp == RETROFE_COLLECTION_DOWN_REQUEST )
                {
                    state = RETROFE_COLLECTION_DOWN_REQUEST;
                }
                else if ( state_tmp == RETROFE_COLLECTION_UP_REQUEST )
                {
                    state = RETROFE_COLLECTION_UP_REQUEST;
                }
                else
                {
                    currentPage_->setScrolling(Page::ScrollDirectionIdle); // Stop scrolling
                    nextPageItem_ = currentPage_->getSelectedItem( );
                    bool enterOnCollection = true;
                    config_.getProperty( OPTION_ENTERONCOLLECTION, enterOnCollection );
                    if ( currentPage_->getSelectedItem( )->leaf || !enterOnCollection ) // Current selection is a game or enterOnCollection is not set
                    {
                        state = RETROFE_HIGHLIGHT_REQUEST;
                    }
                    else // Current selection is a menu
                    {
                        state = RETROFE_COLLECTION_HIGHLIGHT_EXIT;
                    }
                }
            }
            break;


        // Launching a menu entry
        case RETROFE_HANDLE_MENUENTRY:
            // Empty event queue
            SDL_Event e;
            while ( SDL_PollEvent( &e ) )
                input_.update(e);
            input_.resetStates( );

            // Handle menu entry
            m.handleEntry( currentPage_->getSelectedItem( ) );

            // Empty event queue
            while ( SDL_PollEvent( &e ) )
                input_.update(e);
            input_.resetStates( );

            state = RETROFE_IDLE;
            break;

        // Launching game; start onGameEnter animation
        case RETROFE_LAUNCH_ENTER:
            if ( currentPage_->isMenuScrolling() )
            {
                state =  RETROFE_IDLE;
            }
            else
            {
                currentPage_->enterGame( );  // Start onGameEnter animation
                currentPage_->playSelect( ); // Play launch sound
                state = RETROFE_LAUNCH_REQUEST;
            }
            break;

        // Wait for onGameEnter animation to finish; launch game; start onGameExit animation
        case RETROFE_LAUNCH_REQUEST:
            if ( currentPage_->isIdle( ) )
            {
                nextPageItem_ = currentPage_->getSelectedItem( );
                launchEnter( );
                CollectionInfoBuilder cib(config_, *metadb_);
                std::string lastPlayedSkipCollection = "";
                int         size = 0;
                config_.getProperty( OPTION_LASTPLAYEDSKIPCOLLECTION, lastPlayedSkipCollection );
                config_.getProperty( OPTION_LASTPLAYEDSIZE, size );

                if (nextPageItem_->collectionInfo->name != lastPlayedSkipCollection)
                {
                    cib.updateLastPlayedPlaylist(currentPage_->getCollection(), nextPageItem_, size); // Update last played playlist if not currently in the skip playlist (e.g. settings)
                    currentPage_->updateReloadables(0);
                }

                l.LEDBlinky( 3, nextPageItem_->collectionInfo->name, nextPageItem_ );
                if (l.run(nextPageItem_->collectionInfo->name, nextPageItem_, currentPage_)) // Run and check if we need to reboot
                {
                    attract_.reset( );
                    //Run launchExit function when unloadSDL flag is set
                    bool unloadSDL = false;
                    config_.getProperty(OPTION_UNLOADSDL, unloadSDL);
                    if (unloadSDL)
                    {
                        launchExit();
                    }
                    reboot_ = true;
                    state   = RETROFE_QUIT_REQUEST;
                }
                else
                {
                    attract_.reset();
                    launchExit( );
                    l.LEDBlinky( 4 );
                    currentPage_->exitGame( );
                    // with new sort by last played return to first
                    if (currentPage_->getPlaylistName() == "lastplayed")
                    {
                        currentPage_->setScrollOffsetIndex(0);
                        currentPage_->reallocateMenuSpritePoints();
                    }

                    state = RETROFE_LAUNCH_EXIT;
                }
            }
            break;

        // Wait for onGameExit animation to finish
        case RETROFE_LAUNCH_EXIT:
            if ( currentPage_->isIdle( ) )
            {
                state = RETROFE_IDLE;
            }
            break;

        // Go back a page; start onMenuExit animation
        case RETROFE_BACK_REQUEST:
            if (currentPage_->getMenuDepth( ) == 1)
            {
                currentPage_->stop( );
                m.clearPage( );
                menuMode_ = false;
            }
            else
            {
                currentPage_->exitMenu( );
            }
            state = RETROFE_BACK_MENU_EXIT;
            break;

        // Wait for onMenuExit animation to finish; load previous page; load art
        case RETROFE_BACK_MENU_EXIT:
            if ( currentPage_->isIdle( ) )
            {
                // remember current collection and playlist 
                std::string collectionName = currentPage_->getCollectionName();
                lastMenuOffsets_[collectionName] = currentPage_->getScrollOffsetIndex();
                lastMenuPlaylists_[collectionName] = currentPage_->getPlaylistName( );
                if (currentPage_->getMenuDepth( ) == 1 && !pages_.empty())
                {
                    Page* page = pages_.top();
                    pages_.pop();
                    if (page->controlsType() != currentPage_->controlsType()) {
                        updatePageControls(page->controlsType());
                    }
                    currentPage_->deInitialize( );
                    delete currentPage_;
                    currentPage_ = page;
                    if (currentPage_->getSelectedItem() != nullptr) {
                        currentPage_->allocateGraphicsMemory();
                        currentPage_->setLocked(kioskLock_);
                    }
                }
                else
                {
                    currentPage_->popCollection( );
                }

                // update new current collection
                cycleVector_.clear();
                collectionName = currentPage_->getCollectionName();
                config_.setProperty( "currentCollection", collectionName );
        
                // check collection for setting
                std::string autoPlaylist = "all";
                if (std::string settingPrefix = "collections." + currentPage_->getCollectionName() + "."; config_.propertyExists(settingPrefix + "autoPlaylist")) {
                    config_.getProperty(settingPrefix + "autoPlaylist", autoPlaylist);
                }
                else {
                    config_.getProperty("autoPlaylist", autoPlaylist);
                }

                if (currentPage_->getCollectionName() == "Favorites") {
                    autoPlaylist = "favorites";
                }

                bool rememberMenu = false;
                config_.getProperty(OPTION_REMEMBERMENU, rememberMenu);
                bool returnToRememberedPlaylist = rememberMenu && lastMenuPlaylists_.find(collectionName) != lastMenuPlaylists_.end();
                if (returnToRememberedPlaylist)
                {
                    currentPage_->selectPlaylist( lastMenuPlaylists_[collectionName] ); // Switch to last playlist
                }
                else
                {
                    currentPage_->selectPlaylist( autoPlaylist );
                    if (currentPage_->getPlaylistName() != autoPlaylist )
                        currentPage_->selectPlaylist( "all" );
                }

                if (returnToRememberedPlaylist)
                {
                    if (lastMenuOffsets_.size() && lastMenuPlaylists_.find(collectionName) != lastMenuPlaylists_.end()) {
                        currentPage_->setScrollOffsetIndex(lastMenuOffsets_[collectionName]);
                    }
                }

                currentPage_->onNewItemSelected();
                currentPage_->reallocateMenuSpritePoints(); // update playlist menu
                state = RETROFE_BACK_MENU_LOAD_ART;
            }
            break;

        // Start onMenuEnter animation
        case RETROFE_BACK_MENU_LOAD_ART:
            currentPage_->enterMenu( );
            state = RETROFE_BACK_MENU_ENTER;
            break;

        // Wait for onMenuEnter animation to finish
        case RETROFE_BACK_MENU_ENTER:
            if ( currentPage_->isIdle( ) )
            {
                bool collectionInputClear = false;
                config_.getProperty( OPTION_COLLECTIONINPUTCLEAR, collectionInputClear );
                if (  collectionInputClear  )
                {
                    // Empty event queue
                    SDL_Event e;
                    while ( SDL_PollEvent( &e ) )
                        input_.update(e);
                    input_.resetStates( );
                }
                state = RETROFE_IDLE;
            }
            break;

        // Start menu mode
        case RETROFE_MENUMODE_START_REQUEST:
            if ( currentPage_->isIdle( ) )
            {
                std::string collectionName = currentPage_->getCollectionName();
                lastMenuOffsets_[collectionName]   = currentPage_->getScrollOffsetIndex( );
                lastMenuPlaylists_[collectionName] = currentPage_->getPlaylistName( );
                // check if collection's assets are in a different theme
                std::string layoutName;
                config_.getProperty("collections." + collectionName + ".layout", layoutName);
                if (layoutName == "") {
                    config_.getProperty(OPTION_LAYOUT, layoutName);
                }
                PageBuilder pb( layoutName, getLayoutFileName(), config_, &fontcache_, true );
                if (Page *page = pb.buildPage( ))
                {
                    if (page->controlsType() != currentPage_->controlsType()) {
                        updatePageControls(page->controlsType());
                    }
                    currentPage_->freeGraphicsMemory( );
                    pages_.push( currentPage_ );
                    currentPage_ = page;
                    currentPage_->setLocked(kioskLock_);
                    menuMode_ = true;
                    m.setPage( page );
                }
                else {
                    LOG_ERROR("RetroFE", "Could not create page");
                }

                // update new current collection
                cycleVector_.clear();
                config_.setProperty( "currentCollection", "menu" );
                currentPage_->pushCollection(getMenuCollection("menu"));

                currentPage_->onNewItemSelected();
                currentPage_->reallocateMenuSpritePoints(); // update playlist menu

                state = RETROFE_MENUMODE_START_LOAD_ART;
            }
            break;

        case RETROFE_MENUMODE_START_LOAD_ART:
            currentPage_->start();
            state = RETROFE_MENUMODE_START_ENTER;
            break;

        case RETROFE_MENUMODE_START_ENTER:
            if ( currentPage_->isIdle( ) )
            {
                SDL_Event e;
                while ( SDL_PollEvent( &e ) )
                    input_.update(e);
                input_.resetStates( );
                state = RETROFE_IDLE;
            }
            break;

        // Wait for splash mode animation to finish
        case RETROFE_NEW:
            if ( currentPage_->isIdle( ) )
            {
                state = RETROFE_IDLE;
            }
            break;

        // Start the onExit animation
        case RETROFE_QUIT_REQUEST:
            currentPage_->stop( );
            state = RETROFE_QUIT;
            break;

        // Wait for onExit animation to finish before quitting RetroFE
        case RETROFE_QUIT:
            if ( currentPage_->isGraphicsIdle( ) )
            {
                l.LEDBlinky( 2 );
                l.exitScript();
                running = false;
            }
            break;
        }
		
        // Handle screen updates and attract mode
        if ( running )
        {
            lastTime = currentTime_;
            currentTime_ = static_cast<float>( SDL_GetTicks( ) ) / 1000;

            if ( currentTime_ < lastTime )
            {
                currentTime_ = lastTime;
            }

            deltaTime = currentTime_ - lastTime;
            double sleepTime;
			if (state == RETROFE_IDLE)
                sleepTime = fpsIdleTime - deltaTime*1000;
            else
                sleepTime = fpsTime - deltaTime*1000;
            if ( sleepTime > 0 && sleepTime < 1000 )
			{
				if (vSync == false)
				{
					SDL_Delay( static_cast<unsigned int>( sleepTime ) );
				}
			}
		
            if ( currentPage_ )
            {
                if (!splashMode && !paused_)
                {
                    int attractReturn = attract_.update( deltaTime, *currentPage_ );
                    if (!kioskLock_ && attractReturn == 1) // Change playlist
                    {
                        attract_.reset( attract_.isSet( ) );

                        bool attractModeCyclePlaylist = getAttractModeCyclePlaylist();
                        if (attractModeCyclePlaylist)
                            currentPage_->nextCyclePlaylist(getPlaylistCycle());
                        else
                            currentPage_->nextPlaylist();

                        // if that next playlist is one to skip for attract, then find one that isn't
                        if (isInAttractModeSkipPlaylist(currentPage_->getPlaylistName()))
                        {
                            if (attractModeCyclePlaylist) {
                                goToNextAttractModePlaylistByCycle(getPlaylistCycle());
                            }
                            else {
                                // todo perform smarter playlist skipping
                                currentPage_->nextPlaylist();
                            }
                        }
                        state = RETROFE_PLAYLIST_REQUEST;
                    }
                    if (!kioskLock_ && attractReturn == 2) // Change collection
                    {
                        attract_.reset( attract_.isSet( ) );
                        state = RETROFE_COLLECTION_DOWN_REQUEST;
                    }
                }
                if ( menuMode_ )
                {
                    attract_.reset( );
                }
                currentPage_->update( deltaTime );
                SDL_PumpEvents( );
                input_.updateKeystate( );
                if (!splashMode && !paused_)
                {
                    if ( currentPage_->isAttractIdle( ) )
                    {
                        if ( !attractMode_ && attract_.isSet( ) )
                        {
                            // hide toggle before attract mode
                            if (buildInfo_ || collectionInfo_ || gameInfo_) {
                                resetInfoToggle();
                            } else {
                                currentPage_->attractEnter( );
                                l.LEDBlinky( 5 );
                            }
                        }
                        else if ( attractMode_ && !attract_.isSet( ) )
                        {
                            currentPage_->attractExit( );
                            l.LEDBlinky( 6 );
                        }
                        else if ( attract_.isSet( ) )
                        {
                            currentPage_->attract( );
                        }
                        attractMode_ = attract_.isSet( );
                    }
                }
            }

            render( );
        }
    }
    return reboot_;
}

bool RetroFE::getAttractModeCyclePlaylist()
{
    bool attractModeCyclePlaylist = true;
    std::string settingPrefix = "collections." + currentPage_->getCollectionName() + ".";
    std::string firstCollection = "";
    std::string cycleString = "";
    config_.getProperty(OPTION_FIRSTCOLLECTION, firstCollection);
    config_.getProperty(OPTION_ATTRACTMODECYCLEPLAYLIST, attractModeCyclePlaylist);
    config_.getProperty(OPTION_CYCLEPLAYLIST, cycleString);
    // use the global setting as overide if firstCollection == current
    if (cycleString == "" || firstCollection != currentPage_->getCollectionName()) {
        // check if collection has different setting
        if (config_.propertyExists(settingPrefix + "attractModeCyclePlaylist")) {
            config_.getProperty(settingPrefix + "attractModeCyclePlaylist", attractModeCyclePlaylist);
        }
    }

    return attractModeCyclePlaylist;
}

std::vector<std::string> RetroFE::getPlaylistCycle()
{
    if (cycleVector_.empty()) {
        std::string collectionName = currentPage_->getCollectionName();
        std::string settingPrefix = "collections." + collectionName + ".";

        std::string firstCollection = "";
        std::string cycleString = "";
        config_.getProperty(OPTION_FIRSTCOLLECTION, firstCollection);
        config_.getProperty(OPTION_CYCLEPLAYLIST, cycleString);
        // use the global setting as overide if firstCollection == current
        if (cycleString == "" || firstCollection != collectionName) {
            // check if collection has different setting
            if (config_.propertyExists(settingPrefix + "cyclePlaylist")) {
                config_.getProperty(settingPrefix + "cyclePlaylist", cycleString);
            }
        }
        Utils::listToVector(cycleString, cycleVector_, ',');
    }

    return cycleVector_;
}

void RetroFE::selectRandomOnFirstCycle()
{
    // random highlight on first playlist cycle
    if (!playlistCycledOnce_) {
        playlistCycledOnce_ = true;
        bool randomStart = false;
        config_.getProperty(OPTION_RANDOMSTART, randomStart);
        if (randomStart) {
            currentPage_->selectRandom();
        }
    }
}

// Check if we can go back a page or quite RetroFE
bool RetroFE::back(bool &exit)
{
    bool canGoBack  = false;
    bool exitOnBack = false;
    config_.getProperty( OPTION_EXITONFIRSTPAGEBACK, exitOnBack );
    exit = false;

    if ( currentPage_->getMenuDepth( ) <= 1 && pages_.empty( ) )
    {
        exit = exitOnBack;
    }
    else
    {
        canGoBack = true;
    }

    return canGoBack;
}

// depricated - use kiosk mode
bool RetroFE::isStandalonePlaylist(std::string playlist)
{

    // return playlist == "street fighter and capcom fighters" || playlist == "street fighter";
    return false;
}

bool RetroFE::isInAttractModeSkipPlaylist(std::string playlist)
{
    if (lkupAttractModeSkipPlaylist_.empty()) {
        std::string attractModeSkipPlaylist = "";
        std::string settingPrefix = "collections." + currentPage_->getCollectionName() + ".";
        std::string firstCollection = "";
        config_.getProperty(OPTION_FIRSTCOLLECTION, firstCollection);
        config_.getProperty(OPTION_ATTRACTMODESKIPPLAYLIST, attractModeSkipPlaylist);
        // use the global setting as overide if firstCollection == current
        if (attractModeSkipPlaylist == "" || firstCollection != currentPage_->getCollectionName()) {
            // check if collection has different setting
            if (config_.propertyExists(settingPrefix + OPTION_ATTRACTMODESKIPPLAYLIST)) {
                config_.getProperty(settingPrefix + OPTION_ATTRACTMODESKIPPLAYLIST, attractModeSkipPlaylist);
            }
        }

        if (attractModeSkipPlaylist != "") {
            // see if any of the comma seperated match current playlist
            std::stringstream ss(attractModeSkipPlaylist);
            std::string playlist = "";
            while (ss.good())
            {
                getline(ss, playlist, ',');
                lkupAttractModeSkipPlaylist_.try_emplace(playlist, true);
            }
        }
    }

    return !lkupAttractModeSkipPlaylist_.empty() && lkupAttractModeSkipPlaylist_.find(playlist) != lkupAttractModeSkipPlaylist_.end();
}

void RetroFE::goToNextAttractModePlaylistByCycle(std::vector<std::string> cycleVector)
{
    // find current position
    auto it = cycleVector.begin();
    while (it != cycleVector.end() && *it != currentPage_->getPlaylistName())
        ++it;
    // find next playlist that is not in list 
    for (;;) {
        if (!isInAttractModeSkipPlaylist(*it)) {
            break;
        }
        ++it;
        if (it == cycleVector.end())
            it = cycleVector.begin();
    }
    if (currentPage_->playlistExists(*it)) {
        currentPage_->selectPlaylist(*it);                            
    }
}

// Process the user input
RetroFE::RETROFE_STATE RetroFE::processUserInput( Page *page )
{
    bool screensaver = false;
    config_.getProperty("screensaver", screensaver);

    bool infoExitOnScroll = false;
    config_.getProperty(OPTION_INFOEXITONSCROLL, infoExitOnScroll);

    std::map<unsigned int, bool> ssExitInputs = {
        {SDL_MOUSEMOTION,true},
        {SDL_KEYDOWN,true},
        {SDL_MOUSEBUTTONDOWN,true},
        {SDL_JOYBUTTONDOWN,true},
        {SDL_JOYAXISMOTION,true},
        {SDL_JOYHATMOTION,true},
        {SDL_CONTROLLERBUTTONDOWN,true},
        {SDL_CONTROLLERAXISMOTION,true},
    };
    bool exit = false;
    RETROFE_STATE state = RETROFE_IDLE;

    // Poll all events until we find an active one
    SDL_Event e;
    while ( SDL_PollEvent( &e ) )
    {
        // some how !SDL_KEYUP prevents double action
        input_.update(e);
        if (e.type == SDL_POLLSENTINEL ||
            (screensaver && ssExitInputs[e.type])
        ){
            break;
        }
    }

    if (screensaver && ssExitInputs[e.type]) {
#ifdef WIN32
        Utils::postMessage("MediaplayerHiddenWindow", 0x8001, 51, 0);
#endif              			
        return RETROFE_QUIT;
    }

    // Handle next/previous game inputs
    if ( page->isHorizontalScroll( ) )
    {
        if (input_.keystate(UserInput::KeyCodeRight))
        {
            attract_.reset( );
            if (infoExitOnScroll) {
                resetInfoToggle();
            }
            return RETROFE_SCROLL_FORWARD;
        }
        else if (input_.keystate(UserInput::KeyCodeLeft))
        {
            attract_.reset( );
            if (infoExitOnScroll) {
                resetInfoToggle();
            }
            return RETROFE_SCROLL_BACK;
        }
    }
    else
    {
        if (input_.keystate(UserInput::KeyCodeDown))
        {
           attract_.reset();
            if (infoExitOnScroll) {
                resetInfoToggle();
            }
            return RETROFE_SCROLL_FORWARD;
        }
        else if (input_.keystate(UserInput::KeyCodeUp))
        {
            attract_.reset();
            if (infoExitOnScroll) {
                resetInfoToggle();
            }
            return RETROFE_SCROLL_BACK;
        }
    }
    
    // don't wait for idle
    if (currentTime_ - keyLastTime_ > keyDelayTime_) {
        // lock or unlock playlist/collection/menu nav and fav toggle
        if (page->isIdle() && input_.keystate(UserInput::KeyCodeKisok)) {
            attract_.reset();
            kioskLock_ = !kioskLock_;
            page->setLocked(kioskLock_);
            page->onNewItemSelected();

            keyLastTime_ = currentTime_;
            return RETROFE_IDLE;
        }
        else if (input_.keystate(UserInput::KeyCodeMenu) && !menuMode_)
        {
            keyLastTime_ = currentTime_;
            return RETROFE_MENUMODE_START_REQUEST;
        }
        else if (input_.keystate(UserInput::KeyCodeSettingsCombo1) && input_.keystate(UserInput::KeyCodeSettingsCombo2)) {
            attract_.reset();
            bool controllerComboSettings = false;
            config_.getProperty(OPTION_CONTROLLERCOMBOSETTINGS, controllerComboSettings);
            if (controllerComboSettings) {
                return RETROFE_SETTINGS_REQUEST;
            }
        }
        else if (input_.keystate(UserInput::KeyCodeQuitCombo1) && input_.keystate(UserInput::KeyCodeQuitCombo2)) {
            attract_.reset();
            bool controllerComboExit = false;
            config_.getProperty(OPTION_CONTROLLERCOMBOEXIT, controllerComboExit);
            if (controllerComboExit) {
#ifdef WIN32
                Utils::postMessage("MediaplayerHiddenWindow", 0x8001, 51, 0);
#endif              			
                return RETROFE_QUIT_REQUEST;
            }
        }
        // KeyCodeCycleCollection shared with KeyCodeQuitCombo1 and can missfire
        else if (!kioskLock_ && input_.lastKeyPressed(UserInput::KeyCodeCycleCollection)){
            // delay a bit longer for next cycle or ignore second keyboard hit count
            if (!(currentTime_ - keyLastTime_ > keyDelayTime_ + 1.0)) {
                return RETROFE_IDLE;
            }
            input_.resetStates();
            keyLastTime_ = currentTime_;
            resetInfoToggle();
            attract_.reset();
            if (collectionCycle_.size()) {
                collectionCycleIt_++;
                if (collectionCycleIt_ == collectionCycle_.end()) {
                    collectionCycleIt_ = collectionCycle_.begin();
                }
                if (!pages_.empty() && pages_.size() > 1)
                    pages_.pop();

                nextPageItem_ = new Item();
                nextPageItem_->name = *collectionCycleIt_;
                menuMode_ = false;
               
                return RETROFE_NEXT_PAGE_REQUEST;
            }
            return RETROFE_IDLE;
        }
        else if (!kioskLock_ && input_.keystate(UserInput::KeyCodePrevCycleCollection)) {
            // delay a bit longer for next cycle or ignore second keyboard hit count
            if (!(currentTime_ - keyLastTime_ > keyDelayTime_ + 1.0)) {
                return RETROFE_IDLE;
            }
            input_.resetStates();
            keyLastTime_ = currentTime_;
            resetInfoToggle();
            attract_.reset();
            if (collectionCycle_.size()) {
                if (collectionCycleIt_ == collectionCycle_.begin()) {
                    collectionCycleIt_ = collectionCycle_.end();
                }
                collectionCycleIt_--;

                if (!pages_.empty() && pages_.size() > 1)
                    pages_.pop();

                nextPageItem_ = new Item();
                nextPageItem_->name = *collectionCycleIt_;
                menuMode_ = false;

                return RETROFE_NEXT_PAGE_REQUEST;
            }
            return RETROFE_IDLE;
        }
        else if (!kioskLock_ && (input_.keystate(UserInput::KeyCodeCyclePlaylist) ||
            input_.keystate(UserInput::KeyCodeNextCyclePlaylist))
        ){
            if (!isStandalonePlaylist(currentPage_->getPlaylistName()))
            {
                resetInfoToggle();
                attract_.reset();
                keyLastTime_ = currentTime_;

                return RETROFE_PLAYLIST_NEXT_CYCLE;

            }
        }
        else if (!kioskLock_ && input_.keystate(UserInput::KeyCodePrevCyclePlaylist))
        {
            if (!isStandalonePlaylist(currentPage_->getPlaylistName()))
            {
                resetInfoToggle();
                attract_.reset();
                keyLastTime_ = currentTime_;

                return RETROFE_PLAYLIST_PREV_CYCLE;
            }
        }
        else if (!kioskLock_ && input_.keystate(UserInput::KeyCodeBack))
        {
            resetInfoToggle();
            attract_.reset();
            if (back(exit) || exit)
            {
                // if collection cycle then also update it's position
                if (collectionCycle_.size()) {
                    if (collectionCycleIt_ != collectionCycle_.begin()) {
                        collectionCycleIt_--;
                    }
                }
                keyLastTime_ = currentTime_;
                return exit ? RETROFE_QUIT_REQUEST : RETROFE_BACK_REQUEST;
            }
        }
    }

    // Ignore other keys while the menu is scrolling
    if ( page->isIdle( ) && currentTime_ - keyLastTime_ > keyDelayTime_ )
    {
        // Handle Collection Up/Down keys
        if (!kioskLock_ && ((input_.keystate(UserInput::KeyCodeCollectionUp)   && ( page->isHorizontalScroll( ) || !input_.keystate(UserInput::KeyCodeUp))) ||
                 (input_.keystate(UserInput::KeyCodeCollectionLeft) && (!page->isHorizontalScroll( ) || !input_.keystate(UserInput::KeyCodeLeft)))))
        {
            resetInfoToggle();
            attract_.reset( );
            bool backOnCollection = false;
            config_.getProperty( "backOnCollection", backOnCollection );
            if ( page->getMenuDepth( ) == 1 || !backOnCollection )
                state = RETROFE_COLLECTION_UP_REQUEST;
            else
                state = RETROFE_BACK_REQUEST;
        }

        else if (!kioskLock_ && ((input_.keystate(UserInput::KeyCodeCollectionDown)  && ( page->isHorizontalScroll( ) || !input_.keystate(UserInput::KeyCodeDown))) ||
                 (input_.keystate(UserInput::KeyCodeCollectionRight) && (!page->isHorizontalScroll( ) || !input_.keystate(UserInput::KeyCodeRight)))))
        {
            resetInfoToggle();
            attract_.reset( );
            bool backOnCollection = false;
            config_.getProperty( "backOnCollection", backOnCollection );
            if ( page->getMenuDepth( ) == 1 || !backOnCollection )
                state = RETROFE_COLLECTION_DOWN_REQUEST;
            else
                state = RETROFE_BACK_REQUEST;
        }

        else if (!kioskLock_ && input_.keystate(UserInput::KeyCodePageUp))
        {
            resetInfoToggle();
            attract_.reset( );
            page->pageScroll(Page::ScrollDirectionBack);
            state = RETROFE_MENUJUMP_REQUEST;
        }

        else if (!kioskLock_ && input_.keystate(UserInput::KeyCodePageDown))
        {
            resetInfoToggle();
            attract_.reset( );
            page->pageScroll(Page::ScrollDirectionForward);
            state = RETROFE_MENUJUMP_REQUEST;
        }

        else if (input_.keystate(UserInput::KeyCodeLetterUp))
        {
            resetInfoToggle();
            attract_.reset( );
            if (currentPage_->getPlaylistName() != "lastplayed") {
                // if playlist same name as meta sort value then support meta jump
                if (Item::validSortType(page->getPlaylistName())) {
                    page->metaScroll(Page::ScrollDirectionBack, page->getPlaylistName());
                }
                else {
                    bool cfwLetterSub;
                    config_.getProperty(OPTION_CFWLETTERSUB, cfwLetterSub);
                    if (cfwLetterSub && page->hasSubs())
                        page->cfwLetterSubScroll(Page::ScrollDirectionBack);
                    else
                        page->letterScroll(Page::ScrollDirectionBack);
                }
                state = RETROFE_MENUJUMP_REQUEST;
            }
        }

        else if (input_.keystate(UserInput::KeyCodeLetterDown))
        {
            resetInfoToggle();
            attract_.reset( );
            if (currentPage_->getPlaylistName() != "lastplayed") {
                if (Item::validSortType(page->getPlaylistName())) {
                    page->metaScroll(Page::ScrollDirectionForward, page->getPlaylistName());
                }
                else {
                    bool cfwLetterSub;
                    config_.getProperty(OPTION_CFWLETTERSUB, cfwLetterSub);
                    if (cfwLetterSub && page->hasSubs())
                        page->cfwLetterSubScroll(Page::ScrollDirectionForward);
                    else
                        page->letterScroll(Page::ScrollDirectionForward);
                }
                state = RETROFE_MENUJUMP_REQUEST;
            }
        }

        else if (!kioskLock_ && input_.keystate(UserInput::KeyCodeFavPlaylist) )
        {
            attract_.reset( );
            page->favPlaylist( );
            state = RETROFE_PLAYLIST_REQUEST;
        }

        else if (!kioskLock_ && input_.keystate(UserInput::KeyCodeSettings))
        {
            attract_.reset();
            state = RETROFE_SETTINGS_REQUEST;
        }

        else if (!kioskLock_ && (input_.keystate(UserInput::KeyCodeNextPlaylist) ||
                 (input_.keystate(UserInput::KeyCodePlaylistDown)  &&  page->isHorizontalScroll( )) ||
                 (input_.keystate(UserInput::KeyCodePlaylistRight) && !page->isHorizontalScroll( ))))
        {
            resetInfoToggle();
            attract_.reset( );
            state = RETROFE_PLAYLIST_NEXT;
        }

        else if (!kioskLock_ && (input_.keystate(UserInput::KeyCodePrevPlaylist) ||
                 (input_.keystate(UserInput::KeyCodePlaylistUp)   &&  page->isHorizontalScroll( )) ||
                 (input_.keystate(UserInput::KeyCodePlaylistLeft) && !page->isHorizontalScroll( ))))
        {
            resetInfoToggle();
            attract_.reset( );
            state = RETROFE_PLAYLIST_PREV;
        }

        else if (!kioskLock_ && input_.keystate(UserInput::KeyCodeRemovePlaylist))
        {
            attract_.reset( );
            page->rememberSelectedItem();
            page->removePlaylist( );

            // don't trigger playlist change events but refresh item states
            currentPage_->reallocateMenuSpritePoints(); // update playlist menu

            state = RETROFE_PLAYLIST_ENTER;
        }

        else if (!kioskLock_ && input_.keystate(UserInput::KeyCodeAddPlaylist) )
        {
            if (!isStandalonePlaylist(currentPage_->getPlaylistName()))
            {
                attract_.reset();
                page->rememberSelectedItem();
                page->addPlaylist();

                // don't trigger playlist change events but refresh item states
                currentPage_->onNewItemSelected();
                state = RETROFE_PLAYLIST_ENTER;
            }
        }

        else if (!kioskLock_ && input_.keystate(UserInput::KeyCodeTogglePlaylist) )
        {
            if (currentPage_->getPlaylistName() != "favorites" && 
                !isStandalonePlaylist(currentPage_->getPlaylistName()))
            {
                attract_.reset();
                page->rememberSelectedItem();
                page->togglePlaylist();

                // don't trigger playlist change events but refresh item states
                currentPage_->onNewItemSelected();
                state = RETROFE_PLAYLIST_ENTER;
            }
	    }
        else if (input_.keystate(UserInput::KeyCodeToggleGameInfo))
        {
            attract_.reset();
            input_.resetStates();
            keyLastTime_ = currentTime_;
            if (collectionInfo_) {
                currentPage_->collectionInfoExit();
                collectionInfo_ = false;
            }
            else if (buildInfo_) {
                currentPage_->buildInfoExit();
                buildInfo_ = false;
            }
            state = RETROFE_GAMEINFO_ENTER;
            if (gameInfo_) {
                state = RETROFE_GAMEINFO_EXIT;
            }
            gameInfo_ = !gameInfo_;
        }
        else if (input_.keystate(UserInput::KeyCodeToggleCollectionInfo))
        {
            attract_.reset();
            input_.resetStates();
            keyLastTime_ = currentTime_;
            if (gameInfo_) {
                currentPage_->gameInfoExit();
                gameInfo_ = false;
            }
            else if (buildInfo_) {
                currentPage_->buildInfoExit();
                buildInfo_ = false;
            }
            state = RETROFE_COLLECTIONINFO_ENTER;
            if (collectionInfo_) {
                state = RETROFE_COLLECIONINFO_EXIT;
            }
            collectionInfo_ = !collectionInfo_;
        }
        else if (input_.keystate(UserInput::KeyCodeToggleBuildInfo))
        {
            attract_.reset();
            input_.resetStates();
            keyLastTime_ = currentTime_;
            if (gameInfo_) {
                currentPage_->gameInfoExit();
                gameInfo_ = false;
            }
            else if (collectionInfo_) {
                currentPage_->collectionInfoExit();
                collectionInfo_ = false;
            }
            state = RETROFE_BUILDINFO_ENTER;
            if (buildInfo_) {
                state = RETROFE_BUILDINFO_EXIT;
            }
            buildInfo_ = !buildInfo_;
        }

        else if ( input_.keystate(UserInput::KeyCodeSkipForward) )
        {
            attract_.reset( );
            page->skipForward( );
            page->jukeboxJump( );
            keyLastTime_ = currentTime_;
        }

        else if ( input_.keystate(UserInput::KeyCodeSkipBackward) )
        {
            attract_.reset( );
            page->skipBackward( );
            page->jukeboxJump( );
            keyLastTime_ = currentTime_;
        }

        else if ( input_.keystate(UserInput::KeyCodeSkipForwardp) )
        {
            attract_.reset( );
            page->skipForwardp( );
            page->jukeboxJump( );
            keyLastTime_ = currentTime_;
        }

        else if ( input_.keystate(UserInput::KeyCodeSkipBackwardp) )
        {
            attract_.reset( );
            page->skipBackwardp( );
            page->jukeboxJump( );
            keyLastTime_ = currentTime_;
        }

        else if ( input_.keystate(UserInput::KeyCodePause) )
        {
            page->pause( );
            page->jukeboxJump( );
            keyLastTime_ = currentTime_;
            paused_ = !paused_;
            if (!paused_) {
                // trigger attract on unpause
                attract_.activate();
            }
        }

        else if ( input_.keystate(UserInput::KeyCodeRestart) )
        {
            attract_.reset( );
            page->restart( );
            keyLastTime_ = currentTime_;
        }

        else if ( input_.keystate(UserInput::KeyCodeRandom) )
        {
            attract_.reset( );
            page->selectRandom( );
            state = RETROFE_MENUJUMP_REQUEST;
        }

        else if (input_.keystate(UserInput::KeyCodeAdminMode))
        {
            //todo: add admin mode support
        }

        else if (input_.keystate(UserInput::KeyCodeSelect) && !currentPage_->isMenuScrolling())
        {
            resetInfoToggle();
            attract_.reset( );
            nextPageItem_ = page->getSelectedItem( );
            if ( nextPageItem_ )
            {
                if ( nextPageItem_->leaf )
                {
                    if ( menuMode_ )
                    {
                        state = RETROFE_HANDLE_MENUENTRY;
                    }
                    else
                    {
                        state = RETROFE_LAUNCH_ENTER;
                    }
                }
                else
                {
                    CollectionInfoBuilder cib(config_, *metadb_);
                    std::string lastPlayedSkipCollection = "";
                    int         size = 0;
                    config_.getProperty( OPTION_LASTPLAYEDSKIPCOLLECTION, lastPlayedSkipCollection );
                    config_.getProperty(OPTION_LASTPLAYEDSIZE, size);

                    if (!isInAttractModeSkipPlaylist(currentPage_->getPlaylistName()) &&
                        nextPageItem_->collectionInfo->name != lastPlayedSkipCollection) 
                    {
                        cib.updateLastPlayedPlaylist(currentPage_->getCollection(), nextPageItem_, size); // Update last played playlist if not currently in the skip playlist (e.g. settings)
                        currentPage_->updateReloadables(0);
                    }
                    state = RETROFE_NEXT_PAGE_REQUEST;
                }
            }
        }

        else if (input_.keystate(UserInput::KeyCodeQuit)) // !kioskLock_ && 
        {
            attract_.reset( );
#ifdef WIN32
        Utils::postMessage("MediaplayerHiddenWindow", 0x8001, 51,0);		
#endif              			
            state = RETROFE_QUIT_REQUEST;
        }

        else if (input_.keystate(UserInput::KeyCodeReboot)) // !kioskLock_ && 
        {
            attract_.reset( );
            reboot_ = true;
            state   = RETROFE_QUIT_REQUEST;
        }

        else if (!kioskLock_ && input_.keystate(UserInput::KeyCodeSaveFirstPlaylist))
        {
            resetInfoToggle();
            attract_.reset( );
            if ( page->getMenuDepth( ) == 1 )
            {
                firstPlaylist_ = page->getPlaylistName( );
                saveRetroFEState( );
            }
        }
    }

    if ( state != RETROFE_IDLE )
    {
        keyLastTime_ = currentTime_;
        return state;
    }

    // Check if we're done scrolling
    if ( !input_.keystate(UserInput::KeyCodeUp) &&
         !input_.keystate(UserInput::KeyCodeLeft) &&
         !input_.keystate(UserInput::KeyCodeDown) &&
         !input_.keystate(UserInput::KeyCodeRight) &&
         !input_.keystate(UserInput::KeyCodePlaylistUp) &&
         !input_.keystate(UserInput::KeyCodePlaylistLeft) &&
         !input_.keystate(UserInput::KeyCodePlaylistDown) &&
         !input_.keystate(UserInput::KeyCodePlaylistRight) &&
         !input_.keystate(UserInput::KeyCodeCollectionUp) &&
         !input_.keystate(UserInput::KeyCodeCollectionLeft) &&
         !input_.keystate(UserInput::KeyCodeCollectionDown) &&
         !input_.keystate(UserInput::KeyCodeCollectionRight) &&
         !input_.keystate(UserInput::KeyCodePageUp) &&
         !input_.keystate(UserInput::KeyCodePageDown) &&
         !input_.keystate(UserInput::KeyCodeLetterUp) &&
         !input_.keystate(UserInput::KeyCodeLetterDown) &&
         !attract_.isActive( ) )
    {
        page->resetScrollPeriod( );
        if (page->isMenuScrolling( ))
        {
            attract_.reset( attract_.isSet( ) );
            state = RETROFE_HIGHLIGHT_REQUEST;
        }
    }

    return state;
}


// Load a page
Page* RetroFE::loadPage(const std::string& collectionName)
{
    // check if collection's assets are in a different theme
    std::string layoutName;
    config_.getProperty("collections." + collectionName + ".layout", layoutName);
    if (layoutName == "") {
        config_.getProperty(OPTION_LAYOUT, layoutName);
    }
    PageBuilder pb(layoutName, getLayoutFileName(), config_, &fontcache_);
    Page* page = pb.buildPage(collectionName);
    if (!page)
    {
        LOG_ERROR("RetroFE", "Could not create page");
    }
    else {
        if (page->controlsType() != "") {
            updatePageControls(page->controlsType());
        }
    }

    return page;
}


// Load the splash page
Page *RetroFE::loadSplashPage( )
{
    std::string layoutName;
    config_.getProperty( OPTION_LAYOUT, layoutName );

    PageBuilder pb( layoutName, "splash", config_, &fontcache_ );
    Page * page = pb.buildPage( );
    if (!page) {
        LOG_ERROR("RetroFE", "Could not create splash page");
    }
    else {
        page->start();
    }
    return page;
}

// Load a collection
CollectionInfo* RetroFE::getCollection(const std::string& collectionName)
{

    // Check if subcollections should be merged or split
    bool subsSplit = false;
    config_.getProperty(OPTION_SUBSSPLIT, subsSplit);

    // Build the collection
    CollectionInfoBuilder cib(config_, *metadb_);
    CollectionInfo* collection = cib.buildCollection(collectionName);
    collection->subsSplit = subsSplit;
    cib.injectMetadata(collection);

    // Check collection folder exists 
    fs::path path = Utils::combinePath(Configuration::absolutePath, "collections", collectionName);
    if (!fs::exists(path) || !fs::is_directory(path)) {
        LOG_ERROR("RetroFE", "Failed to load collection " + collectionName);
        return nullptr;
    }

    // Loading sub collection files
    for (const auto& entry : fs::directory_iterator(path)) {
        if (entry.is_regular_file() && entry.path().extension() == ".sub") {
            std::string basename = entry.path().stem().string();

            LOG_INFO("RetroFE", "Loading subcollection into menu: " + basename);

            CollectionInfo* subcollection = cib.buildCollection(basename, collectionName);
            collection->addSubcollection(subcollection);
            subcollection->subsSplit = subsSplit;
            cib.injectMetadata(subcollection);
            collection->hasSubs = true;
        }
    }

    // sort a collection's items
    bool menuSort = true;
    config_.getProperty("collections." + collectionName + ".list.menuSort", menuSort);
    if (menuSort) {
        config_.getProperty("collections." + collectionName + ".list.sortType", collection->sortType);
        if (!Item::validSortType(collection->sortType)) {
            collection->sortType = "";
        }
        collection->sortItems();
    }

    MenuParser mp;
    bool menuFromCollectionLaunchers = false;
    config_.getProperty("collections." + collectionName + ".menuFromCollectionLaunchers", menuFromCollectionLaunchers);
    if (menuFromCollectionLaunchers) {
        // build menu out of all found collections that have launcherfiles
        std::string collectionLaunchers = "collectionLaunchers";
        std::string launchers = "";
        config_.getProperty(collectionLaunchers, launchers);
        if (launchers != "") {
            std::vector<std::string> launcherVector;
            std::stringstream ss(launchers);
            while (ss.good())
            {
                std::string substr;
                getline(ss, substr, ',');
                if (substr != "") {
                    launcherVector.push_back(substr);
                }
            }
            mp.buildMenuFromCollectionLaunchers(collection, launcherVector);
        }
        else {
            // todo log error
        }
    }
    else {
        // build collection menu if menu.txt exists
        mp.buildMenuItems(collection, menuSort);
    }

    // adds items to "all" list except those found in "exclude_all.txt"
    cib.addPlaylists(collection);
    collection->sortPlaylists();

    // Add extra info, if available
    for (auto& item : collection->items) {
        std::string path = Utils::combinePath(Configuration::absolutePath, "collections", collectionName, "info", item->name + ".conf");
        item->loadInfo(path);
    }


    // Remove parenthesis and brackets, if so configured
    bool showParenthesis = true;
    bool showSquareBrackets = true;

    (void)config_.getProperty(OPTION_SHOWPARENTHESIS, showParenthesis);
    (void)config_.getProperty(OPTION_SHOWSQUAREBRACKETS, showSquareBrackets);

    //using Playlists_T = std::map<std::string, std::vector<Item *> *>;
    for (auto const& playlistPair : collection->playlists) {
        for (auto& item : *(playlistPair.second)) {
            if (!showParenthesis) {
                std::string::size_type firstPos = item->title.find_first_of("(");
                std::string::size_type secondPos = item->title.find_first_of(")", firstPos);

                while (firstPos != std::string::npos && secondPos != std::string::npos) {
                    firstPos = item->title.find_first_of("(");
                    secondPos = item->title.find_first_of(")", firstPos);

                    if (firstPos != std::string::npos) {
                        item->title.erase(firstPos, (secondPos - firstPos) + 1);
                    }
                }
            }
            if (!showSquareBrackets) {
                std::string::size_type firstPos = item->title.find_first_of("[");
                std::string::size_type secondPos = item->title.find_first_of("]", firstPos);

                while (firstPos != std::string::npos && secondPos != std::string::npos) {
                    firstPos = item->title.find_first_of("[");
                    secondPos = item->title.find_first_of("]", firstPos);

                    if (firstPos != std::string::npos && secondPos != std::string::npos) {
                        item->title.erase(firstPos, (secondPos - firstPos) + 1);
                    }
                }
            }
        }
    }


    return collection;
}

void RetroFE::updatePageControls(const std::string& type)
{
    LOG_INFO("Layout", "Layout changed controls type " + type);
    std::string controlsConfPath = Utils::combinePath(Configuration::absolutePath, "controls");
    if (config_.import("controls", controlsConfPath + " - " + type + ".conf")) {
        input_.reconfigure();
    }
}

// Load a menu
CollectionInfo *RetroFE::getMenuCollection( const std::string& collectionName )
{
    std::string menuPath = Utils::combinePath( Configuration::absolutePath, "menu" );
    std::string menuFile = Utils::combinePath( menuPath, collectionName + ".txt" );
    std::vector<Item *> menuVector;
    CollectionInfoBuilder cib( config_, *metadb_ );
    auto *collection = new CollectionInfo(config_, collectionName, menuPath, "", "", "" );
    cib.ImportBasicList( collection, menuFile, menuVector );

    for (auto& item : menuVector) {
        item->leaf = false;
        if (size_t position = item->name.find("="); position != std::string::npos) {
            item->ctrlType = Utils::trimEnds(item->name.substr(position + 1));
            item->name = Utils::trimEnds(item->name.substr(0, position));
            item->title = item->name;
            item->fullTitle = item->name;
            item->leaf = true;
        }
        item->collectionInfo = collection;
        collection->items.push_back(item);
    }
    collection->playlists["all"] = &collection->items;
    return collection;
}


void RetroFE::saveRetroFEState( ) const
{
    std::string file = Utils::combinePath(Configuration::absolutePath, "settings_saved.conf");
    LOG_INFO("RetroFE", "Saving settings_saved.conf");
    std::ofstream filestream;
    try
    {
        filestream.open(file.c_str());
        filestream << "firstPlaylist = " << firstPlaylist_ << std::endl;
        filestream.close();
    }
    catch(std::exception &)
    {
        LOG_ERROR("RetroFE", "Save failed: " + file);
    }
}

std::string RetroFE::getLayoutFileName()
{
    std::string layoutName = "layout";
    std::string randomLayoutNames;
    config_.getProperty(OPTION_RANDOMLAYOUT, randomLayoutNames);
    if (randomLayoutNames != "") {
        LOG_INFO("RetroFE", "Choosing random layout from: " + randomLayoutNames);
        std::vector<std::string> randomLayoutVector;
        Utils::listToVector(randomLayoutNames, randomLayoutVector, ',');
        if (randomLayoutVector.size() > 1) {
            layoutName = randomLayoutVector[rand() % randomLayoutVector.size()];
        }
        else {
            layoutName = randomLayoutVector[0];
        }
    }

    return layoutName;
}

void RetroFE::resetInfoToggle()
{
    if (gameInfo_) {
        currentPage_->gameInfoExit();
        gameInfo_ = false;
    } else 
    if (collectionInfo_) {
        currentPage_->collectionInfoExit();
        collectionInfo_ = false;
    } else
    if (buildInfo_) {
        currentPage_->buildInfoExit();
        buildInfo_ = false;
    }
}<|MERGE_RESOLUTION|>--- conflicted
+++ resolved
@@ -462,14 +462,8 @@
     std::string settingsCollection = "";
     std::string settingsPlaylist = "settings";
     std::string settingsCollectionPlaylist;
-<<<<<<< HEAD
     config_.getProperty(OPTION_SETTINGSCOLLECTIONPLAYLIST, settingsCollectionPlaylist);
-    size_t position = settingsCollectionPlaylist.find(":");
-    if (position != std::string::npos) {
-=======
-    config_.getProperty("settingsCollectionPlaylist", settingsCollectionPlaylist);
     if (size_t position = settingsCollectionPlaylist.find(":"); position != std::string::npos) {
->>>>>>> ae5dbbbb
         settingsCollection = settingsCollectionPlaylist.substr(0, position);
         settingsPlaylist = settingsCollectionPlaylist.erase(0, position + 1);
         config_.setProperty("settingsPlaylist", settingsPlaylist);
@@ -593,13 +587,8 @@
                 delete currentPage_;
 
                 // find first collection
-<<<<<<< HEAD
                 std::string firstCollection = "Main";
                 config_.getProperty(OPTION_FIRSTCOLLECTION, firstCollection);
-=======
-                firstCollection = "Main";
-                config_.getProperty("firstCollection", firstCollection);
->>>>>>> ae5dbbbb
                 currentPage_ = loadPage(firstCollection);
                 splashMode = false;
                 if ( currentPage_ )
