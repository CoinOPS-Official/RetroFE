/* This file is part of RetroFE.
 *
 * RetroFE is free software: you can redistribute it and/or modify
 * it under the terms of the GNU General Public License as published by
 * the Free Software Foundation, either version 3 of the License, or
 * (at your option) any later version.
 *
 * RetroFE is distributed in the hope that it will be useful,
 * but WITHOUT ANY WARRANTY; without even the implied warranty of
 * MERCHANTABILITY or FITNESS FOR A PARTICULAR PURPOSE.  See the
 * GNU General Public License for more details.
 *
 * You should have received a copy of the GNU General Public License
 * along with RetroFE.  If not, see <http://www.gnu.org/licenses/>.
 */


#include "RetroFE.h"
#include "Collection/CollectionInfoBuilder.h"
#include "Collection/CollectionInfo.h"
#include "Database/Configuration.h"
#include "Collection/Item.h"
#include "Execute/Launcher.h"
#include "Menu/Menu.h"
#include "Utility/Log.h"
#include "Utility/Utils.h"
#include "Collection/MenuParser.h"
#include "SDL.h"
#include "Control/UserInput.h"
#include "Graphics/PageBuilder.h"
#include "Graphics/Page.h"
#include "Graphics/Component/ScrollingList.h"
#include "Graphics/Component/Video.h"
#include <gst/gst.h>
#include "Video/VideoFactory.h"
#include <algorithm>
#include <dirent.h>
#include <fstream>
#include <sstream>
#include <string>
#include <tuple>
#include <vector>
#include <SDL2/SDL_ttf.h>

#if defined(__linux) || defined(__APPLE__)
#include <sys/stat.h>
#include <sys/types.h>
#include <errno.h>
#include <cstring>
#endif

#ifdef WIN32
#include <Windows.h>
#include <SDL2/SDL_syswm.h>
#include <SDL2/SDL_thread.h>
#endif


RetroFE::RetroFE( Configuration &c )
    : initialized(false)
    , initializeError(false)
    , initializeThread(NULL)
    , config_(c)
    , db_(NULL)
    , metadb_(NULL)
    , input_(config_)
    , currentPage_(NULL)
    , keyInputDisable_(0)
    , currentTime_(0)
    , lastLaunchReturnTime_(0)
    , keyLastTime_(0)
    , keyDelayTime_(.3f)
    , reboot_(false)
<<<<<<< HEAD
    , kioskLock_(false)
=======
    , paused_(false)
>>>>>>> e5e493a7
{
    menuMode_                            = false;
    attractMode_                         = false;
    attractModePlaylistCollectionNumber_ = 0;
    firstPlaylist_                       = "all"; // todo
}

#ifdef WIN32
void RetroFE::postMessage(LPCTSTR windowTitle, UINT Msg, WPARAM wParam, LPARAM lParam ) {
    HWND hwnd = FindWindow(NULL, windowTitle);
	if (hwnd != NULL) {
        PostMessage(hwnd, Msg, wParam, lParam);
    }
}
#endif

RetroFE::~RetroFE( )
{
    deInitialize( );
}


// Render the current page to the screen
void RetroFE::render( )
{

    SDL_LockMutex( SDL::getMutex( ) );
    for ( int i = 0; i < SDL::getNumDisplays( ); ++i )
    {
        SDL_SetRenderDrawColor( SDL::getRenderer( i ), 0x0, 0x0, 0x00, 0xFF );
        SDL_RenderClear( SDL::getRenderer( i ) );
    }

    if ( currentPage_ )
    {
        currentPage_->draw( );
    }

    for ( int i = 0; i < SDL::getNumDisplays( ); ++i )
    {
        SDL_RenderPresent( SDL::getRenderer( i ) );
    }
    SDL_UnlockMutex( SDL::getMutex( ) );

}


// Initialize the configuration and database
int RetroFE::initialize( void *context )
{

    RetroFE *instance = static_cast<RetroFE *>(context);

    Logger::write( Logger::ZONE_INFO, "RetroFE", "Initializing" );

    if ( !instance->input_.initialize( ) )
    {
        Logger::write( Logger::ZONE_ERROR, "RetroFE", "Could not initialize user controls" );
        instance->initializeError = true;
        return -1;
    }

    instance->db_ = new DB( Utils::combinePath( Configuration::absolutePath, "meta.db" ) );

    if ( !instance->db_->initialize( ) )
    {
        Logger::write( Logger::ZONE_ERROR, "RetroFE", "Could not initialize database" );
        instance->initializeError = true;
        return -1;
    }

    instance->metadb_ = new MetadataDatabase( *(instance->db_), instance->config_ );

    if ( !instance->metadb_->initialize( ) )
    {
        Logger::write( Logger::ZONE_ERROR, "RetroFE", "Could not initialize meta database" );
        instance->initializeError = true;
        return -1;
    }

    instance->initialized = true;
    return 0;

}


// Launch a game/program
void RetroFE::launchEnter( )
{

    // Disable window focus
    SDL_SetWindowGrab(SDL::getWindow( 0 ), SDL_FALSE);

    bool hideMouse = false;
    int  mouseX    = 5000;
    int  mouseY    = 5000;
    config_.getProperty( "hideMouse", hideMouse );
    config_.getProperty( "mouseX",    mouseX );
    config_.getProperty( "mouseY",    mouseY );
    if ( hideMouse )
        SDL_WarpMouseGlobal( mouseX, mouseY );
}


// Return from the launch of a game/program
void RetroFE::launchExit( )
{

    // Restore the SDL settings
    SDL_RestoreWindow( SDL::getWindow( 0 ) );
    SDL_RaiseWindow( SDL::getWindow( 0 ) );
    SDL_SetWindowGrab( SDL::getWindow( 0 ), SDL_TRUE );

    // Empty event queue, but handle joystick add/remove events
    SDL_Event e;
    while ( SDL_PollEvent( &e ) )
    {
        if ( e.type == SDL_JOYDEVICEADDED || e.type == SDL_JOYDEVICEREMOVED )
        {
            input_.update( e );
        }
    }
    input_.resetStates( );
    attract_.reset( );

    // Restore time settings
    currentTime_ = static_cast<float>( SDL_GetTicks( ) ) / 1000;
    keyLastTime_ = currentTime_;
    lastLaunchReturnTime_ = currentTime_;

    bool hideMouse = false;
    int  mouseX    = 5000;
    int  mouseY    = 5000;
    config_.getProperty( "hideMouse", hideMouse );
    config_.getProperty( "mouseX",    mouseX );
    config_.getProperty( "mouseY",    mouseY );
    if ( hideMouse )
        SDL_WarpMouseGlobal( mouseX, mouseY );

}


// Free the textures, and optionall take down SDL
void RetroFE::freeGraphicsMemory( )
{

    // Free textures
    if ( currentPage_ )
    {
        currentPage_->freeGraphicsMemory( );
    }

    // Close down SDL
    bool unloadSDL = false;
    config_.getProperty( "unloadSDL", unloadSDL );
    if ( unloadSDL )
    {
        currentPage_->deInitializeFonts( );
        SDL::deInitialize( );
        input_.clearJoysticks( );
    }

}


// Optionally set up SDL, and load the textures
void RetroFE::allocateGraphicsMemory( )
{

    // Reopen SDL
    bool unloadSDL = false;
    config_.getProperty( "unloadSDL", unloadSDL );
    if ( unloadSDL )
    {
        SDL::initialize( config_ );
        currentPage_->initializeFonts( );
    }

    // Allocate textures
    if ( currentPage_ )
    {
        currentPage_->allocateGraphicsMemory( );
    }

}


// Deinitialize RetroFE
bool RetroFE::deInitialize( )
{

    bool retVal = true;

    // Free textures
    freeGraphicsMemory( );

    // Delete page
    if ( currentPage_ )
    {
        currentPage_->deInitialize( );
        delete currentPage_;
        currentPage_ = NULL;
    }

    // Delete databases
    if ( metadb_ )
    {
        delete metadb_;
        metadb_ = NULL;
    }

    if ( db_ )
    {
        delete db_;
        db_ = NULL;
    }

    initialized = false;

    if ( reboot_ )
    {
        Logger::write( Logger::ZONE_INFO, "RetroFE", "Rebooting" );
    }
    else
    {
        Logger::write( Logger::ZONE_INFO, "RetroFE", "Exiting" );
        SDL::deInitialize( );
        gst_deinit( );
    }

    return retVal;
}


// Run RetroFE
bool RetroFE::run( )
{

    // Initialize SDL
    if(! SDL::initialize( config_ ) ) return false;
    fontcache_.initialize( );

#ifdef WIN32
    bool highPriority = false;
    config_.getProperty("highPriority", highPriority);
    if (highPriority) {
        SetPriorityClass(GetCurrentProcess(), ABOVE_NORMAL_PRIORITY_CLASS);
    }
#endif

    // Define control configuration
    std::string controlsConfPath = Utils::combinePath( Configuration::absolutePath, "controls" );
    config_.import("controls", controlsConfPath + ".conf");
    for (int i = 1; i < 10; i++)
        config_.import("controls", controlsConfPath + std::to_string(i) + ".conf", false);

    if (config_.propertiesEmpty())
    {
        Logger::write(Logger::ZONE_ERROR, "RetroFE", "No controls.conf found");

        return false;
    }

    float preloadTime = 0;

    // Initialize video
    bool videoEnable = true;
    int  videoLoop   = 0;
    config_.getProperty( "videoEnable", videoEnable );
    config_.getProperty( "videoLoop", videoLoop );
    VideoFactory::setEnabled( videoEnable );
    VideoFactory::setNumLoops( videoLoop );
    Video::setEnabled( videoEnable );

    initializeThread = SDL_CreateThread( initialize, "RetroFEInit", (void *)this );

    if (!initializeThread)
    {
        Logger::write( Logger::ZONE_INFO, "RetroFE", "Could not initialize RetroFE" );

        return false;
    }

    bool attractModeFast = false;
    int attractModeTime           = 0;
    int attractModeNextTime       = 0;
    int attractModePlaylistTime   = 0;
    int attractModeCollectionTime = 0;
    int attractModeMinTime        = 1000;
    int attractModeMaxTime        = 5000;
    std::string firstCollection   = "Main";
    bool running                  = true;
    RETROFE_STATE state           = RETROFE_NEW;

    config_.getProperty( "attractModeTime", attractModeTime );
    config_.getProperty( "attractModeNextTime", attractModeNextTime );
    config_.getProperty( "attractModePlaylistTime", attractModePlaylistTime );
    config_.getProperty( "attractModeCollectionTime", attractModeCollectionTime );
    config_.getProperty( "attractModeMinTime", attractModeMinTime );
    config_.getProperty( "attractModeMaxTime", attractModeMaxTime );
    config_.getProperty( "firstCollection", firstCollection );
    config_.getProperty("attractModeFast", attractModeFast);

    attract_.idleTime           = static_cast<float>(attractModeTime);
    attract_.idleNextTime       = static_cast<float>(attractModeNextTime);
    attract_.idlePlaylistTime   = static_cast<float>(attractModePlaylistTime);
    attract_.idleCollectionTime = static_cast<float>(attractModeCollectionTime);
    attract_.minTime            = attractModeMinTime;
    attract_.maxTime            = attractModeMaxTime;
    attract_.isFast = attractModeFast;

    int fps     = 60;
    int fpsIdle = 60;
    config_.getProperty( "fps", fps );
    config_.getProperty( "fpsIdle", fpsIdle );
    double fpsTime     = 1000.0 / static_cast<double>(fps);
    double fpsIdleTime = 1000.0 / static_cast<double>(fpsIdle);
	bool vSync = false;
	config_.getProperty("vSync", vSync);

    int initializeStatus = 0;
    bool inputClear      = false;

    // load the initial splash screen, unload it once it is complete
    currentPage_        = loadSplashPage( );
    state               = RETROFE_ENTER;
    bool splashMode     = true;
    bool exitSplashMode = false;

    Launcher l( config_ );
    Menu     m( config_, input_ );
    preloadTime = static_cast<float>( SDL_GetTicks( ) ) / 1000;
    l.LEDBlinky( 1 );
    config_.getProperty("kiosk", kioskLock_);

    while ( running )
    {

        float lastTime = 0;
        float deltaTime = 0;

        // Exit splash mode when an active key is pressed
        SDL_Event e;
        if ( splashMode && SDL_PollEvent( &e ) )
        {
            if (input_.update(e))
            {
                if (input_.keystate(UserInput::KeyCodeSelect)) {
                    exitSplashMode = true;
                    while (SDL_PollEvent(&e))
                    {
                        if (e.type == SDL_JOYDEVICEADDED || e.type == SDL_JOYDEVICEREMOVED)
                        {
                            input_.update(e);
                        }
                    }
                    input_.resetStates();
                    attract_.reset();
                }
                else if (input_.keystate(UserInput::KeyCodeQuit)) {
                    running = false;
                    break;
                }
            }
        }

        if ( !currentPage_ )
        {
            Logger::write( Logger::ZONE_WARNING, "RetroFE", "Could not load page"  );
            running = false;
            break;
        }

        switch(state)
        {

        // Idle state; waiting for input
        case RETROFE_IDLE:

            currentPage_->cleanup( );

            // Not in splash mode
            if ( currentPage_ && !splashMode )
            {
                // account for when returning from a menu and the previous key was still "stuck"
                if ( lastLaunchReturnTime_ == 0 || (currentTime_ - lastLaunchReturnTime_ > .3) )
                {
                    if ( currentPage_->isIdle( ) )
                    {
                        state = processUserInput( currentPage_ );
                    }
                    lastLaunchReturnTime_ = 0;
                }
            }

            // Handle end of splash mode
            if ( (initialized || initializeError) && splashMode && (exitSplashMode || (currentPage_->getMinShowTime( ) <= (currentTime_ - preloadTime) && !(currentPage_->isPlaying( )))) )
            {
                SDL_WaitThread( initializeThread, &initializeStatus );

                if ( initializeError )
                {
                    state = RETROFE_QUIT_REQUEST;
                    break;
                }

                currentPage_->stop( );
                state = RETROFE_SPLASH_EXIT;

            }

            break;

        // Load art on entering RetroFE
        case RETROFE_LOAD_ART:
            currentPage_->start( );
#ifdef WIN32            
			postMessage("MediaplayerHiddenWindow",0x8001, 50, 0);		
#endif			
            state = RETROFE_ENTER;
            break;

        // Wait for onEnter animation to finish
        case RETROFE_ENTER:
            if ( currentPage_->isIdle( ) )
            {
                bool startCollectionEnter = false;
                config_.getProperty( "startCollectionEnter", startCollectionEnter );
                nextPageItem_ = currentPage_->getSelectedItem( );
                if ( !splashMode && startCollectionEnter && !nextPageItem_->leaf )
                {
                    state = RETROFE_NEXT_PAGE_REQUEST;
                }
                else
                {
                    state = RETROFE_IDLE;
                }
            }
            break;

        // Handle end of splash mode
        case RETROFE_SPLASH_EXIT:
            if ( currentPage_->isIdle( ) )
            {
                // delete the splash screen and use the standard menu
                currentPage_->deInitialize( );
                delete currentPage_;

                currentPage_ = loadPage( );
                splashMode = false;
                if ( currentPage_ )
                {
                    std::string firstCollection = "Main";

                    config_.getProperty( "firstCollection", firstCollection );
                    config_.setProperty( "currentCollection", firstCollection );
                    CollectionInfo *info = getCollection(firstCollection);

                    if (info == NULL) {
                        state = RETROFE_QUIT_REQUEST;

                        break;
                    }
                    currentPage_->pushCollection(info);

                    // check collection for setting
                    std::string settingPrefix = "collections." + currentPage_->getCollectionName() + ".";
                    if (config_.propertyExists(settingPrefix + "firstPlaylist")) {
                        config_.getProperty(settingPrefix + "firstPlaylist", firstPlaylist_);
                    }
                    else {
                        config_.getProperty("firstPlaylist", firstPlaylist_);
                    }

                    currentPage_->selectPlaylist( firstPlaylist_ );
                    if (currentPage_->getPlaylistName() != firstPlaylist_ )
                        currentPage_->selectPlaylist( "all" );

                    currentPage_->onNewItemSelected();
                    currentPage_->reallocateMenuSpritePoints(); // update playlist menu

                    state = RETROFE_LOAD_ART;
                }
                else
                {
                    state = RETROFE_QUIT_REQUEST;
                }
            }
            break;

        // Switch playlist; start onHighlightExit animation
        case RETROFE_PLAYLIST_REQUEST:
            inputClear = false;
            config_.getProperty( "playlistInputClear", inputClear );
            if (  inputClear  )
            {
                // Empty event queue
                SDL_Event e;
                while ( SDL_PollEvent( &e ) )
                    input_.update(e);
                input_.resetStates( );
            }
            currentPage_->playlistExit( );
            currentPage_->setScrolling(Page::ScrollDirectionIdle);
            state = RETROFE_PLAYLIST_EXIT;
            break;

        // Switch playlist; wait for onHighlightExit animation to finish; load art
        case RETROFE_PLAYLIST_EXIT:
            if (currentPage_->isIdle( ))
            {
                // lots of different toggles and menu jumps trigger this by accident
                if (currentPage_->fromPlaylistNav) {
                    if (currentPage_->fromPreviousPlaylist) {
                        currentPage_->playlistPrevExit();
                    }
                    else {
                        currentPage_->playlistNextExit();
                    }
                }
                bool rememberMenu = false;
                config_.getProperty("rememberMenu", rememberMenu);
                if (rememberMenu && currentPage_->getPlaylistName() != "lastplayed") {
                    currentPage_->returnToRememberSelectedItem();
                }
                state = RETROFE_PLAYLIST_LOAD_ART;
            }
            break;

        // Switch playlist; start onHighlightEnter animation
        case RETROFE_PLAYLIST_LOAD_ART:
            if (currentPage_->isIdle( ))
            {
                currentPage_->onNewItemSelected();
                currentPage_->reallocateMenuSpritePoints(); // update playlist menu
                currentPage_->playlistEnter();
                state = RETROFE_PLAYLIST_ENTER;
            }
            break;

        // Switch playlist; wait for onHighlightEnter animation to finish
        case RETROFE_PLAYLIST_ENTER:
            if (currentPage_->isIdle( ))
            {
                state = RETROFE_IDLE;
            }
            break;

        // Jump in menu; start onMenuJumpExit animation
        case RETROFE_MENUJUMP_REQUEST:
            inputClear = false;
            config_.getProperty( "jumpInputClear", inputClear );
            if (  inputClear  )
            {
                // Empty event queue
                SDL_Event e;
                while ( SDL_PollEvent( &e ) )
                    input_.update(e);
                input_.resetStates( );
            }
            currentPage_->menuJumpExit( );
            currentPage_->setScrolling(Page::ScrollDirectionIdle);
            state = RETROFE_MENUJUMP_EXIT;
            break;

        // Jump in menu; wait for onMenuJumpExit animation to finish; load art
        case RETROFE_MENUJUMP_EXIT:
            if (currentPage_->isIdle( ))
            {
                state = RETROFE_MENUJUMP_LOAD_ART;
            }
            break;

        // Jump in menu; start onMenuJumpEnter animation
        case RETROFE_MENUJUMP_LOAD_ART:
            if (currentPage_->isIdle( ))
            {
                currentPage_->onNewItemSelected();
                currentPage_->reallocateMenuSpritePoints(false); // skip updating playlist menu
                currentPage_->menuJumpEnter( );
                state = RETROFE_MENUJUMP_ENTER;
            }
            break;

        // Jump in menu; wait for onMenuJump animation to finish
        case RETROFE_MENUJUMP_ENTER:
            if (currentPage_->isIdle( ))
            {
                state = RETROFE_IDLE;
            }
            break;

        // Start onHighlightExit animation
        case RETROFE_HIGHLIGHT_REQUEST:
            currentPage_->setScrolling(Page::ScrollDirectionIdle);
            currentPage_->highlightExit( );
            state = RETROFE_HIGHLIGHT_EXIT;
            break;

        // Wait for onHighlightExit animation to finish; load art
        case RETROFE_HIGHLIGHT_EXIT:
            if (currentPage_->isIdle( ))
            {
                currentPage_->highlightLoadArt( );
                state = RETROFE_HIGHLIGHT_LOAD_ART;
            }
            break;

        // Start onHighlightEnter animation
        case RETROFE_HIGHLIGHT_LOAD_ART:
            currentPage_->highlightEnter( );
            if ( currentPage_->getSelectedItem( ) )
                l.LEDBlinky( 9, currentPage_->getSelectedItem( )->collectionInfo->name, currentPage_->getSelectedItem( ) );
            state = RETROFE_HIGHLIGHT_ENTER;
            break;

        // Wait for onHighlightEnter animation to finish
        case RETROFE_HIGHLIGHT_ENTER:
            RETROFE_STATE state_tmp;
            if (currentPage_->isMenuIdle( ) &&
                ((state_tmp = processUserInput( currentPage_ )) == RETROFE_HIGHLIGHT_REQUEST ||
                  state_tmp                                     == RETROFE_MENUJUMP_REQUEST  ||
                  state_tmp                                     == RETROFE_PLAYLIST_REQUEST) )
            {
                state = state_tmp;
            }
            else if (currentPage_->isIdle( ))
            {
                state = RETROFE_IDLE;
            }
            break;

        // Next page; start onMenuExit animation
        case RETROFE_NEXT_PAGE_REQUEST:
            currentPage_->exitMenu( );
            state = RETROFE_NEXT_PAGE_MENU_EXIT;
            break;

        // Wait for onMenuExit animation to finish; load new page if applicable; load art
        case RETROFE_NEXT_PAGE_MENU_EXIT:
            if ( currentPage_->isIdle( ) )
            {
                std::string collectionName = currentPage_->getCollectionName();
                if ( currentPage_->getSelectedItem( ) )
                    l.LEDBlinky( 8, currentPage_->getSelectedItem( )->name, currentPage_->getSelectedItem( ) );
                lastMenuOffsets_[collectionName] = currentPage_->getScrollOffsetIndex();
                lastMenuPlaylists_[collectionName] = currentPage_->getPlaylistName( );
                std::string nextPageName = nextPageItem_->name;
                if ( !menuMode_ )
                {
                    // Load new layout if available
                    std::string layoutName;
                    config_.getProperty( "layout", layoutName );
                    PageBuilder pb( layoutName, getLayoutFileName(), config_, &fontcache_ );
                    Page *page = pb.buildPage( nextPageItem_->name );
                    if ( page )
                    {
                        if (page->controlsType() != "") {
                            updatePageControls(page->controlsType());
<<<<<<< HEAD
                            page->setControlsType("");
=======
>>>>>>> e5e493a7
                        }
                        currentPage_->freeGraphicsMemory( );
                        pages_.push( currentPage_ );
                        currentPage_ = page;
                    }
                }

                config_.setProperty( "currentCollection", nextPageName );

                CollectionInfo *info;
                if ( menuMode_ )
                    info = getMenuCollection( nextPageName );
                else
                    info = getCollection( nextPageName );

                currentPage_->pushCollection(info);

                bool rememberMenu = false;
                config_.getProperty( "rememberMenu", rememberMenu );

                std::string autoPlaylist = "all";
                config_.getProperty( "autoPlaylist", autoPlaylist );
                bool returnToRememberedPlaylist = rememberMenu && lastMenuPlaylists_.find(nextPageName) != lastMenuPlaylists_.end();
                if (returnToRememberedPlaylist)
                {
                    currentPage_->selectPlaylist( lastMenuPlaylists_[nextPageName] ); // Switch to last playlist
                }
                else
                {
                    currentPage_->selectPlaylist( autoPlaylist );
                    if (currentPage_->getPlaylistName() != autoPlaylist )
                        currentPage_->selectPlaylist( "all" );
                }

                if (returnToRememberedPlaylist)
                {
                    if (lastMenuOffsets_.size() && lastMenuPlaylists_.find(nextPageName) != lastMenuPlaylists_.end()) {
                        currentPage_->setScrollOffsetIndex(lastMenuOffsets_[nextPageName]);
                    }
                }

                currentPage_->onNewItemSelected();
                currentPage_->reallocateMenuSpritePoints(); // update playlist menu

                state = RETROFE_NEXT_PAGE_MENU_LOAD_ART;

                // Check if we've entered an empty collection and need to go back automatically
                if (currentPage_->getCollectionSize() == 0)
                {
                    bool backOnEmpty = false;
                    config_.getProperty( "backOnEmpty", backOnEmpty );
                    if (backOnEmpty)
                        state = RETROFE_BACK_MENU_EXIT;
                }


             }
             break;

        // Start onMenuEnter animation
        case RETROFE_NEXT_PAGE_MENU_LOAD_ART:
            if (currentPage_->getMenuDepth( ) != 1 )
            {
                currentPage_->enterMenu( );
            }
            else
            {
                currentPage_->start( );
            }
            if ( currentPage_->getSelectedItem( ) )
                l.LEDBlinky( 9, currentPage_->getSelectedItem( )->collectionInfo->name, currentPage_->getSelectedItem( ) );
            state = RETROFE_NEXT_PAGE_MENU_ENTER;
            break;

        // Wait for onMenuEnter animation to finish
        case RETROFE_NEXT_PAGE_MENU_ENTER:
            if ( currentPage_->isIdle( ) )
            {
                inputClear = false;
                config_.getProperty( "collectionInputClear", inputClear );
                if (  inputClear  )
                {
                    // Empty event queue
                    SDL_Event e;
                    while ( SDL_PollEvent( &e ) )
                        input_.update(e);
                    input_.resetStates( );
                }
                state = RETROFE_IDLE;
            }
            break;

        // Start exit animation
        case RETROFE_COLLECTION_DOWN_REQUEST:
            if ( !pages_.empty( ) && currentPage_->getMenuDepth( ) == 1) // Inside a collection with a different layout
            {
                currentPage_->stop( );
                m.clearPage( );
                menuMode_ = false;
                state = RETROFE_COLLECTION_DOWN_EXIT;
            }
            else if ( currentPage_->getMenuDepth( ) > 1 ) // Inside a collection with the same layout
            {
                currentPage_->exitMenu( );
                state = RETROFE_COLLECTION_DOWN_EXIT;
            }
            else // Not in a collection
            {
                state = RETROFE_COLLECTION_DOWN_ENTER;

                if ( attractMode_ ) // Check playlist change in attract mode
                {
                    attractModePlaylistCollectionNumber_   += 1;
                    int attractModePlaylistCollectionNumber = 0;
                    config_.getProperty( "attractModePlaylistCollectionNumber", attractModePlaylistCollectionNumber );
                    // Check if playlist should be changed
                    if ( attractModePlaylistCollectionNumber_ > 0 && attractModePlaylistCollectionNumber_ >= attractModePlaylistCollectionNumber )
                    {
                        attractModePlaylistCollectionNumber_ = 0;
                        currentPage_->nextPlaylist( );
                      
                        if (isInAttractModeSkipPlaylist(currentPage_->getPlaylistName()))
                        {
                            //todo find next playlist that isn't in skip list
                            currentPage_->nextPlaylist();
                        }

                        state = RETROFE_PLAYLIST_REQUEST;
                    }
                }
            }
            break;

        // Wait for the menu exit animation to finish
        case RETROFE_COLLECTION_DOWN_EXIT:
            if ( currentPage_->isIdle( ) )
            {
                std::string collectionName = currentPage_->getCollectionName();
                lastMenuOffsets_[collectionName] = currentPage_->getScrollOffsetIndex();
                lastMenuPlaylists_[collectionName] = currentPage_->getPlaylistName( );
                if (currentPage_->getMenuDepth( ) == 1) // Inside a collection with a different layout
                {
                    currentPage_->deInitialize( );
                    delete currentPage_;
                    currentPage_ = pages_.top( );
                    pages_.pop( );
                    currentPage_->allocateGraphicsMemory( );
                }
                else // Inside a collection with the same layout
                {
                    currentPage_->popCollection( );
                }
                collectionName = currentPage_->getCollectionName();
                config_.setProperty( "currentCollection", collectionName );

                bool rememberMenu = false;
                config_.getProperty( "rememberMenu", rememberMenu );

                std::string autoPlaylist = "all";
                config_.getProperty( "autoPlaylist", autoPlaylist );
                bool returnToRememberedPlaylist = rememberMenu && lastMenuPlaylists_.find(collectionName) != lastMenuPlaylists_.end();
                if (returnToRememberedPlaylist)
                {
                    currentPage_->selectPlaylist( lastMenuPlaylists_[collectionName] ); // Switch to last playlist
                }
                else
                {
                    currentPage_->selectPlaylist( autoPlaylist );
                    if (currentPage_->getPlaylistName() != autoPlaylist )
                        currentPage_->selectPlaylist( "all" );
                }

                if (returnToRememberedPlaylist)
                {
                    if (lastMenuOffsets_.size() && lastMenuPlaylists_.find(collectionName) != lastMenuPlaylists_.end()) {
                        currentPage_->setScrollOffsetIndex(lastMenuOffsets_[collectionName]);
                    }
                }

                state = RETROFE_COLLECTION_DOWN_MENU_ENTER;
                currentPage_->onNewItemSelected( );

                if ( attractMode_ ) // Check playlist change in attract mode
                {
                    attractModePlaylistCollectionNumber_   += 1;
                    int attractModePlaylistCollectionNumber = 0;
                    config_.getProperty( "attractModePlaylistCollectionNumber", attractModePlaylistCollectionNumber );
                    // Check if playlist should be changed
                    if ( attractModePlaylistCollectionNumber_ > 0 && attractModePlaylistCollectionNumber_ >= attractModePlaylistCollectionNumber )
                    {
                        attractModePlaylistCollectionNumber_ = 0;
                        currentPage_->nextPlaylist( );

                        if (isInAttractModeSkipPlaylist(currentPage_->getPlaylistName())) 
                        {
                            //todo find next playlist that isn't in skip list
                            currentPage_->nextPlaylist();
                        }

                        state = RETROFE_PLAYLIST_REQUEST;
                    }
                }
            }
            break;


        // Start menu enter animation
        case RETROFE_COLLECTION_DOWN_MENU_ENTER:
            currentPage_->enterMenu( );
            state = RETROFE_COLLECTION_DOWN_ENTER;
            break;
            

        // Waiting for enter animation to stop
        case RETROFE_COLLECTION_DOWN_ENTER:
            if ( currentPage_->isIdle( ) )
            {
                int attractModePlaylistCollectionNumber = 0;
                config_.getProperty( "attractModePlaylistCollectionNumber", attractModePlaylistCollectionNumber );
                if (!( attractMode_ && attractModePlaylistCollectionNumber > 0 && attractModePlaylistCollectionNumber_ == 0 ))
                {
                    currentPage_->setScrolling(Page::ScrollDirectionForward);
                    currentPage_->scroll(true);
                    currentPage_->updateScrollPeriod( );
                }
                state = RETROFE_COLLECTION_DOWN_SCROLL;
            }
            break;

        // Waiting for scrolling animation to stop
        case RETROFE_COLLECTION_DOWN_SCROLL:
            if ( currentPage_->isMenuIdle( ) )
            {
                std::string attractModeSkipCollection = "";
                config_.getProperty( "attractModeSkipCollection", attractModeSkipCollection );
                // Check if we need to skip this collection in attract mode or if we can select it
                if ( attractMode_ && currentPage_->getSelectedItem( )->name == attractModeSkipCollection )
                {
                    currentPage_->setScrolling(Page::ScrollDirectionForward);
                    currentPage_->scroll(true);
                    currentPage_->updateScrollPeriod( );
                }
                else
                {
                    RETROFE_STATE state_tmp = processUserInput( currentPage_ );
                    if ( state_tmp == RETROFE_COLLECTION_DOWN_REQUEST )
                    {
                        state = RETROFE_COLLECTION_DOWN_REQUEST;
                    }
                    else if ( state_tmp == RETROFE_COLLECTION_UP_REQUEST )
                    {
                        state = RETROFE_COLLECTION_UP_REQUEST;
                    }
                    else
                    {
                        currentPage_->setScrolling(Page::ScrollDirectionIdle); // Stop scrolling
                        nextPageItem_ = currentPage_->getSelectedItem( );
                        bool enterOnCollection = true;
                        config_.getProperty( "enterOnCollection", enterOnCollection );
                        if ( currentPage_->getSelectedItem( )->leaf || (!attractMode_ && !enterOnCollection) ) // Current selection is a game or enterOnCollection is not set
                        {
                            state = RETROFE_HIGHLIGHT_REQUEST;
                        }
                        else // Current selection is a menu
                        {
                            state = RETROFE_COLLECTION_HIGHLIGHT_EXIT;
                        }
                    }
                }
            }
            break;


        // Start onHighlightExit animation
        case RETROFE_COLLECTION_HIGHLIGHT_REQUEST:
            currentPage_->highlightExit( );
            state = RETROFE_COLLECTION_HIGHLIGHT_EXIT;
            break;

        // Wait for onHighlightExit animation to finish; load art
        case RETROFE_COLLECTION_HIGHLIGHT_EXIT:
            if (currentPage_->isIdle( ))
            {
                currentPage_->highlightLoadArt( );
                state = RETROFE_COLLECTION_HIGHLIGHT_LOAD_ART;
            }
            break;

        // Start onHighlightEnter animation
        case RETROFE_COLLECTION_HIGHLIGHT_LOAD_ART:
            currentPage_->highlightEnter( );
            if ( currentPage_->getSelectedItem( ) )
                l.LEDBlinky( 9, currentPage_->getSelectedItem( )->collectionInfo->name, currentPage_->getSelectedItem( ) );
            state = RETROFE_COLLECTION_HIGHLIGHT_ENTER;
            break;

        // Wait for onHighlightEnter animation to finish
        case RETROFE_COLLECTION_HIGHLIGHT_ENTER:
            if (currentPage_->isIdle( ))
            {
                RETROFE_STATE state_tmp = processUserInput( currentPage_ );
                if ( state_tmp == RETROFE_COLLECTION_DOWN_REQUEST )
                {
                    state = RETROFE_COLLECTION_DOWN_REQUEST;
                }
                else if ( state_tmp == RETROFE_COLLECTION_UP_REQUEST )
                {
                    state = RETROFE_COLLECTION_UP_REQUEST;
                }
                else
                {
                    state = RETROFE_NEXT_PAGE_REQUEST;
                }
            }
            break;

        // Start exit animation
        case RETROFE_COLLECTION_UP_REQUEST:
            if ( !pages_.empty( ) && currentPage_->getMenuDepth( ) == 1) // Inside a collection with a different layout
            {
                currentPage_->stop( );
                m.clearPage( );
                menuMode_ = false;
                state = RETROFE_COLLECTION_UP_EXIT;
            }
            else if ( currentPage_->getMenuDepth( ) > 1 ) // Inside a collection with the same layout
            {
                currentPage_->exitMenu( );
                state = RETROFE_COLLECTION_UP_EXIT;
            }
            else // Not in a collection
            {
                state = RETROFE_COLLECTION_UP_ENTER;
            }
            break;

        // Wait for the menu exit animation to finish
        case RETROFE_COLLECTION_UP_EXIT:
            if ( currentPage_->isIdle( ) )
            {
                std::string collectionName = currentPage_->getCollectionName();
                lastMenuOffsets_[collectionName] = currentPage_->getScrollOffsetIndex();
                lastMenuPlaylists_[collectionName] = currentPage_->getPlaylistName( );
                if (currentPage_->getMenuDepth( ) == 1) // Inside a collection with a different layout
                {
                    currentPage_->deInitialize( );
                    delete currentPage_;
                    currentPage_ = pages_.top( );
                    pages_.pop( );
                    currentPage_->allocateGraphicsMemory( );
                }
                else // Inside a collection with the same layout
                {
                    currentPage_->popCollection( );
                }
                collectionName = currentPage_->getCollectionName();
                config_.setProperty( "currentCollection", collectionName );

                bool rememberMenu = false;
                config_.getProperty( "rememberMenu", rememberMenu );

                std::string autoPlaylist = "all";
                config_.getProperty( "autoPlaylist", autoPlaylist );
                bool returnToRememberedPlaylist = rememberMenu && lastMenuPlaylists_.find(collectionName) != lastMenuPlaylists_.end();
                if (returnToRememberedPlaylist)
                {
                    currentPage_->selectPlaylist( lastMenuPlaylists_[collectionName] ); // Switch to last playlist
                }
                else
                {
                    currentPage_->selectPlaylist( autoPlaylist );
                    if (currentPage_->getPlaylistName() != autoPlaylist )
                        currentPage_->selectPlaylist( "all" );
                }

                if (returnToRememberedPlaylist)
                {
                   if (lastMenuOffsets_.size() && lastMenuPlaylists_.find(collectionName) != lastMenuPlaylists_.end()) {
                       currentPage_->setScrollOffsetIndex(lastMenuOffsets_[collectionName]);
                   }
                }

                currentPage_->onNewItemSelected( );
                state = RETROFE_COLLECTION_UP_MENU_ENTER;
            }
            break;


        // Start menu enter animation
        case RETROFE_COLLECTION_UP_MENU_ENTER:
            currentPage_->enterMenu( );
            state = RETROFE_COLLECTION_UP_ENTER;
            break;
            

        // Waiting for enter animation to stop
        case RETROFE_COLLECTION_UP_ENTER:
            if ( currentPage_->isIdle( ) )
            {
                currentPage_->setScrolling(Page::ScrollDirectionBack);
                currentPage_->scroll(false);
                currentPage_->updateScrollPeriod( );
                state = RETROFE_COLLECTION_UP_SCROLL;
            }
            break;

        // Waiting for scrolling animation to stop
        case RETROFE_COLLECTION_UP_SCROLL:
            if ( currentPage_->isMenuIdle( ) )
            {
                RETROFE_STATE state_tmp;
                state_tmp = processUserInput( currentPage_ );
                if ( state_tmp == RETROFE_COLLECTION_DOWN_REQUEST )
                {
                    state = RETROFE_COLLECTION_DOWN_REQUEST;
                }
                else if ( state_tmp == RETROFE_COLLECTION_UP_REQUEST )
                {
                    state = RETROFE_COLLECTION_UP_REQUEST;
                }
                else
                {
                    currentPage_->setScrolling(Page::ScrollDirectionIdle); // Stop scrolling
                    nextPageItem_ = currentPage_->getSelectedItem( );
                    bool enterOnCollection = true;
                    config_.getProperty( "enterOnCollection", enterOnCollection );
                    if ( currentPage_->getSelectedItem( )->leaf || !enterOnCollection ) // Current selection is a game or enterOnCollection is not set
                    {
                        state = RETROFE_HIGHLIGHT_REQUEST;
                    }
                    else // Current selection is a menu
                    {
                        state = RETROFE_COLLECTION_HIGHLIGHT_EXIT;
                    }
                }
            }
            break;


        // Launching a menu entry
        case RETROFE_HANDLE_MENUENTRY:

            // Empty event queue
            SDL_Event e;
            while ( SDL_PollEvent( &e ) )
                input_.update(e);
            input_.resetStates( );

            // Handle menu entry
            m.handleEntry( currentPage_->getSelectedItem( ) );

            // Empty event queue
            while ( SDL_PollEvent( &e ) )
                input_.update(e);
            input_.resetStates( );

            state = RETROFE_IDLE;
            break;

        // Launching game; start onGameEnter animation
        case RETROFE_LAUNCH_ENTER:
            currentPage_->enterGame( );  // Start onGameEnter animation
            currentPage_->playSelect( ); // Play launch sound
            state = RETROFE_LAUNCH_REQUEST;
            break;

        // Wait for onGameEnter animation to finish; launch game; start onGameExit animation
        case RETROFE_LAUNCH_REQUEST:
            if ( currentPage_->isIdle( ) && !currentPage_->isSelectPlaying( ) )
            {
                nextPageItem_ = currentPage_->getSelectedItem( );
                launchEnter( );
                CollectionInfoBuilder cib(config_, *metadb_);
                std::string lastPlayedSkipCollection = "";
                int         size = 0;
                config_.getProperty( "lastPlayedSkipCollection", lastPlayedSkipCollection );
                config_.getProperty( "lastplayedSize", size );

                if (nextPageItem_->collectionInfo->name != lastPlayedSkipCollection)
                {
                    cib.updateLastPlayedPlaylist(currentPage_->getCollection(), nextPageItem_, size); // Update last played playlist if not currently in the skip playlist (e.g. settings)
                    currentPage_->updateReloadables(0);
                    // with new sort by last played return to first
                    if (currentPage_->getPlaylistName() == "lastplayed")
                    {
                        currentPage_->setScrollOffsetIndex(0);
                        currentPage_->highlightLoadArt();
                    }
                }

                l.LEDBlinky( 3, nextPageItem_->collectionInfo->name, nextPageItem_ );
                if (l.run(nextPageItem_->collectionInfo->name, nextPageItem_, currentPage_)) // Run and check if we need to reboot
                {
                    attract_.reset( );
                    reboot_ = true;
                    state   = RETROFE_QUIT_REQUEST;
                }
                else
                {
                    //launchExit( );
                    l.LEDBlinky( 4 );
                    currentPage_->exitGame( );
                    
                    state = RETROFE_LAUNCH_EXIT;
                }
            }
            break;

        // Wait for onGameExit animation to finish
        case RETROFE_LAUNCH_EXIT:
            if ( currentPage_->isIdle( ) )
            {
                state = RETROFE_IDLE;
            }
            break;

        // Go back a page; start onMenuExit animation
        case RETROFE_BACK_REQUEST:
            if (currentPage_->getMenuDepth( ) == 1)
            {
                currentPage_->stop( );
                m.clearPage( );
                menuMode_ = false;
            }
            else
            {
                currentPage_->exitMenu( );
            }
            state = RETROFE_BACK_MENU_EXIT;
            break;

        // Wait for onMenuExit animation to finish; load previous page; load art
        case RETROFE_BACK_MENU_EXIT:
            if ( currentPage_->isIdle( ) )
            {
                std::string collectionName = currentPage_->getCollectionName();
                lastMenuOffsets_[collectionName] = currentPage_->getScrollOffsetIndex();
                lastMenuPlaylists_[collectionName] = currentPage_->getPlaylistName( );
                if (currentPage_->getMenuDepth( ) == 1)
                {
                    currentPage_->deInitialize( );
                    delete currentPage_;
                    currentPage_ = pages_.top( );
                    pages_.pop( );
                    currentPage_->allocateGraphicsMemory( );
                }
                else
                {
                    currentPage_->popCollection( );
                }
                collectionName = currentPage_->getCollectionName();
                config_.setProperty( "currentCollection", collectionName );

                bool rememberMenu = false;
                config_.getProperty( "rememberMenu", rememberMenu );

                std::string autoPlaylist = "all";
                config_.getProperty( "autoPlaylist", autoPlaylist );
                bool returnToRememberedPlaylist = rememberMenu && lastMenuPlaylists_.find(collectionName) != lastMenuPlaylists_.end();
                if (returnToRememberedPlaylist)
                {
                    currentPage_->selectPlaylist( lastMenuPlaylists_[collectionName] ); // Switch to last playlist
                }
                else
                {
                    currentPage_->selectPlaylist( autoPlaylist );
                    if (currentPage_->getPlaylistName() != autoPlaylist )
                        currentPage_->selectPlaylist( "all" );
                }

                if (returnToRememberedPlaylist)
                {
                    if (lastMenuOffsets_.size() && lastMenuPlaylists_.find(collectionName) != lastMenuPlaylists_.end()) {
                        currentPage_->setScrollOffsetIndex(lastMenuOffsets_[collectionName]);
                    }
                }

                currentPage_->onNewItemSelected();
                currentPage_->reallocateMenuSpritePoints(); // update playlist menu
                state = RETROFE_BACK_MENU_LOAD_ART;
            }
            break;

        // Start onMenuEnter animation
        case RETROFE_BACK_MENU_LOAD_ART:
            currentPage_->enterMenu( );
            state = RETROFE_BACK_MENU_ENTER;
            break;

        // Wait for onMenuEnter animation to finish
        case RETROFE_BACK_MENU_ENTER:
            if ( currentPage_->isIdle( ) )
            {
                bool collectionInputClear = false;
                config_.getProperty( "collectionInputClear", collectionInputClear );
                if (  collectionInputClear  )
                {
                    // Empty event queue
                    SDL_Event e;
                    while ( SDL_PollEvent( &e ) )
                        input_.update(e);
                    input_.resetStates( );
                }
                state = RETROFE_IDLE;
            }
            break;

        // Start menu mode
        case RETROFE_MENUMODE_START_REQUEST:
            if ( currentPage_->isIdle( ) )
            {
                std::string collectionName = currentPage_->getCollectionName();
                lastMenuOffsets_[collectionName]   = currentPage_->getScrollOffsetIndex( );
                lastMenuPlaylists_[collectionName] = currentPage_->getPlaylistName( );
                std::string layoutName;
                config_.getProperty( "layout", layoutName );
                PageBuilder pb( layoutName, getLayoutFileName(), config_, &fontcache_, true );
                Page *page = pb.buildPage( );
                if ( page )
                {
                    if (page->controlsType() != "") {
                        updatePageControls(page->controlsType());
<<<<<<< HEAD
                        page->setControlsType("");
=======
>>>>>>> e5e493a7
                    }
                    currentPage_->freeGraphicsMemory( );
                    pages_.push( currentPage_ );
                    currentPage_ = page;
                    menuMode_ = true;
                    m.setPage( page );
                }
                config_.setProperty( "currentCollection", "menu" );
                CollectionInfo *info = getMenuCollection( "menu" );
                currentPage_->pushCollection(info);
                currentPage_->onNewItemSelected();
                currentPage_->reallocateMenuSpritePoints(); // update playlist menu
                state = RETROFE_MENUMODE_START_LOAD_ART;
            }
            break;

        case RETROFE_MENUMODE_START_LOAD_ART:
            currentPage_->start();
            state = RETROFE_MENUMODE_START_ENTER;
            break;

        case RETROFE_MENUMODE_START_ENTER:
            if ( currentPage_->isIdle( ) )
            {
                SDL_Event e;
                while ( SDL_PollEvent( &e ) )
                    input_.update(e);
                input_.resetStates( );
                state = RETROFE_IDLE;
            }
            break;

        // Wait for splash mode animation to finish
        case RETROFE_NEW:
            if ( currentPage_->isIdle( ) )
            {
                state = RETROFE_IDLE;
            }
            break;

        // Start the onExit animation
        case RETROFE_QUIT_REQUEST:
            currentPage_->stop( );
            state = RETROFE_QUIT;
            break;

        // Wait for onExit animation to finish before quitting RetroFE
        case RETROFE_QUIT:
            if ( currentPage_->isGraphicsIdle( ) )
            {
                l.LEDBlinky( 2 );
                running = false;
            }
            break;
        }
		
        // Handle screen updates and attract mode
        if ( running )
        {
            lastTime = currentTime_;
            currentTime_ = static_cast<float>( SDL_GetTicks( ) ) / 1000;

            if ( currentTime_ < lastTime )
            {
                currentTime_ = lastTime;
            }

            deltaTime = currentTime_ - lastTime;
            double sleepTime;
			if (state == RETROFE_IDLE)
                sleepTime = fpsIdleTime - deltaTime*1000;
            else
                sleepTime = fpsTime - deltaTime*1000;
            if ( sleepTime > 0 && sleepTime < 1000 )
			{
				if (vSync == false)
				{
					SDL_Delay( static_cast<unsigned int>( sleepTime ) );
				}
			}
		
            if ( currentPage_ )
            {
                if (!splashMode && !paused_)
                {
                    int attractReturn = attract_.update( deltaTime, *currentPage_ );
                    if (!kioskLock_ && attractReturn == 1) // Change playlist
                    {
                        attract_.reset( attract_.isSet( ) );
                        std::string settingPrefix = "collections." + currentPage_->getCollectionName() + ".";

                        bool cyclePlaylist = true;
                        // check if collection has different setting
                        if (config_.propertyExists(settingPrefix + "attractModeCyclePlaylist")) {
                            config_.getProperty(settingPrefix + "attractModeCyclePlaylist", cyclePlaylist);
                        }
                        else {
                            config_.getProperty("attractModeCyclePlaylist", cyclePlaylist);
                        }

                        std::string cycleString;
                        // check if collection has different setting
                        if (config_.propertyExists(settingPrefix + "cyclePlaylist")) {
                            config_.getProperty(settingPrefix + "cyclePlaylist", cycleString);
                        } else {
                            config_.getProperty("cyclePlaylist", cycleString);
                        }

                        // go to next playlist in cycle or from all found playlists
                        std::vector<std::string> cycleVector;
                        Utils::listToVector(cycleString, cycleVector, ',');
                        if (cyclePlaylist)
                            currentPage_->nextCyclePlaylist(cycleVector);
                        else
                            currentPage_->nextPlaylist();

                        // if that next playlist is one to skip for attract, then find one that isn't
                        if (isInAttractModeSkipPlaylist(currentPage_->getPlaylistName()))
                        {
                            if (cyclePlaylist) {
                                goToNextAttractModePlaylistByCycle(cycleVector);
                            }
                            else {
                                // todo perform smarter playlist skipping
                                currentPage_->nextPlaylist();
                            }
                        }
                        state = RETROFE_PLAYLIST_REQUEST;
                    }
                    if (!kioskLock_ && attractReturn == 2) // Change collection
                    {
                        attract_.reset( attract_.isSet( ) );
                        state = RETROFE_COLLECTION_DOWN_REQUEST;
                    }
                }
                if ( menuMode_ )
                {
                    attract_.reset( );
                }
                currentPage_->update( deltaTime );
                SDL_PumpEvents( );
                input_.updateKeystate( );
                if (!splashMode && !paused_)
                {
                    if ( currentPage_->isAttractIdle( ) )
                    {
                        if ( !attractMode_ && attract_.isSet( ) )
                        {
                            currentPage_->attractEnter( );
                            l.LEDBlinky( 5 );
                        }
                        else if ( attractMode_ && !attract_.isSet( ) )
                        {
                            currentPage_->attractExit( );
                            l.LEDBlinky( 6 );
                        }
                        else if ( attract_.isSet( ) )
                        {
                            currentPage_->attract( );
                        }
                        attractMode_ = attract_.isSet( );
                    }
                }
            }

            render( );
        }
    }
    return reboot_;
}


// Check if we can go back a page or quite RetroFE
bool RetroFE::back(bool &exit)
{
    bool canGoBack  = false;
    bool exitOnBack = false;
    config_.getProperty( "exitOnFirstPageBack", exitOnBack );
    exit = false;

    if ( currentPage_->getMenuDepth( ) <= 1 && pages_.empty( ) )
    {
        exit = exitOnBack;
    }
    else
    {
        canGoBack = true;
    }

    return canGoBack;
}

bool RetroFE::isStandalonePlaylist(std::string playlist)
{
    return playlist == "street fighter and capcom fighters" ||
        playlist == "street fighter";
}

bool RetroFE::isInAttractModeSkipPlaylist(std::string playlist)
{
    if (lkupAttractModeSkipPlaylist_.empty()) {
        std::string attractModeSkipPlaylist = "";
        std::string settingPrefix = "collections." + currentPage_->getCollectionName() + ".";
        // check if collection has different setting
        if (config_.propertyExists(settingPrefix + "attractModeSkipPlaylist")) {
            config_.getProperty(settingPrefix + "attractModeSkipPlaylist", attractModeSkipPlaylist);
        }
        else {
            config_.getProperty("attractModeSkipPlaylist", attractModeSkipPlaylist);
        }

        if (attractModeSkipPlaylist != "") {
            // see if any of the comma seperated match current playlist
            std::stringstream ss(attractModeSkipPlaylist);
            std::string playlist = "";
            while (ss.good())
            {
                getline(ss, playlist, ',');
                lkupAttractModeSkipPlaylist_.insert(make_pair(playlist, true));
            }
        }
    }

    return !lkupAttractModeSkipPlaylist_.empty() && lkupAttractModeSkipPlaylist_.find(playlist) != lkupAttractModeSkipPlaylist_.end();
}

void RetroFE::goToNextAttractModePlaylistByCycle(std::vector<std::string> cycleVector)
{
    // find current position
    std::vector<std::string>::iterator it = cycleVector.begin();
    while (it != cycleVector.end() && *it != currentPage_->getPlaylistName())
        ++it;
    // find next playlist that is not in list 
    for (;;) {
        if (!isInAttractModeSkipPlaylist(*it)) {
            break;
        }
        ++it;
        if (it == cycleVector.end())
            it = cycleVector.begin();
    }
    if (currentPage_->playlistExists(*it)) {
        currentPage_->selectPlaylist(*it);                            
    }
}

// Process the user input
RetroFE::RETROFE_STATE RetroFE::processUserInput( Page *page )
{
    bool exit = false;
    RETROFE_STATE state = RETROFE_IDLE;

    // Poll all events until we find an active one
    SDL_Event e;
    while ( SDL_PollEvent( &e ) )
    {
        input_.update(e);
        if ( e.type == SDL_KEYDOWN && !SDL_KEYUP )
        {
            break;
        }
    }

    // Handle next/previous game inputs
    if ( page->isHorizontalScroll( ) )
    {
        if (input_.keystate(UserInput::KeyCodeRight))
        {
            attract_.reset( );
            page->setScrolling(Page::ScrollDirectionForward);
            page->scroll(true);
            page->updateScrollPeriod( );
            return state;
        }
        else if (input_.keystate(UserInput::KeyCodeLeft))
        {
            attract_.reset( );
            page->setScrolling(Page::ScrollDirectionBack);
            page->scroll(false);
            page->updateScrollPeriod( );
            return state;
        }
    }
    else
    {
        if (input_.keystate(UserInput::KeyCodeDown))
        {
            attract_.reset( );
            page->setScrolling(Page::ScrollDirectionForward);
            page->scroll(true);
            page->updateScrollPeriod( );
            return state;
        }
        else if (input_.keystate(UserInput::KeyCodeUp))
        {
            attract_.reset( );
            page->setScrolling(Page::ScrollDirectionBack);
            page->scroll(false);
            page->updateScrollPeriod( );
            return state;
        }
    }

    // lock or unlock playlist/collection/menu nav and fav toggle
    if (input_.keystate(UserInput::KeyCodeKisok)) {
        kioskLock_ = !kioskLock_;
        page->setLocked(kioskLock_);
    }

    // Ignore other keys while the menu is scrolling
    if ( page->isIdle( ) && currentTime_ - keyLastTime_ > keyDelayTime_ )
    {
        if ( input_.keystate(UserInput::KeyCodeMenu) && !menuMode_)
        {
            state = RETROFE_MENUMODE_START_REQUEST;
        }

        // Handle Collection Up/Down keys
        else if (!kioskLock_ && ((input_.keystate(UserInput::KeyCodeCollectionUp)   && ( page->isHorizontalScroll( ) || !input_.keystate(UserInput::KeyCodeUp))) ||
                 (input_.keystate(UserInput::KeyCodeCollectionLeft) && (!page->isHorizontalScroll( ) || !input_.keystate(UserInput::KeyCodeLeft)))))
        {
            attract_.reset( );
            bool backOnCollection = false;
            config_.getProperty( "backOnCollection", backOnCollection );
            if ( page->getMenuDepth( ) == 1 || !backOnCollection )
                state = RETROFE_COLLECTION_UP_REQUEST;
            else
                state = RETROFE_BACK_REQUEST;
        }

        else if (!kioskLock_ && ((input_.keystate(UserInput::KeyCodeCollectionDown)  && ( page->isHorizontalScroll( ) || !input_.keystate(UserInput::KeyCodeDown))) ||
                 (input_.keystate(UserInput::KeyCodeCollectionRight) && (!page->isHorizontalScroll( ) || !input_.keystate(UserInput::KeyCodeRight)))))
        {
            attract_.reset( );
            bool backOnCollection = false;
            config_.getProperty( "backOnCollection", backOnCollection );
            if ( page->getMenuDepth( ) == 1 || !backOnCollection )
                state = RETROFE_COLLECTION_DOWN_REQUEST;
            else
                state = RETROFE_BACK_REQUEST;
        }

        else if (!kioskLock_ && input_.keystate(UserInput::KeyCodePageUp))
        {
            attract_.reset( );
            page->pageScroll(Page::ScrollDirectionBack);
            state = RETROFE_MENUJUMP_REQUEST;
        }

        else if (!kioskLock_ && input_.keystate(UserInput::KeyCodePageDown))
        {
            attract_.reset( );
            page->pageScroll(Page::ScrollDirectionForward);
            state = RETROFE_MENUJUMP_REQUEST;
        }

        else if (input_.keystate(UserInput::KeyCodeLetterUp))
        {
            attract_.reset( );
            if (currentPage_->getPlaylistName() != "lastplayed") {
                // if playlist same name as meta sort value then support meta jump
                if (Item::validSortType(page->getPlaylistName())) {
                    page->metaScroll(Page::ScrollDirectionBack, page->getPlaylistName());
                }
                else {
                    bool cfwLetterSub;
                    config_.getProperty("cfwLetterSub", cfwLetterSub);
                    if (cfwLetterSub && page->hasSubs())
                        page->cfwLetterSubScroll(Page::ScrollDirectionBack);
                    else
                        page->letterScroll(Page::ScrollDirectionBack);
                }
                state = RETROFE_MENUJUMP_REQUEST;
            }
        }

        else if (input_.keystate(UserInput::KeyCodeLetterDown))
        {
            attract_.reset( );
            if (currentPage_->getPlaylistName() != "lastplayed") {
                if (Item::validSortType(page->getPlaylistName())) {
                    page->metaScroll(Page::ScrollDirectionForward, page->getPlaylistName());
                }
                else {
                    bool cfwLetterSub;
                    config_.getProperty("cfwLetterSub", cfwLetterSub);
                    if (cfwLetterSub && page->hasSubs())
                        page->cfwLetterSubScroll(Page::ScrollDirectionForward);
                    else
                        page->letterScroll(Page::ScrollDirectionForward);
                }
                state = RETROFE_MENUJUMP_REQUEST;
            }
        }

        else if (!kioskLock_ && input_.keystate(UserInput::KeyCodeFavPlaylist) )
        {
            attract_.reset( );
            page->favPlaylist( );
            state = RETROFE_PLAYLIST_REQUEST;
        }

        else if (!kioskLock_ && (input_.keystate(UserInput::KeyCodeNextPlaylist) ||
                 (input_.keystate(UserInput::KeyCodePlaylistDown)  &&  page->isHorizontalScroll( )) ||
                 (input_.keystate(UserInput::KeyCodePlaylistRight) && !page->isHorizontalScroll( ))))
        {
            attract_.reset( );
            page->nextPlaylist( );
            state = RETROFE_PLAYLIST_REQUEST;
        }

        else if (!kioskLock_ && (input_.keystate(UserInput::KeyCodePrevPlaylist) ||
                 (input_.keystate(UserInput::KeyCodePlaylistUp)   &&  page->isHorizontalScroll( )) ||
                 (input_.keystate(UserInput::KeyCodePlaylistLeft) && !page->isHorizontalScroll( ))))
        {
            attract_.reset( );
            page->playlistPrevEnter();
            page->prevPlaylist( );
            state = RETROFE_PLAYLIST_REQUEST;
        }

        else if (!kioskLock_ && (input_.keystate(UserInput::KeyCodeCyclePlaylist) ||
                  input_.keystate(UserInput::KeyCodeNextCyclePlaylist)))
        {
            if (!isStandalonePlaylist(currentPage_->getPlaylistName()))
            {
                attract_.reset();
                std::string settingPrefix = "collections." + currentPage_->getCollectionName() + ".";
                std::string cycleString;
                // check if collection has different setting
                if (config_.propertyExists(settingPrefix + "cyclePlaylist")) {
                    config_.getProperty(settingPrefix + "cyclePlaylist", cycleString);
                }
                else {
                    config_.getProperty("cyclePlaylist", cycleString);
                }

                std::vector<std::string> cycleVector;
                Utils::listToVector(cycleString, cycleVector, ',');
                page->nextCyclePlaylist(cycleVector);
                state = RETROFE_PLAYLIST_REQUEST;

            }
        }

        else if (!kioskLock_ && input_.keystate(UserInput::KeyCodePrevCyclePlaylist))
        {
            if (!isStandalonePlaylist(currentPage_->getPlaylistName()))
            {
                attract_.reset();
                std::string settingPrefix = "collections." + currentPage_->getCollectionName() + ".";
                std::string cycleString;
                // check if collection has different setting
                if (config_.propertyExists(settingPrefix + "cyclePlaylist")) {
                    config_.getProperty(settingPrefix + "cyclePlaylist", cycleString);
                }
                else {
                    config_.getProperty("cyclePlaylist", cycleString);
                }
                std::vector<std::string> cycleVector;
                Utils::listToVector(cycleString, cycleVector, ',');
                page->playlistPrevEnter();
                page->prevCyclePlaylist(cycleVector);
                state = RETROFE_PLAYLIST_REQUEST;
            }
        }

        else if (!kioskLock_ && input_.keystate(UserInput::KeyCodeRemovePlaylist))
        {
            attract_.reset( );
            page->rememberSelectedItem();
            page->removePlaylist( );

            // don't trigger playlist change events but refresh item states
            currentPage_->onNewItemSelected();
            state = RETROFE_PLAYLIST_ENTER;
        }

        else if (!kioskLock_ && input_.keystate(UserInput::KeyCodeAddPlaylist) )
        {
            if (!isStandalonePlaylist(currentPage_->getPlaylistName()))
            {
                attract_.reset();
                    page->rememberSelectedItem();
                    page->addPlaylist();

                    // don't trigger playlist change events but refresh item states
                    currentPage_->onNewItemSelected();
                    state = RETROFE_PLAYLIST_ENTER;
            }
        }

        else if (!kioskLock_ && input_.keystate(UserInput::KeyCodeTogglePlaylist) )
        {
            if (currentPage_->getPlaylistName() != "favorites" && 
                !isStandalonePlaylist(currentPage_->getPlaylistName()))
            {
                attract_.reset();
                page->rememberSelectedItem();
                page->togglePlaylist();

                // don't trigger playlist change events but refresh item states
                currentPage_->onNewItemSelected();
                state = RETROFE_PLAYLIST_ENTER;
            }
	    }

        else if ( input_.keystate(UserInput::KeyCodeSkipForward) )
        {
            attract_.reset( );
            page->skipForward( );
            page->jukeboxJump( );
            keyLastTime_ = currentTime_;
        }

        else if ( input_.keystate(UserInput::KeyCodeSkipBackward) )
        {
            attract_.reset( );
            page->skipBackward( );
            page->jukeboxJump( );
            keyLastTime_ = currentTime_;
        }

        else if ( input_.keystate(UserInput::KeyCodeSkipForwardp) )
        {
            attract_.reset( );
            page->skipForwardp( );
            page->jukeboxJump( );
            keyLastTime_ = currentTime_;
        }

        else if ( input_.keystate(UserInput::KeyCodeSkipBackwardp) )
        {
            attract_.reset( );
            page->skipBackwardp( );
            page->jukeboxJump( );
            keyLastTime_ = currentTime_;
        }

        else if ( input_.keystate(UserInput::KeyCodePause) )
        {
            page->pause( );
            page->jukeboxJump( );
            keyLastTime_ = currentTime_;
            paused_ = !paused_;
            if (!paused_) {
                // trigger attract on unpause
                attract_.activate();
            }
        }

        else if ( input_.keystate(UserInput::KeyCodeRestart) )
        {
            attract_.reset( );
            page->restart( );
            keyLastTime_ = currentTime_;
        }

        else if ( input_.keystate(UserInput::KeyCodeRandom) )
        {
            attract_.reset( );
            page->selectRandom( );
            state = RETROFE_MENUJUMP_REQUEST;
        }

        else if (input_.keystate(UserInput::KeyCodeAdminMode))
        {
            //todo: add admin mode support
        }

        else if (input_.keystate(UserInput::KeyCodeSelect))
        {
            attract_.reset( );
            nextPageItem_ = page->getSelectedItem( );
            if ( nextPageItem_ )
            {
                if ( nextPageItem_->leaf )
                {
                    if ( menuMode_ )
                    {
                        state = RETROFE_HANDLE_MENUENTRY;
                    }
                    else
                    {
                        state = RETROFE_LAUNCH_ENTER;
                    }
                }
                else
                {
                    CollectionInfoBuilder cib(config_, *metadb_);
                    std::string lastPlayedSkipCollection = "";
                    int         size = 0;
                    config_.getProperty( "lastPlayedSkipCollection", lastPlayedSkipCollection );
                    config_.getProperty("lastplayedCollectionSize", size);

                    if (!isInAttractModeSkipPlaylist(currentPage_->getPlaylistName()) &&
                        nextPageItem_->collectionInfo->name != lastPlayedSkipCollection) 
                    {
                        cib.updateLastPlayedPlaylist(currentPage_->getCollection(), nextPageItem_, size); // Update last played playlist if not currently in the skip playlist (e.g. settings)
                        currentPage_->updateReloadables(0);
                    }
                    state = RETROFE_NEXT_PAGE_REQUEST;
                }
            }
        }

        else if (!kioskLock_ && input_.keystate(UserInput::KeyCodeBack))
        {
            attract_.reset( );
            if ( back( exit ) || exit )
            {
                state = (exit) ? RETROFE_QUIT_REQUEST : RETROFE_BACK_REQUEST;
            }
        }

        else if (input_.keystate(UserInput::KeyCodeQuit)) // !kioskLock_ && 
        {
            attract_.reset( );
#ifdef WIN32
        postMessage("MediaplayerHiddenWindow", 0x8001, 51,0);		
#endif              			
            state = RETROFE_QUIT_REQUEST;
        }

        else if (input_.keystate(UserInput::KeyCodeReboot)) // !kioskLock_ && 
        {
            attract_.reset( );
            reboot_ = true;
            state   = RETROFE_QUIT_REQUEST;
        }

        else if (!kioskLock_ && input_.keystate(UserInput::KeyCodeSaveFirstPlaylist))
        {
            attract_.reset( );
            if ( page->getMenuDepth( ) == 1 )
            {
                firstPlaylist_ = page->getPlaylistName( );
                saveRetroFEState( );
            }
        }
    }

    if ( state != RETROFE_IDLE )
    {
        keyLastTime_ = currentTime_;
        return state;
    }

    // Check if we're done scrolling
    if ( !input_.keystate(UserInput::KeyCodeUp) &&
         !input_.keystate(UserInput::KeyCodeLeft) &&
         !input_.keystate(UserInput::KeyCodeDown) &&
         !input_.keystate(UserInput::KeyCodeRight) &&
         !input_.keystate(UserInput::KeyCodePlaylistUp) &&
         !input_.keystate(UserInput::KeyCodePlaylistLeft) &&
         !input_.keystate(UserInput::KeyCodePlaylistDown) &&
         !input_.keystate(UserInput::KeyCodePlaylistRight) &&
         !input_.keystate(UserInput::KeyCodeCollectionUp) &&
         !input_.keystate(UserInput::KeyCodeCollectionLeft) &&
         !input_.keystate(UserInput::KeyCodeCollectionDown) &&
         !input_.keystate(UserInput::KeyCodeCollectionRight) &&
         !input_.keystate(UserInput::KeyCodePageUp) &&
         !input_.keystate(UserInput::KeyCodePageDown) &&
         !input_.keystate(UserInput::KeyCodeLetterUp) &&
         !input_.keystate(UserInput::KeyCodeLetterDown) &&
         !input_.keystate(UserInput::KeyCodeCollectionUp) &&
         !input_.keystate(UserInput::KeyCodeCollectionDown) &&
         !attract_.isActive( ) )
    {
        page->resetScrollPeriod( );
        if (page->isMenuScrolling( ))
        {
            attract_.reset( attract_.isSet( ) );
            state = RETROFE_HIGHLIGHT_REQUEST;
        }
    }

    return state;
}


// Load a page
Page* RetroFE::loadPage()
{
    std::string layoutName;

    config_.getProperty("layout", layoutName);

    PageBuilder pb(layoutName, getLayoutFileName(), config_, &fontcache_);
    Page* page = pb.buildPage();

    if (!page)
    {
        Logger::write(Logger::ZONE_ERROR, "RetroFE", "Could not create page");
    }
    else {
        if (page->controlsType() != "") {
            updatePageControls(page->controlsType());
<<<<<<< HEAD
            page->setControlsType("");
=======
>>>>>>> e5e493a7
        }
    }

    return page;
}


// Load the splash page
Page *RetroFE::loadSplashPage( )
{
    std::string layoutName;
    config_.getProperty( "layout", layoutName );

    PageBuilder pb( layoutName, "splash", config_, &fontcache_ );
    Page * page = pb.buildPage( );
    page->start( );

    return page;
}


// Load a collection
CollectionInfo *RetroFE::getCollection(std::string collectionName)
{

    // Check if subcollections should be merged or split
    bool subsSplit = false;
    config_.getProperty( "subsSplit", subsSplit );

    // Build the collection
    CollectionInfoBuilder cib(config_, *metadb_);
    CollectionInfo *collection = cib.buildCollection( collectionName );
    collection->subsSplit = subsSplit;
    cib.injectMetadata( collection );

    DIR *dp;
    struct dirent *dirp;

    // check collection folder exists 
    std::string path = Utils::combinePath( Configuration::absolutePath, "collections", collectionName );
    dp = opendir( path.c_str( ) );
    if (dp == NULL) {
        Logger::write(Logger::ZONE_ERROR, "RetroFE", "Failed to load collection " + collectionName);

        return NULL;
    }

    // Loading sub collection files
    while ( (dirp = readdir( dp )) != NULL )
    {
        std::string file = dirp->d_name;

        size_t position = file.find_last_of( "." );
        std::string basename = (std::string::npos == position)? file : file.substr( 0, position );

        std::string comparator = ".sub";
        int start = file.length( ) - comparator.length( );

        if ( start >= 0 )
        {
            if ( file.compare( start, comparator.length( ), comparator ) == 0 )
            {
                Logger::write( Logger::ZONE_INFO, "RetroFE", "Loading subcollection into menu: " + basename );

                CollectionInfo *subcollection = cib.buildCollection( basename, collectionName );
                collection->addSubcollection( subcollection );
                subcollection->subsSplit = subsSplit;
                cib.injectMetadata( subcollection );
                collection->hasSubs = true;
            }
        }
    }
    if (dp) closedir(dp);

    // sort a collection's items
    bool menuSort = true;
    config_.getProperty( "collections." + collectionName + ".list.menuSort", menuSort );
    if (menuSort) {
        config_.getProperty("collections." + collectionName + ".list.sortType", collection->sortType);
        if (!Item::validSortType(collection->sortType)) {
            collection->sortType = "";
        }
        collection->sortItems();
    }

    // adds items to "all" list except those found in "exclude_all.txt"
    cib.addPlaylists(collection);
    collection->sortPlaylists();

    // build collection menu if menu.txt exists
    MenuParser mp;
    mp.buildMenuItems(collection, menuSort);

    // Add extra info, if available
    for ( std::vector<Item *>::iterator it = collection->items.begin( ); it != collection->items.end( ); it++ )
    {
        std::string path = Utils::combinePath( Configuration::absolutePath, "collections", collectionName, "info", (*it)->name + ".conf" );
        (*it)->loadInfo( path );
    }

    // Remove parenthesis and brackets, if so configured
    bool showParenthesis    = true;
    bool showSquareBrackets = true;

    (void)config_.getProperty( "showParenthesis", showParenthesis );
    (void)config_.getProperty( "showSquareBrackets", showSquareBrackets );

    typedef std::map<std::string, std::vector <Item *> *> Playlists_T;
    for ( Playlists_T::iterator itP = collection->playlists.begin( ); itP != collection->playlists.end( ); itP++ )
    {
        for ( std::vector <Item *>::iterator itI = itP->second->begin( ); itI != itP->second->end( ); itI++ )
        {
            if ( !showParenthesis )
            {
                std::string::size_type firstPos  = (*itI)->title.find_first_of( "(" );
                std::string::size_type secondPos = (*itI)->title.find_first_of( ")", firstPos );
    
                while ( firstPos != std::string::npos && secondPos != std::string::npos )
                {
                    firstPos  = (*itI)->title.find_first_of( "(" );
                    secondPos = (*itI)->title.find_first_of( ")", firstPos );
    
                    if ( firstPos != std::string::npos )
                    {
                        (*itI)->title.erase( firstPos, (secondPos - firstPos) + 1 );
                    }
                }
            }
            if ( !showSquareBrackets )
            {
                std::string::size_type firstPos  = (*itI)->title.find_first_of( "[" );
                std::string::size_type secondPos = (*itI)->title.find_first_of( "]", firstPos );
    
                while ( firstPos != std::string::npos && secondPos != std::string::npos )
                {
                    firstPos  = (*itI)->title.find_first_of( "[" );
                    secondPos = (*itI)->title.find_first_of( "]", firstPos );
    
                    if ( firstPos != std::string::npos && secondPos != std::string::npos )
                    {
                        (*itI)->title.erase( firstPos, (secondPos - firstPos) + 1 );
                    }
                }
            }
        }
    }

    return collection;
}

void RetroFE::updatePageControls(std::string type)
{
<<<<<<< HEAD
    Logger::write(Logger::ZONE_INFO, "Layout", "Layout changed controls type " + type);
=======
>>>>>>> e5e493a7
    std::string controlsConfPath = Utils::combinePath(Configuration::absolutePath, "controls");
    if (config_.import("controls", controlsConfPath + " - " + type + ".conf")) {
        input_.reconfigure();
    }
}

// Load a menu
CollectionInfo *RetroFE::getMenuCollection( std::string collectionName )
{
    std::string menuPath = Utils::combinePath( Configuration::absolutePath, "menu" );
    std::string menuFile = Utils::combinePath( menuPath, collectionName + ".txt" );
    std::vector<Item *> menuVector;
    CollectionInfoBuilder cib( config_, *metadb_ );
    CollectionInfo *collection = new CollectionInfo(config_, collectionName, menuPath, "", "", "" );
    cib.ImportBasicList( collection, menuFile, menuVector );
    for ( std::vector<Item *>::iterator it = menuVector.begin( ); it != menuVector.end( ); ++it)
    {
        (*it)->leaf = false;
        size_t position = (*it)->name.find( "=" );
        if ( position != std::string::npos )
        {
            (*it)->ctrlType  = Utils::trimEnds( (*it)->name.substr( position+1, (*it)->name.size( )-1 ) );
            (*it)->name      = Utils::trimEnds( (*it)->name.substr( 0, position ) );
            (*it)->title     = (*it)->name;
            (*it)->fullTitle = (*it)->name;
            (*it)->leaf      = true;
        }
        (*it)->collectionInfo = collection;
        collection->items.push_back( *it );
    }
    collection->playlists["all"] = &collection->items;
    return collection;
}


void RetroFE::saveRetroFEState( )
{
    std::string file = Utils::combinePath(Configuration::absolutePath, "settings_saved.conf");
    Logger::write(Logger::ZONE_INFO, "RetroFE", "Saving settings_saved.conf");
    std::ofstream filestream;
    try
    {
        filestream.open(file.c_str());
        filestream << "firstPlaylist = " << firstPlaylist_ << std::endl;
        filestream.close();
    }
    catch(std::exception &)
    {
        Logger::write(Logger::ZONE_ERROR, "RetroFE", "Save failed: " + file);
    }
}

std::string RetroFE::getLayoutFileName()
{
    std::string layoutName = "layout";
    std::string randomLayoutNames;
    config_.getProperty("randomLayout", randomLayoutNames);
    if (randomLayoutNames != "") {
        Logger::write(Logger::ZONE_INFO, "RetroFE", "Choosing random layout from: " + randomLayoutNames);
        std::vector<std::string> randomLayoutVector;
        Utils::listToVector(randomLayoutNames, randomLayoutVector, ',');
        if (randomLayoutVector.size() > 1) {
            layoutName = randomLayoutVector[rand() % randomLayoutVector.size()];
        }
        else {
            layoutName = randomLayoutVector[0];
        }
    }

    return layoutName;
}<|MERGE_RESOLUTION|>--- conflicted
+++ resolved
@@ -71,11 +71,8 @@
     , keyLastTime_(0)
     , keyDelayTime_(.3f)
     , reboot_(false)
-<<<<<<< HEAD
     , kioskLock_(false)
-=======
     , paused_(false)
->>>>>>> e5e493a7
 {
     menuMode_                            = false;
     attractMode_                         = false;
@@ -735,10 +732,7 @@
                     {
                         if (page->controlsType() != "") {
                             updatePageControls(page->controlsType());
-<<<<<<< HEAD
                             page->setControlsType("");
-=======
->>>>>>> e5e493a7
                         }
                         currentPage_->freeGraphicsMemory( );
                         pages_.push( currentPage_ );
@@ -1238,7 +1232,8 @@
                 }
                 else
                 {
-                    //launchExit( );
+                    attract_.reset();
+                    launchExit( );
                     l.LEDBlinky( 4 );
                     currentPage_->exitGame( );
                     
@@ -1361,10 +1356,7 @@
                 {
                     if (page->controlsType() != "") {
                         updatePageControls(page->controlsType());
-<<<<<<< HEAD
                         page->setControlsType("");
-=======
->>>>>>> e5e493a7
                     }
                     currentPage_->freeGraphicsMemory( );
                     pages_.push( currentPage_ );
@@ -2063,10 +2055,7 @@
     else {
         if (page->controlsType() != "") {
             updatePageControls(page->controlsType());
-<<<<<<< HEAD
             page->setControlsType("");
-=======
->>>>>>> e5e493a7
         }
     }
 
@@ -2219,10 +2208,7 @@
 
 void RetroFE::updatePageControls(std::string type)
 {
-<<<<<<< HEAD
     Logger::write(Logger::ZONE_INFO, "Layout", "Layout changed controls type " + type);
-=======
->>>>>>> e5e493a7
     std::string controlsConfPath = Utils::combinePath(Configuration::absolutePath, "controls");
     if (config_.import("controls", controlsConfPath + " - " + type + ".conf")) {
         input_.reconfigure();
