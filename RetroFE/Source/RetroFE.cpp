/* This file is part of RetroFE.
 *
 * RetroFE is free software: you can redistribute it and/or modify
 * it under the terms of the GNU General Public License as published by
 * the Free Software Foundation, either version 3 of the License, or
 * (at your option) any later version.
 *
 * RetroFE is distributed in the hope that it will be useful,
 * but WITHOUT ANY WARRANTY; without even the implied warranty of
 * MERCHANTABILITY or FITNESS FOR A PARTICULAR PURPOSE.  See the
 * GNU General Public License for more details.
 *
 * You should have received a copy of the GNU General Public License
 * along with RetroFE.  If not, see <http://www.gnu.org/licenses/>.
 */


#include "RetroFE.h"
#include "Collection/CollectionInfoBuilder.h"
#include "Collection/CollectionInfo.h"
#include "Database/Configuration.h"
#include "Collection/Item.h"
#include "Execute/Launcher.h"
#include "Menu/Menu.h"
#include "Utility/Log.h"
#include "Utility/Utils.h"
#include "Collection/MenuParser.h"
#include "SDL.h"
#include "Control/UserInput.h"
#include "Graphics/PageBuilder.h"
#include "Graphics/Page.h"
#include "Graphics/Component/ScrollingList.h"
#include "Graphics/Component/Video.h"
#include <gst/gst.h>
#include "Video/VideoFactory.h"
#include <algorithm>
#include <dirent.h>
#include <fstream>
#include <sstream>
#include <string>
#include <tuple>
#include <vector>
#include <SDL2/SDL_ttf.h>

#if defined(__linux) || defined(__APPLE__)
#include <sys/stat.h>
#include <sys/types.h>
#include <errno.h>
#include <cstring>
#endif

#ifdef WIN32
#include <Windows.h>
#include <SDL2/SDL_syswm.h>
#include <SDL2/SDL_thread.h>
#endif


RetroFE::RetroFE( Configuration &c )
    : initialized(false)
    , initializeError(false)
    , initializeThread(NULL)
    , config_(c)
    , db_(NULL)
    , metadb_(NULL)
    , input_(config_)
    , currentPage_(NULL)
    , keyInputDisable_(0)
    , currentTime_(0)
    , lastLaunchReturnTime_(0)
    , keyLastTime_(0)
    , keyDelayTime_(.3f)
    , reboot_(false)
{
    menuMode_                            = false;
    attractMode_                         = false;
    attractModePlaylistCollectionNumber_ = 0;
    firstPlaylist_                       = "all"; // todo
}


RetroFE::~RetroFE( )
{
    deInitialize( );
}


// Render the current page to the screen
void RetroFE::render( )
{

    SDL_LockMutex( SDL::getMutex( ) );
    for ( int i = 0; i < SDL::getNumDisplays( ); ++i )
    {
        SDL_SetRenderDrawColor( SDL::getRenderer( i ), 0x0, 0x0, 0x00, 0xFF );
        SDL_RenderClear( SDL::getRenderer( i ) );
    }

    if ( currentPage_ )
    {
        currentPage_->draw( );
    }

    for ( int i = 0; i < SDL::getNumDisplays( ); ++i )
    {
        SDL_RenderPresent( SDL::getRenderer( i ) );
    }
    SDL_UnlockMutex( SDL::getMutex( ) );

}


// Initialize the configuration and database
int RetroFE::initialize( void *context )
{

    RetroFE *instance = static_cast<RetroFE *>(context);

    Logger::write( Logger::ZONE_INFO, "RetroFE", "Initializing" );

    if ( !instance->input_.initialize( ) )
    {
        Logger::write( Logger::ZONE_ERROR, "RetroFE", "Could not initialize user controls" );
        instance->initializeError = true;
        return -1;
    }

    instance->db_ = new DB( Utils::combinePath( Configuration::absolutePath, "meta.db" ) );

    if ( !instance->db_->initialize( ) )
    {
        Logger::write( Logger::ZONE_ERROR, "RetroFE", "Could not initialize database" );
        instance->initializeError = true;
        return -1;
    }

    instance->metadb_ = new MetadataDatabase( *(instance->db_), instance->config_ );

    if ( !instance->metadb_->initialize( ) )
    {
        Logger::write( Logger::ZONE_ERROR, "RetroFE", "Could not initialize meta database" );
        instance->initializeError = true;
        return -1;
    }

    instance->initialized = true;
    return 0;

}


// Launch a game/program
void RetroFE::launchEnter( )
{

    // Disable window focus
    SDL_SetWindowGrab(SDL::getWindow( 0 ), SDL_FALSE);

    // Free the textures, and optionally take down SDL
    freeGraphicsMemory( );

    bool hideMouse = false;
    int  mouseX    = 5000;
    int  mouseY    = 5000;
    config_.getProperty( "hideMouse", hideMouse );
    config_.getProperty( "mouseX",    mouseX );
    config_.getProperty( "mouseY",    mouseY );
    if ( hideMouse )
        SDL_WarpMouseGlobal( mouseX, mouseY );
}


// Return from the launch of a game/program
void RetroFE::launchExit( )
{

    // Optionally set up SDL, and load the textures
    allocateGraphicsMemory( );

    // Restore the SDL settings
    SDL_RestoreWindow( SDL::getWindow( 0 ) );
    SDL_RaiseWindow( SDL::getWindow( 0 ) );
    SDL_SetWindowGrab( SDL::getWindow( 0 ), SDL_TRUE );

    // Empty event queue, but handle joystick add/remove events
    SDL_Event e;
    while ( SDL_PollEvent( &e ) )
    {
        if ( e.type == SDL_JOYDEVICEADDED || e.type == SDL_JOYDEVICEREMOVED )
        {
            input_.update( e );
        }
    }
    input_.resetStates( );
    attract_.reset( );

    // Restore time settings
    currentTime_ = static_cast<float>( SDL_GetTicks( ) ) / 1000;
    keyLastTime_ = currentTime_;
    lastLaunchReturnTime_ = currentTime_;

    bool hideMouse = false;
    int  mouseX    = 5000;
    int  mouseY    = 5000;
    config_.getProperty( "hideMouse", hideMouse );
    config_.getProperty( "mouseX",    mouseX );
    config_.getProperty( "mouseY",    mouseY );
    if ( hideMouse )
        SDL_WarpMouseGlobal( mouseX, mouseY );

}


// Free the textures, and optionall take down SDL
void RetroFE::freeGraphicsMemory( )
{

    // Free textures
    if ( currentPage_ )
    {
        currentPage_->freeGraphicsMemory( );
    }

    // Close down SDL
    bool unloadSDL = false;
    config_.getProperty( "unloadSDL", unloadSDL );
    if ( unloadSDL )
    {
        currentPage_->deInitializeFonts( );
        SDL::deInitialize( );
        input_.clearJoysticks( );
    }

}


// Optionally set up SDL, and load the textures
void RetroFE::allocateGraphicsMemory( )
{

    // Reopen SDL
    bool unloadSDL = false;
    config_.getProperty( "unloadSDL", unloadSDL );
    if ( unloadSDL )
    {
        SDL::initialize( config_ );
        currentPage_->initializeFonts( );
    }

    // Allocate textures
    if ( currentPage_ )
    {
        currentPage_->allocateGraphicsMemory( );
    }

}


// Deinitialize RetroFE
bool RetroFE::deInitialize( )
{

    bool retVal = true;

    // Free textures
    freeGraphicsMemory( );

    // Delete page
    if ( currentPage_ )
    {
        currentPage_->deInitialize( );
        delete currentPage_;
        currentPage_ = NULL;
    }

    // Delete databases
    if ( metadb_ )
    {
        delete metadb_;
        metadb_ = NULL;
    }

    if ( db_ )
    {
        delete db_;
        db_ = NULL;
    }

    initialized = false;

    if ( reboot_ )
    {
        Logger::write( Logger::ZONE_INFO, "RetroFE", "Rebooting" );
    }
    else
    {
        Logger::write( Logger::ZONE_INFO, "RetroFE", "Exiting" );
        SDL::deInitialize( );
        gst_deinit( );
    }

    return retVal;
}


// Run RetroFE
bool RetroFE::run( )
{

    // Initialize SDL
    if(! SDL::initialize( config_ ) ) return false;
    fontcache_.initialize( );

    // Define control configuration
    std::string controlsConfPath = Utils::combinePath( Configuration::absolutePath, "controls.conf" );
    if ( !config_.import( "controls", controlsConfPath ) )
    {
        Logger::write( Logger::ZONE_ERROR, "RetroFE", "Could not import \"" + controlsConfPath + "\"" );
        return false;
    }

    float preloadTime = 0;

    // Initialize video
    bool videoEnable = true;
    int  videoLoop   = 0;
    config_.getProperty( "videoEnable", videoEnable );
    config_.getProperty( "videoLoop", videoLoop );
    VideoFactory::setEnabled( videoEnable );
    VideoFactory::setNumLoops( videoLoop );
    Video::setEnabled( videoEnable );

    initializeThread = SDL_CreateThread( initialize, "RetroFEInit", (void *)this );

    if ( !initializeThread )
    {
        Logger::write( Logger::ZONE_INFO, "RetroFE", "Could not initialize RetroFE" );
        return false;
    }

    int attractModeTime           = 0;
    int attractModeNextTime       = 0;
    int attractModePlaylistTime   = 0;
    int attractModeCollectionTime = 0;
    int attractModeMinTime        = 1000;
    int attractModeMaxTime        = 5000;
    std::string firstCollection   = "Main";
    bool running                  = true;
    RETROFE_STATE state           = RETROFE_NEW;

    config_.getProperty( "attractModeTime", attractModeTime );
    config_.getProperty( "attractModeNextTime", attractModeNextTime );
    config_.getProperty( "attractModePlaylistTime", attractModePlaylistTime );
    config_.getProperty( "attractModeCollectionTime", attractModeCollectionTime );
    config_.getProperty( "attractModeMinTime", attractModeMinTime );
    config_.getProperty( "attractModeMaxTime", attractModeMaxTime );
    config_.getProperty( "firstCollection", firstCollection );

    attract_.idleTime           = static_cast<float>(attractModeTime);
    attract_.idleNextTime       = static_cast<float>(attractModeNextTime);
    attract_.idlePlaylistTime   = static_cast<float>(attractModePlaylistTime);
    attract_.idleCollectionTime = static_cast<float>(attractModeCollectionTime);
    attract_.minTime            = attractModeMinTime;
    attract_.maxTime            = attractModeMaxTime;

    int fps     = 60;
    int fpsIdle = 60;
    config_.getProperty( "fps", fps );
    config_.getProperty( "fpsIdle", fpsIdle );
    double fpsTime     = 1000.0 / static_cast<double>(fps);
    double fpsIdleTime = 1000.0 / static_cast<double>(fpsIdle);
	bool vSync = false;
	config_.getProperty("vSync", vSync);

    int initializeStatus = 0;
    bool inputClear      = false;

    // load the initial splash screen, unload it once it is complete
    currentPage_        = loadSplashPage( );
    state               = RETROFE_ENTER;
    bool splashMode     = true;
    bool exitSplashMode = false;

    Launcher l( config_ );
    Menu     m( config_, input_ );
    preloadTime = static_cast<float>( SDL_GetTicks( ) ) / 1000;
    l.LEDBlinky( 1 );

    while ( running )
    {

        float lastTime = 0;
        float deltaTime = 0;

        // Exit splash mode when an active key is pressed
        SDL_Event e;
        if ( splashMode && SDL_PollEvent( &e ) )
        {
            if ( input_.update( e ) && input_.keystate(UserInput::KeyCodeSelect) )
            {
                exitSplashMode = true;
                while ( SDL_PollEvent( &e ) )
                {
                    if ( e.type == SDL_JOYDEVICEADDED || e.type == SDL_JOYDEVICEREMOVED )
                    {
                        input_.update( e );
                    }
                }
                input_.resetStates( );
                attract_.reset( );
            }
        }

        if ( !currentPage_ )
        {
            Logger::write( Logger::ZONE_WARNING, "RetroFE", "Could not load page"  );
            running = false;
            break;
        }

        switch(state)
        {

        // Idle state; waiting for input
        case RETROFE_IDLE:

            currentPage_->cleanup( );

            // Not in splash mode
            if ( currentPage_ && !splashMode )
            {
                // account for when returning from a menu and the previous key was still "stuck"
                if ( lastLaunchReturnTime_ == 0 || (currentTime_ - lastLaunchReturnTime_ > .3) )
                {
                    if ( currentPage_->isIdle( ) )
                    {
                        state = processUserInput( currentPage_ );
                    }
                    lastLaunchReturnTime_ = 0;
                }
            }

            // Handle end of splash mode
            if ( (initialized || initializeError) && splashMode && (exitSplashMode || (currentPage_->getMinShowTime( ) <= (currentTime_ - preloadTime) && !(currentPage_->isPlaying( )))) )
            {
                SDL_WaitThread( initializeThread, &initializeStatus );

                if ( initializeError )
                {
                    state = RETROFE_QUIT_REQUEST;
                    break;
                }

                currentPage_->stop( );
                state = RETROFE_SPLASH_EXIT;

            }

            break;

        // Load art on entering RetroFE
        case RETROFE_LOAD_ART:
            currentPage_->start( );
            state = RETROFE_ENTER;
            break;

        // Wait for onEnter animation to finish
        case RETROFE_ENTER:
            if ( currentPage_->isIdle( ) )
            {
                bool startCollectionEnter = false;
                config_.getProperty( "startCollectionEnter", startCollectionEnter );
                nextPageItem_ = currentPage_->getSelectedItem( );
                if ( !splashMode && startCollectionEnter && !nextPageItem_->leaf )
                {
                    state = RETROFE_NEXT_PAGE_REQUEST;
                }
                else
                {
                    state = RETROFE_IDLE;
                }
            }
            break;

        // Handle end of splash mode
        case RETROFE_SPLASH_EXIT:
            if ( currentPage_->isIdle( ) )
            {
                // delete the splash screen and use the standard menu
                currentPage_->deInitialize( );
                delete currentPage_;

                currentPage_ = loadPage( );
                splashMode = false;
                if ( currentPage_ )
                {
                    std::string firstCollection = "Main";

                    config_.getProperty( "firstCollection", firstCollection );
                    config_.setProperty( "currentCollection", firstCollection );
                    CollectionInfo *info = getCollection(firstCollection);

                    currentPage_->pushCollection(info);

                    config_.getProperty( "firstPlaylist", firstPlaylist_ );
                    currentPage_->selectPlaylist( firstPlaylist_ );
                    if (currentPage_->getPlaylistName() != firstPlaylist_ )
                        currentPage_->selectPlaylist( "all" );

                    currentPage_->onNewItemSelected( );
                    currentPage_->reallocateMenuSpritePoints( );

                    state = RETROFE_LOAD_ART;
                }
                else
                {
                    state = RETROFE_QUIT_REQUEST;
                }
            }
            break;

        // Switch playlist; start onHighlightExit animation
        case RETROFE_PLAYLIST_REQUEST:
            inputClear = false;
            config_.getProperty( "playlistInputClear", inputClear );
            if (  inputClear  )
            {
                // Empty event queue
                SDL_Event e;
                while ( SDL_PollEvent( &e ) )
                    input_.update(e);
                input_.resetStates( );
            }
            currentPage_->playlistExit( );
            currentPage_->setScrolling(Page::ScrollDirectionIdle);
            state = RETROFE_PLAYLIST_EXIT;
            break;

        // Switch playlist; wait for onHighlightExit animation to finish; load art
        case RETROFE_PLAYLIST_EXIT:
            if (currentPage_->isIdle( ))
            {
                bool rememberMenu = false;
                config_.getProperty("rememberMenu", rememberMenu);
                if (rememberMenu)
                {
                    currentPage_->onResumeItemSelected();
                }
                else {
                    currentPage_->onNewItemSelected();
                }
                state = RETROFE_PLAYLIST_LOAD_ART;
            }
            break;

        // Switch playlist; start onHighlightEnter animation
        case RETROFE_PLAYLIST_LOAD_ART:
            if (currentPage_->isIdle( ))
            {
                currentPage_->reallocateMenuSpritePoints( );
                currentPage_->playlistEnter( );
                state = RETROFE_PLAYLIST_ENTER;
            }
            break;

        // Switch playlist; wait for onHighlightEnter animation to finish
        case RETROFE_PLAYLIST_ENTER:
            if (currentPage_->isIdle( ))
            {
                state = RETROFE_IDLE;
            }
            break;

        // Jump in menu; start onMenuJumpExit animation
        case RETROFE_MENUJUMP_REQUEST:
            inputClear = false;
            config_.getProperty( "jumpInputClear", inputClear );
            if (  inputClear  )
            {
                // Empty event queue
                SDL_Event e;
                while ( SDL_PollEvent( &e ) )
                    input_.update(e);
                input_.resetStates( );
            }
            currentPage_->menuJumpExit( );
            currentPage_->setScrolling(Page::ScrollDirectionIdle);
            state = RETROFE_MENUJUMP_EXIT;
            break;

        // Jump in menu; wait for onMenuJumpExit animation to finish; load art
        case RETROFE_MENUJUMP_EXIT:
            if (currentPage_->isIdle( ))
            {
                currentPage_->onNewItemSelected( );
                state = RETROFE_MENUJUMP_LOAD_ART;
            }
            break;

        // Jump in menu; start onMenuJumpEnter animation
        case RETROFE_MENUJUMP_LOAD_ART:
            if (currentPage_->isIdle( ))
            {
                currentPage_->reallocateMenuSpritePoints( );
                currentPage_->menuJumpEnter( );
                state = RETROFE_MENUJUMP_ENTER;
            }
            break;

        // Jump in menu; wait for onMenuJump animation to finish
        case RETROFE_MENUJUMP_ENTER:
            if (currentPage_->isIdle( ))
            {
                state = RETROFE_IDLE;
            }
            break;

        // Start onHighlightExit animation
        case RETROFE_HIGHLIGHT_REQUEST:
            currentPage_->setScrolling(Page::ScrollDirectionIdle);
            currentPage_->highlightExit( );
            state = RETROFE_HIGHLIGHT_EXIT;
            break;

        // Wait for onHighlightExit animation to finish; load art
        case RETROFE_HIGHLIGHT_EXIT:
            if (currentPage_->isIdle( ))
            {
                currentPage_->highlightLoadArt( );
                state = RETROFE_HIGHLIGHT_LOAD_ART;
            }
            break;

        // Start onHighlightEnter animation
        case RETROFE_HIGHLIGHT_LOAD_ART:
            currentPage_->highlightEnter( );
            if ( currentPage_->getSelectedItem( ) )
                l.LEDBlinky( 9, currentPage_->getSelectedItem( )->collectionInfo->name, currentPage_->getSelectedItem( ) );
            state = RETROFE_HIGHLIGHT_ENTER;
            break;

        // Wait for onHighlightEnter animation to finish
        case RETROFE_HIGHLIGHT_ENTER:
            RETROFE_STATE state_tmp;
            if (currentPage_->isMenuIdle( ) &&
                ((state_tmp = processUserInput( currentPage_ )) == RETROFE_HIGHLIGHT_REQUEST ||
                  state_tmp                                     == RETROFE_MENUJUMP_REQUEST  ||
                  state_tmp                                     == RETROFE_PLAYLIST_REQUEST) )
            {
                state = state_tmp;
            }
            else if (currentPage_->isIdle( ))
            {
                state = RETROFE_IDLE;
            }
            break;

        // Next page; start onMenuExit animation
        case RETROFE_NEXT_PAGE_REQUEST:
            currentPage_->exitMenu( );
            state = RETROFE_NEXT_PAGE_MENU_EXIT;
            break;

        // Wait for onMenuExit animation to finish; load new page if applicable; load art
        case RETROFE_NEXT_PAGE_MENU_EXIT:
            if ( currentPage_->isIdle( ) )
            {
                if ( currentPage_->getSelectedItem( ) )
                    l.LEDBlinky( 8, currentPage_->getSelectedItem( )->name, currentPage_->getSelectedItem( ) );
                lastMenuOffsets_[currentPage_->getCollectionName( )]   = currentPage_->getScrollOffsetIndex( );
                lastMenuPlaylists_[currentPage_->getCollectionName( )] = currentPage_->getPlaylistName( );
                std::string nextPageName = nextPageItem_->name;
                if ( !menuMode_ )
                {
                    // Load new layout if available
                    std::string layoutName;
                    config_.getProperty( "layout", layoutName );
                    PageBuilder pb( layoutName, "layout", config_, &fontcache_ );
                    Page *page = pb.buildPage( nextPageItem_->name );
                    if ( page )
                    {
                        currentPage_->freeGraphicsMemory( );
                        pages_.push( currentPage_ );
                        currentPage_ = page;
                    }
                }

                config_.setProperty( "currentCollection", nextPageName );

                CollectionInfo *info;
                if ( menuMode_ )
                    info = getMenuCollection( nextPageName );
                else
                    info = getCollection( nextPageName );

                currentPage_->pushCollection(info);

                bool rememberMenu = false;
                config_.getProperty( "rememberMenu", rememberMenu );

                std::string autoPlaylist = "all";
                config_.getProperty( "autoPlaylist", autoPlaylist );

                if (rememberMenu && lastMenuPlaylists_.find( nextPageName ) != lastMenuPlaylists_.end( ))
                {
                    currentPage_->selectPlaylist( lastMenuPlaylists_[nextPageName] ); // Switch to last playlist
                }
                else
                {
                    currentPage_->selectPlaylist( autoPlaylist );
                    if (currentPage_->getPlaylistName() != autoPlaylist )
                        currentPage_->selectPlaylist( "all" );
                }

                if ( rememberMenu && lastMenuOffsets_.find( nextPageName ) != lastMenuOffsets_.end( ) )
                {
                    currentPage_->setScrollOffsetIndex( lastMenuOffsets_[nextPageName] );
                }

                currentPage_->onNewItemSelected( );
                currentPage_->reallocateMenuSpritePoints( );

                state = RETROFE_NEXT_PAGE_MENU_LOAD_ART;

                // Check if we've entered an empty collection and need to go back automatically
                if (currentPage_->getCollectionSize() == 0)
                {
                    bool backOnEmpty = false;
                    config_.getProperty( "backOnEmpty", backOnEmpty );
                    if (backOnEmpty)
                        state = RETROFE_BACK_MENU_EXIT;
                }


             }
             break;

        // Start onMenuEnter animation
        case RETROFE_NEXT_PAGE_MENU_LOAD_ART:
            if (currentPage_->getMenuDepth( ) != 1 )
            {
                currentPage_->enterMenu( );
            }
            else
            {
                currentPage_->start( );
            }
            if ( currentPage_->getSelectedItem( ) )
                l.LEDBlinky( 9, currentPage_->getSelectedItem( )->collectionInfo->name, currentPage_->getSelectedItem( ) );
            state = RETROFE_NEXT_PAGE_MENU_ENTER;
            break;

        // Wait for onMenuEnter animation to finish
        case RETROFE_NEXT_PAGE_MENU_ENTER:
            if ( currentPage_->isIdle( ) )
            {
                inputClear = false;
                config_.getProperty( "collectionInputClear", inputClear );
                if (  inputClear  )
                {
                    // Empty event queue
                    SDL_Event e;
                    while ( SDL_PollEvent( &e ) )
                        input_.update(e);
                    input_.resetStates( );
                }
                state = RETROFE_IDLE;
            }
            break;

        // Start exit animation
        case RETROFE_COLLECTION_DOWN_REQUEST:
            if ( !pages_.empty( ) && currentPage_->getMenuDepth( ) == 1) // Inside a collection with a different layout
            {
                currentPage_->stop( );
                m.clearPage( );
                menuMode_ = false;
                state = RETROFE_COLLECTION_DOWN_EXIT;
            }
            else if ( currentPage_->getMenuDepth( ) > 1 ) // Inside a collection with the same layout
            {
                currentPage_->exitMenu( );
                state = RETROFE_COLLECTION_DOWN_EXIT;
            }
            else // Not in a collection
            {
                state = RETROFE_COLLECTION_DOWN_ENTER;

                if ( attractMode_ ) // Check playlist change in attract mode
                {
                    attractModePlaylistCollectionNumber_   += 1;
                    int attractModePlaylistCollectionNumber = 0;
                    config_.getProperty( "attractModePlaylistCollectionNumber", attractModePlaylistCollectionNumber );
                    // Check if playlist should be changed
                    if ( attractModePlaylistCollectionNumber_ > 0 && attractModePlaylistCollectionNumber_ >= attractModePlaylistCollectionNumber )
                    {
                        attractModePlaylistCollectionNumber_ = 0;
                        currentPage_->nextPlaylist( );
                        std::string attractModeSkipPlaylist = "";
                        config_.getProperty( "attractModeSkipPlaylist", attractModeSkipPlaylist );
                        if (currentPage_->getPlaylistName( ) == attractModeSkipPlaylist)
                            currentPage_->nextPlaylist( );
                        state = RETROFE_PLAYLIST_REQUEST;
                    }
                }
            }
            break;

        // Wait for the menu exit animation to finish
        case RETROFE_COLLECTION_DOWN_EXIT:
            if ( currentPage_->isIdle( ) )
            {
                lastMenuOffsets_[currentPage_->getCollectionName( )]   = currentPage_->getScrollOffsetIndex( );
                lastMenuPlaylists_[currentPage_->getCollectionName( )] = currentPage_->getPlaylistName( );
                if (currentPage_->getMenuDepth( ) == 1) // Inside a collection with a different layout
                {
                    currentPage_->deInitialize( );
                    delete currentPage_;
                    currentPage_ = pages_.top( );
                    pages_.pop( );
                    currentPage_->allocateGraphicsMemory( );
                }
                else // Inside a collection with the same layout
                {
                    currentPage_->popCollection( );
                }
                config_.setProperty( "currentCollection", currentPage_->getCollectionName( ) );

                bool rememberMenu = false;
                config_.getProperty( "rememberMenu", rememberMenu );

                std::string autoPlaylist = "all";
                config_.getProperty( "autoPlaylist", autoPlaylist );

                if (rememberMenu && lastMenuPlaylists_.find( currentPage_->getCollectionName( ) ) != lastMenuPlaylists_.end( ))
                {
                    currentPage_->selectPlaylist( lastMenuPlaylists_[currentPage_->getCollectionName( )] ); // Switch to last playlist
                }
                else
                {
                    currentPage_->selectPlaylist( autoPlaylist );
                    if (currentPage_->getPlaylistName() != autoPlaylist )
                        currentPage_->selectPlaylist( "all" );
                }

                if (rememberMenu && lastMenuPlaylists_.find( currentPage_->getCollectionName( ) ) != lastMenuPlaylists_.end( ))
                {
                    currentPage_->setScrollOffsetIndex( lastMenuOffsets_[currentPage_->getCollectionName( )] );
                }

                state = RETROFE_COLLECTION_DOWN_MENU_ENTER;
                currentPage_->onNewItemSelected( );

                if ( attractMode_ ) // Check playlist change in attract mode
                {
                    attractModePlaylistCollectionNumber_   += 1;
                    int attractModePlaylistCollectionNumber = 0;
                    config_.getProperty( "attractModePlaylistCollectionNumber", attractModePlaylistCollectionNumber );
                    // Check if playlist should be changed
                    if ( attractModePlaylistCollectionNumber_ > 0 && attractModePlaylistCollectionNumber_ >= attractModePlaylistCollectionNumber )
                    {
                        attractModePlaylistCollectionNumber_ = 0;
                        currentPage_->nextPlaylist( );
                        std::string attractModeSkipPlaylist = "";
                        config_.getProperty( "attractModeSkipPlaylist", attractModeSkipPlaylist );
                        if (currentPage_->getPlaylistName( ) == attractModeSkipPlaylist)
                            currentPage_->nextPlaylist( );
                        state = RETROFE_PLAYLIST_REQUEST;
                    }
                }

            }
            break;


        // Start menu enter animation
        case RETROFE_COLLECTION_DOWN_MENU_ENTER:
            currentPage_->enterMenu( );
            state = RETROFE_COLLECTION_DOWN_ENTER;
            break;
            

        // Waiting for enter animation to stop
        case RETROFE_COLLECTION_DOWN_ENTER:
            if ( currentPage_->isIdle( ) )
            {
                int attractModePlaylistCollectionNumber = 0;
                config_.getProperty( "attractModePlaylistCollectionNumber", attractModePlaylistCollectionNumber );
                if (!( attractMode_ && attractModePlaylistCollectionNumber > 0 && attractModePlaylistCollectionNumber_ == 0 ))
                {
                    currentPage_->setScrolling(Page::ScrollDirectionForward);
                    currentPage_->scroll(true);
                    currentPage_->updateScrollPeriod( );
                }
                state = RETROFE_COLLECTION_DOWN_SCROLL;
            }
            break;

        // Waiting for scrolling animation to stop
        case RETROFE_COLLECTION_DOWN_SCROLL:
            if ( currentPage_->isMenuIdle( ) )
            {
                std::string attractModeSkipCollection = "";
                config_.getProperty( "attractModeSkipCollection", attractModeSkipCollection );
                // Check if we need to skip this collection in attract mode or if we can select it
                if ( attractMode_ && currentPage_->getSelectedItem( )->name == attractModeSkipCollection )
                {
                    currentPage_->setScrolling(Page::ScrollDirectionForward);
                    currentPage_->scroll(true);
                    currentPage_->updateScrollPeriod( );
                }
                else
                {
                    RETROFE_STATE state_tmp = processUserInput( currentPage_ );
                    if ( state_tmp == RETROFE_COLLECTION_DOWN_REQUEST )
                    {
                        state = RETROFE_COLLECTION_DOWN_REQUEST;
                    }
                    else if ( state_tmp == RETROFE_COLLECTION_UP_REQUEST )
                    {
                        state = RETROFE_COLLECTION_UP_REQUEST;
                    }
                    else
                    {
                        currentPage_->setScrolling(Page::ScrollDirectionIdle); // Stop scrolling
                        nextPageItem_ = currentPage_->getSelectedItem( );
                        bool enterOnCollection = true;
                        config_.getProperty( "enterOnCollection", enterOnCollection );
                        if ( currentPage_->getSelectedItem( )->leaf || (!attractMode_ && !enterOnCollection) ) // Current selection is a game or enterOnCollection is not set
                        {
                            state = RETROFE_HIGHLIGHT_REQUEST;
                        }
                        else // Current selection is a menu
                        {
                            state = RETROFE_COLLECTION_HIGHLIGHT_EXIT;
                        }
                    }
                }
            }
            break;


        // Start onHighlightExit animation
        case RETROFE_COLLECTION_HIGHLIGHT_REQUEST:
            currentPage_->highlightExit( );
            state = RETROFE_COLLECTION_HIGHLIGHT_EXIT;
            break;

        // Wait for onHighlightExit animation to finish; load art
        case RETROFE_COLLECTION_HIGHLIGHT_EXIT:
            if (currentPage_->isIdle( ))
            {
                currentPage_->highlightLoadArt( );
                state = RETROFE_COLLECTION_HIGHLIGHT_LOAD_ART;
            }
            break;

        // Start onHighlightEnter animation
        case RETROFE_COLLECTION_HIGHLIGHT_LOAD_ART:
            currentPage_->highlightEnter( );
            if ( currentPage_->getSelectedItem( ) )
                l.LEDBlinky( 9, currentPage_->getSelectedItem( )->collectionInfo->name, currentPage_->getSelectedItem( ) );
            state = RETROFE_COLLECTION_HIGHLIGHT_ENTER;
            break;

        // Wait for onHighlightEnter animation to finish
        case RETROFE_COLLECTION_HIGHLIGHT_ENTER:
            if (currentPage_->isIdle( ))
            {
                RETROFE_STATE state_tmp = processUserInput( currentPage_ );
                if ( state_tmp == RETROFE_COLLECTION_DOWN_REQUEST )
                {
                    state = RETROFE_COLLECTION_DOWN_REQUEST;
                }
                else if ( state_tmp == RETROFE_COLLECTION_UP_REQUEST )
                {
                    state = RETROFE_COLLECTION_UP_REQUEST;
                }
                else
                {
                    state = RETROFE_NEXT_PAGE_REQUEST;
                }
            }
            break;

        // Start exit animation
        case RETROFE_COLLECTION_UP_REQUEST:
            if ( !pages_.empty( ) && currentPage_->getMenuDepth( ) == 1) // Inside a collection with a different layout
            {
                currentPage_->stop( );
                m.clearPage( );
                menuMode_ = false;
                state = RETROFE_COLLECTION_UP_EXIT;
            }
            else if ( currentPage_->getMenuDepth( ) > 1 ) // Inside a collection with the same layout
            {
                currentPage_->exitMenu( );
                state = RETROFE_COLLECTION_UP_EXIT;
            }
            else // Not in a collection
            {
                state = RETROFE_COLLECTION_UP_ENTER;
            }
            break;

        // Wait for the menu exit animation to finish
        case RETROFE_COLLECTION_UP_EXIT:
            if ( currentPage_->isIdle( ) )
            {
                lastMenuOffsets_[currentPage_->getCollectionName( )]   = currentPage_->getScrollOffsetIndex( );
                lastMenuPlaylists_[currentPage_->getCollectionName( )] = currentPage_->getPlaylistName( );
                if (currentPage_->getMenuDepth( ) == 1) // Inside a collection with a different layout
                {
                    currentPage_->deInitialize( );
                    delete currentPage_;
                    currentPage_ = pages_.top( );
                    pages_.pop( );
                    currentPage_->allocateGraphicsMemory( );
                }
                else // Inside a collection with the same layout
                {
                    currentPage_->popCollection( );
                }
                config_.setProperty( "currentCollection", currentPage_->getCollectionName( ) );

                bool rememberMenu = false;
                config_.getProperty( "rememberMenu", rememberMenu );

                std::string autoPlaylist = "all";
                config_.getProperty( "autoPlaylist", autoPlaylist );

                if (rememberMenu && lastMenuPlaylists_.find( currentPage_->getCollectionName( ) ) != lastMenuPlaylists_.end( ))
                {
                  currentPage_->selectPlaylist( lastMenuPlaylists_[currentPage_->getCollectionName( )] ); // Switch to last playlist
                }
                else
                {
                    currentPage_->selectPlaylist( autoPlaylist );
                    if (currentPage_->getPlaylistName() != autoPlaylist )
                        currentPage_->selectPlaylist( "all" );
                }

                if ( rememberMenu && lastMenuOffsets_.find( currentPage_->getCollectionName( ) ) != lastMenuOffsets_.end( ) )
                {
                    currentPage_->setScrollOffsetIndex( lastMenuOffsets_[currentPage_->getCollectionName( )] );
                }

                currentPage_->onNewItemSelected( );
                state = RETROFE_COLLECTION_UP_MENU_ENTER;
            }
            break;


        // Start menu enter animation
        case RETROFE_COLLECTION_UP_MENU_ENTER:
            currentPage_->enterMenu( );
            state = RETROFE_COLLECTION_UP_ENTER;
            break;
            

        // Waiting for enter animation to stop
        case RETROFE_COLLECTION_UP_ENTER:
            if ( currentPage_->isIdle( ) )
            {
                currentPage_->setScrolling(Page::ScrollDirectionBack);
                currentPage_->scroll(false);
                currentPage_->updateScrollPeriod( );
                state = RETROFE_COLLECTION_UP_SCROLL;
            }
            break;

        // Waiting for scrolling animation to stop
        case RETROFE_COLLECTION_UP_SCROLL:
            if ( currentPage_->isMenuIdle( ) )
            {
                RETROFE_STATE state_tmp;
                state_tmp = processUserInput( currentPage_ );
                if ( state_tmp == RETROFE_COLLECTION_DOWN_REQUEST )
                {
                    state = RETROFE_COLLECTION_DOWN_REQUEST;
                }
                else if ( state_tmp == RETROFE_COLLECTION_UP_REQUEST )
                {
                    state = RETROFE_COLLECTION_UP_REQUEST;
                }
                else
                {
                    currentPage_->setScrolling(Page::ScrollDirectionIdle); // Stop scrolling
                    nextPageItem_ = currentPage_->getSelectedItem( );
                    bool enterOnCollection = true;
                    config_.getProperty( "enterOnCollection", enterOnCollection );
                    if ( currentPage_->getSelectedItem( )->leaf || !enterOnCollection ) // Current selection is a game or enterOnCollection is not set
                    {
                        state = RETROFE_HIGHLIGHT_REQUEST;
                    }
                    else // Current selection is a menu
                    {
                        state = RETROFE_COLLECTION_HIGHLIGHT_EXIT;
                    }
                }
            }
            break;


        // Launching a menu entry
        case RETROFE_HANDLE_MENUENTRY:

            // Empty event queue
            SDL_Event e;
            while ( SDL_PollEvent( &e ) )
                input_.update(e);
            input_.resetStates( );

            // Handle menu entry
            m.handleEntry( currentPage_->getSelectedItem( ) );

            // Empty event queue
            while ( SDL_PollEvent( &e ) )
                input_.update(e);
            input_.resetStates( );

            state = RETROFE_IDLE;
            break;

        // Launching game; start onGameEnter animation
        case RETROFE_LAUNCH_ENTER:
            currentPage_->enterGame( );  // Start onGameEnter animation
            currentPage_->playSelect( ); // Play launch sound
            state = RETROFE_LAUNCH_REQUEST;
            break;

        // Wait for onGameEnter animation to finish; launch game; start onGameExit animation
        case RETROFE_LAUNCH_REQUEST:
            if ( currentPage_->isIdle( ) && !currentPage_->isSelectPlaying( ) )
            {
                nextPageItem_ = currentPage_->getSelectedItem( );
                launchEnter( );
                CollectionInfoBuilder cib(config_, *metadb_);
                std::string attractModeSkipPlaylist  = "";
                std::string lastPlayedSkipCollection = "";
                int         size = 0;
                config_.getProperty( "attractModeSkipPlaylist",  attractModeSkipPlaylist );
                config_.getProperty( "lastPlayedSkipCollection", lastPlayedSkipCollection );
                config_.getProperty( "lastplayedSize", size );

                if (currentPage_->getPlaylistName( )    != attractModeSkipPlaylist &&
                    nextPageItem_->collectionInfo->name != lastPlayedSkipCollection)
                    cib.updateLastPlayedPlaylist( currentPage_->getCollection(), nextPageItem_, size ); // Update last played playlist if not currently in the skip playlist (e.g. settings)

                l.LEDBlinky( 3, nextPageItem_->collectionInfo->name, nextPageItem_ );
                if (l.run(nextPageItem_->collectionInfo->name, nextPageItem_)) // Run and check if we need to reboot
                {
                    attract_.reset( );
                    reboot_ = true;
                    state   = RETROFE_QUIT_REQUEST;
                }
                else
                {
                    launchExit( );
                    l.LEDBlinky( 4 );
                    currentPage_->exitGame( );
                    state = RETROFE_LAUNCH_EXIT;
                }
            }
            break;

        // Wait for onGameExit animation to finish
        case RETROFE_LAUNCH_EXIT:
            if ( currentPage_->isIdle( ) )
            {
                state = RETROFE_IDLE;
            }
            break;

        // Go back a page; start onMenuExit animation
        case RETROFE_BACK_REQUEST:
            if (currentPage_->getMenuDepth( ) == 1)
            {
                currentPage_->stop( );
                m.clearPage( );
                menuMode_ = false;
            }
            else
            {
                currentPage_->exitMenu( );
            }
            state = RETROFE_BACK_MENU_EXIT;
            break;

        // Wait for onMenuExit animation to finish; load previous page; load art
        case RETROFE_BACK_MENU_EXIT:
            if ( currentPage_->isIdle( ) )
            {
                lastMenuOffsets_[currentPage_->getCollectionName( )]   = currentPage_->getScrollOffsetIndex( );
                lastMenuPlaylists_[currentPage_->getCollectionName( )] = currentPage_->getPlaylistName( );
                if (currentPage_->getMenuDepth( ) == 1)
                {
                    currentPage_->deInitialize( );
                    delete currentPage_;
                    currentPage_ = pages_.top( );
                    pages_.pop( );
                    currentPage_->allocateGraphicsMemory( );
                }
                else
                {
                    currentPage_->popCollection( );
                }
                config_.setProperty( "currentCollection", currentPage_->getCollectionName( ) );

                bool rememberMenu = false;
                config_.getProperty( "rememberMenu", rememberMenu );

                std::string autoPlaylist = "all";
                config_.getProperty( "autoPlaylist", autoPlaylist );

                if (rememberMenu && lastMenuPlaylists_.find( currentPage_->getCollectionName( ) ) != lastMenuPlaylists_.end( ))
                {
                    currentPage_->selectPlaylist( lastMenuPlaylists_[currentPage_->getCollectionName( )] ); // Switch to last playlist
                }
                else
                {
                    currentPage_->selectPlaylist( autoPlaylist );
                    if (currentPage_->getPlaylistName() != autoPlaylist )
                        currentPage_->selectPlaylist( "all" );
                }

                if ( rememberMenu && lastMenuOffsets_.find( currentPage_->getCollectionName( ) ) != lastMenuOffsets_.end( ) )
                {
                    currentPage_->setScrollOffsetIndex( lastMenuOffsets_[currentPage_->getCollectionName( )] );
                }

                currentPage_->onNewItemSelected( );
                currentPage_->reallocateMenuSpritePoints( );
                state = RETROFE_BACK_MENU_LOAD_ART;
            }
            break;

        // Start onMenuEnter animation
        case RETROFE_BACK_MENU_LOAD_ART:
            currentPage_->enterMenu( );
            state = RETROFE_BACK_MENU_ENTER;
            break;

        // Wait for onMenuEnter animation to finish
        case RETROFE_BACK_MENU_ENTER:
            if ( currentPage_->isIdle( ) )
            {
                bool collectionInputClear = false;
                config_.getProperty( "collectionInputClear", collectionInputClear );
                if (  collectionInputClear  )
                {
                    // Empty event queue
                    SDL_Event e;
                    while ( SDL_PollEvent( &e ) )
                        input_.update(e);
                    input_.resetStates( );
                }
                state = RETROFE_IDLE;
            }
            break;

        // Start menu mode
        case RETROFE_MENUMODE_START_REQUEST:
            if ( currentPage_->isIdle( ) )
            {
                lastMenuOffsets_[currentPage_->getCollectionName( )]   = currentPage_->getScrollOffsetIndex( );
                lastMenuPlaylists_[currentPage_->getCollectionName( )] = currentPage_->getPlaylistName( );
                std::string layoutName;
                config_.getProperty( "layout", layoutName );
                PageBuilder pb( layoutName, "layout", config_, &fontcache_, true );
                Page *page = pb.buildPage( );
                if ( page )
                {
                    currentPage_->freeGraphicsMemory( );
                    pages_.push( currentPage_ );
                    currentPage_ = page;
                    menuMode_ = true;
                    m.setPage( page );
                }
                config_.setProperty( "currentCollection", "menu" );
                CollectionInfo *info = getMenuCollection( "menu" );
                currentPage_->pushCollection(info);
                currentPage_->onNewItemSelected( );
                currentPage_->reallocateMenuSpritePoints( );
                state = RETROFE_MENUMODE_START_LOAD_ART;
            }
            break;

        case RETROFE_MENUMODE_START_LOAD_ART:
            currentPage_->start();
            state = RETROFE_MENUMODE_START_ENTER;
            break;

        case RETROFE_MENUMODE_START_ENTER:
            if ( currentPage_->isIdle( ) )
            {
                SDL_Event e;
                while ( SDL_PollEvent( &e ) )
                    input_.update(e);
                input_.resetStates( );
                state = RETROFE_IDLE;
            }
            break;

        // Wait for splash mode animation to finish
        case RETROFE_NEW:
            if ( currentPage_->isIdle( ) )
            {
                state = RETROFE_IDLE;
            }
            break;

        // Start the onExit animation
        case RETROFE_QUIT_REQUEST:
            currentPage_->stop( );
            state = RETROFE_QUIT;
            break;

        // Wait for onExit animation to finish before quitting RetroFE
        case RETROFE_QUIT:
            if ( currentPage_->isGraphicsIdle( ) )
            {
                l.LEDBlinky( 2 );
                running = false;
            }
            break;
        }
		
        // Handle screen updates and attract mode
        if ( running )
        {
            lastTime = currentTime_;
            currentTime_ = static_cast<float>( SDL_GetTicks( ) ) / 1000;

            if ( currentTime_ < lastTime )
            {
                currentTime_ = lastTime;
            }

            deltaTime = currentTime_ - lastTime;
            double sleepTime;
			if (state == RETROFE_IDLE)
                sleepTime = fpsIdleTime - deltaTime*1000;
            else
                sleepTime = fpsTime - deltaTime*1000;
            if ( sleepTime > 0 && sleepTime < 1000 )
			{
				if (vSync == false)
				{
					SDL_Delay( static_cast<unsigned int>( sleepTime ) );
				}
			}
		
            if ( currentPage_ )
            {
                if (!splashMode)
                {
                    int attractReturn = attract_.update( deltaTime, *currentPage_ );
                    if (attractReturn == 1) // Change playlist
                    {
                        attract_.reset( attract_.isSet( ) );

                        bool cyclePlaylist = true;
                        config_.getProperty( "attractModeCyclePlaylist", cyclePlaylist );

                        std::string cycleString;
                        config_.getProperty( "cyclePlaylist", cycleString );
                        std::vector<std::string> cycleVector;
                        Utils::listToVector(cycleString, cycleVector, ',' );

                        if ( cyclePlaylist )
                            currentPage_->nextCyclePlaylist( cycleVector );
                        else
                            currentPage_->nextPlaylist( );

                        std::string attractModeSkipPlaylist = "";
                        config_.getProperty( "attractModeSkipPlaylist", attractModeSkipPlaylist );
                        if (currentPage_->getPlaylistName( ) == attractModeSkipPlaylist)
                        {
                            if ( cyclePlaylist )
                                currentPage_->nextCyclePlaylist( cycleVector );
                            else
                                currentPage_->nextPlaylist( );
                        }
                        state = RETROFE_PLAYLIST_REQUEST;
                    }
                    if (attractReturn == 2) // Change collection
                    {
                        attract_.reset( attract_.isSet( ) );
                        state = RETROFE_COLLECTION_DOWN_REQUEST;
                    }
                }
                if ( menuMode_ )
                {
                    attract_.reset( );
                }
                currentPage_->update( deltaTime );
                SDL_PumpEvents( );
                input_.updateKeystate( );
                if (!splashMode)
                {
                    if ( currentPage_->isAttractIdle( ) )
                    {
                        if ( !attractMode_ && attract_.isSet( ) )
                        {
                            currentPage_->attractEnter( );
                            l.LEDBlinky( 5 );
                        }
                        else if ( attractMode_ && !attract_.isSet( ) )
                        {
                            currentPage_->attractExit( );
                            l.LEDBlinky( 6 );
                        }
                        else if ( attract_.isSet( ) )
                        {
                            currentPage_->attract( );
                        }
                        attractMode_ = attract_.isSet( );
                    }
                }
            }

            render( );
        }
    }
    return reboot_;
}


// Check if we can go back a page or quite RetroFE
bool RetroFE::back(bool &exit)
{
    bool canGoBack  = false;
    bool exitOnBack = false;
    config_.getProperty( "exitOnFirstPageBack", exitOnBack );
    exit = false;

    if ( currentPage_->getMenuDepth( ) <= 1 && pages_.empty( ) )
    {
        exit = exitOnBack;
    }
    else
    {
        canGoBack = true;
    }

    return canGoBack;
}


// Process the user input
RetroFE::RETROFE_STATE RetroFE::processUserInput( Page *page )
{
    bool exit = false;
    RETROFE_STATE state = RETROFE_IDLE;

    // Poll all events until we find an active one
    SDL_Event e;
    while ( SDL_PollEvent( &e ) )
    {
        input_.update(e);
        if ( e.type == SDL_KEYDOWN && !SDL_KEYUP )
        {
            break;
        }
    }

    // Handle next/previous game inputs
    if ( page->isHorizontalScroll( ) )
    {
        if (input_.keystate(UserInput::KeyCodeRight))
        {
            attract_.reset( );
            page->setScrolling(Page::ScrollDirectionForward);
            page->scroll(true);
            page->updateScrollPeriod( );
            return state;
        }
        else if (input_.keystate(UserInput::KeyCodeLeft))
        {
            attract_.reset( );
            page->setScrolling(Page::ScrollDirectionBack);
            page->scroll(false);
            page->updateScrollPeriod( );
            return state;
        }
    }
    else
    {
        if (input_.keystate(UserInput::KeyCodeDown))
        {
            attract_.reset( );
            page->setScrolling(Page::ScrollDirectionForward);
            page->scroll(true);
            page->updateScrollPeriod( );
            return state;
        }
        else if (input_.keystate(UserInput::KeyCodeUp))
        {
            attract_.reset( );
            page->setScrolling(Page::ScrollDirectionBack);
            page->scroll(false);
            page->updateScrollPeriod( );
            return state;
        }
    }

    // Ignore other keys while the menu is scrolling
    if ( page->isIdle( ) && currentTime_ - keyLastTime_ > keyDelayTime_ )
    {
        if ( input_.keystate(UserInput::KeyCodeMenu) && !menuMode_)
        {
            state = RETROFE_MENUMODE_START_REQUEST;
        }

        // Handle Collection Up/Down keys
        else if ((input_.keystate(UserInput::KeyCodeCollectionUp)   && ( page->isHorizontalScroll( ) || !input_.keystate(UserInput::KeyCodeUp))) ||
                 (input_.keystate(UserInput::KeyCodeCollectionLeft) && (!page->isHorizontalScroll( ) || !input_.keystate(UserInput::KeyCodeLeft))))
        {
            attract_.reset( );
            bool backOnCollection = false;
            config_.getProperty( "backOnCollection", backOnCollection );
            if ( page->getMenuDepth( ) == 1 || !backOnCollection )
                state = RETROFE_COLLECTION_UP_REQUEST;
            else
                state = RETROFE_BACK_REQUEST;
        }

        else if ((input_.keystate(UserInput::KeyCodeCollectionDown)  && ( page->isHorizontalScroll( ) || !input_.keystate(UserInput::KeyCodeDown))) ||
                 (input_.keystate(UserInput::KeyCodeCollectionRight) && (!page->isHorizontalScroll( ) || !input_.keystate(UserInput::KeyCodeRight))))
        {
            attract_.reset( );
            bool backOnCollection = false;
            config_.getProperty( "backOnCollection", backOnCollection );
            if ( page->getMenuDepth( ) == 1 || !backOnCollection )
                state = RETROFE_COLLECTION_DOWN_REQUEST;
            else
                state = RETROFE_BACK_REQUEST;
        }

        else if (input_.keystate(UserInput::KeyCodePageUp))
        {
            attract_.reset( );
            page->pageScroll(Page::ScrollDirectionBack);
            state = RETROFE_MENUJUMP_REQUEST;
        }

        else if (input_.keystate(UserInput::KeyCodePageDown))
        {
            attract_.reset( );
            page->pageScroll(Page::ScrollDirectionForward);
            state = RETROFE_MENUJUMP_REQUEST;
        }

        else if (input_.keystate(UserInput::KeyCodeLetterUp))
        {
            attract_.reset( );
            bool cfwLetterSub;
            config_.getProperty( "cfwLetterSub", cfwLetterSub );
            if (cfwLetterSub && page->hasSubs())
                page->cfwLetterSubScroll(Page::ScrollDirectionBack);
            else
                page->letterScroll(Page::ScrollDirectionBack);
            state = RETROFE_MENUJUMP_REQUEST;
        }

        else if (input_.keystate(UserInput::KeyCodeLetterDown))
        {
            attract_.reset( );
            bool cfwLetterSub;
            config_.getProperty( "cfwLetterSub", cfwLetterSub );
            if (cfwLetterSub && page->hasSubs())
                page->cfwLetterSubScroll(Page::ScrollDirectionForward);
            else
                page->letterScroll(Page::ScrollDirectionForward);
            state = RETROFE_MENUJUMP_REQUEST;
        }

        else if ( input_.keystate(UserInput::KeyCodeFavPlaylist) )
        {
            attract_.reset( );
            page->favPlaylist( );
            state = RETROFE_PLAYLIST_REQUEST;
        }

        else if ( input_.keystate(UserInput::KeyCodeNextPlaylist) ||
                 (input_.keystate(UserInput::KeyCodePlaylistDown)  &&  page->isHorizontalScroll( )) ||
                 (input_.keystate(UserInput::KeyCodePlaylistRight) && !page->isHorizontalScroll( )))
        {
            attract_.reset( );
            page->nextPlaylist( );
            state = RETROFE_PLAYLIST_REQUEST;
        }

        else if ( input_.keystate(UserInput::KeyCodePrevPlaylist) ||
                 (input_.keystate(UserInput::KeyCodePlaylistUp)   &&  page->isHorizontalScroll( )) ||
                 (input_.keystate(UserInput::KeyCodePlaylistLeft) && !page->isHorizontalScroll( )))
        {
            attract_.reset( );
            page->prevPlaylist( );
            state = RETROFE_PLAYLIST_REQUEST;
        }

        else if ( input_.keystate(UserInput::KeyCodeCyclePlaylist) ||
                  input_.keystate(UserInput::KeyCodeNextCyclePlaylist) )
        {
            if (currentPage_->getPlaylistName() != "street fighter and capcom fighters" &&
                currentPage_->getPlaylistName() != "street fighter")
            {
                attract_.reset();
                std::string cycleString;
                config_.getProperty("cyclePlaylist", cycleString);
                std::vector<std::string> cycleVector;
                Utils::listToVector(cycleString, cycleVector, ',');
                page->nextCyclePlaylist(cycleVector);
                state = RETROFE_PLAYLIST_REQUEST;

            }
        }

        else if ( input_.keystate(UserInput::KeyCodePrevCyclePlaylist) )
        {
            if (currentPage_->getPlaylistName() != "street fighter and capcom fighters" &&
                currentPage_->getPlaylistName() != "street fighter")
            {
                attract_.reset();
                std::string cycleString;
                config_.getProperty("cyclePlaylist", cycleString);
                std::vector<std::string> cycleVector;
                Utils::listToVector(cycleString, cycleVector, ',');
                page->prevCyclePlaylist(cycleVector);
                state = RETROFE_PLAYLIST_REQUEST;
            }
        }

        else if ( input_.keystate(UserInput::KeyCodeRemovePlaylist) )
        {
            attract_.reset( );
            page->removePlaylist( );
            state = RETROFE_PLAYLIST_REQUEST;
        }

        else if ( input_.keystate(UserInput::KeyCodeAddPlaylist) )
        {
            attract_.reset( );
            page->addPlaylist( );
            state = RETROFE_PLAYLIST_REQUEST;
        }

        else if ( input_.keystate(UserInput::KeyCodeTogglePlaylist) )
        {
            if (currentPage_->getPlaylistName() != "favorites" )
            {
                attract_.reset( );
                page->togglePlaylist( );
                state = RETROFE_PLAYLIST_REQUEST;
            }
<<<<<<< HEAD
	    }
=======
	}
>>>>>>> d50c3423

        else if ( input_.keystate(UserInput::KeyCodeSkipForward) )
        {
            attract_.reset( );
            page->skipForward( );
            page->jukeboxJump( );
            keyLastTime_ = currentTime_;
        }

        else if ( input_.keystate(UserInput::KeyCodeSkipBackward) )
        {
            attract_.reset( );
            page->skipBackward( );
            page->jukeboxJump( );
            keyLastTime_ = currentTime_;
        }

        else if ( input_.keystate(UserInput::KeyCodeSkipForwardp) )
        {
            attract_.reset( );
            page->skipForwardp( );
            page->jukeboxJump( );
            keyLastTime_ = currentTime_;
        }

        else if ( input_.keystate(UserInput::KeyCodeSkipBackwardp) )
        {
            attract_.reset( );
            page->skipBackwardp( );
            page->jukeboxJump( );
            keyLastTime_ = currentTime_;
        }

        else if ( input_.keystate(UserInput::KeyCodePause) )
        {
            attract_.reset( );
            page->pause( );
            page->jukeboxJump( );
            keyLastTime_ = currentTime_;
        }

        else if ( input_.keystate(UserInput::KeyCodeRestart) )
        {
            attract_.reset( );
            page->restart( );
            keyLastTime_ = currentTime_;
        }

        else if ( input_.keystate(UserInput::KeyCodeRandom) )
        {
            attract_.reset( );
            page->selectRandom( );
            state = RETROFE_MENUJUMP_REQUEST;
        }

        else if (input_.keystate(UserInput::KeyCodeAdminMode))
        {
            //todo: add admin mode support
        }

        else if (input_.keystate(UserInput::KeyCodeSelect))
        {
            attract_.reset( );
            nextPageItem_ = page->getSelectedItem( );

            if ( nextPageItem_ )
            {
                if ( nextPageItem_->leaf )
                {
                    if ( menuMode_ )
                    {
                        state = RETROFE_HANDLE_MENUENTRY;
                    }
                    else
                    {
                        state = RETROFE_LAUNCH_ENTER;
                    }
                }
                else
                {
                    CollectionInfoBuilder cib(config_, *metadb_);
                    std::string attractModeSkipPlaylist  = "";
                    std::string lastPlayedSkipCollection = "";
                    int         size = 0;
                    config_.getProperty( "attractModeSkipPlaylist",  attractModeSkipPlaylist );
                    config_.getProperty( "lastPlayedSkipCollection", lastPlayedSkipCollection );
                    config_.getProperty("lastplayedCollectionSize", size);
    
                    if (currentPage_->getPlaylistName( )    != attractModeSkipPlaylist &&
                        nextPageItem_->collectionInfo->name != lastPlayedSkipCollection)
                        cib.updateLastPlayedPlaylist( currentPage_->getCollection(), nextPageItem_, size ); // Update last played playlist if not currently in the skip playlist (e.g. settings)
                    state = RETROFE_NEXT_PAGE_REQUEST;
                }
            }
        }

        else if (input_.keystate(UserInput::KeyCodeBack))
        {
            attract_.reset( );
            if ( back( exit ) || exit )
            {
                state = (exit) ? RETROFE_QUIT_REQUEST : RETROFE_BACK_REQUEST;
            }
        }

        else if (input_.keystate(UserInput::KeyCodeQuit))
        {
            attract_.reset( );
            state = RETROFE_QUIT_REQUEST;
        }

        else if (input_.keystate(UserInput::KeyCodeReboot))
        {
            attract_.reset( );
            reboot_ = true;
            state   = RETROFE_QUIT_REQUEST;
        }

        else if (input_.keystate(UserInput::KeyCodeSaveFirstPlaylist))
        {
            attract_.reset( );
            if ( page->getMenuDepth( ) == 1 )
            {
                firstPlaylist_ = page->getPlaylistName( );
                saveRetroFEState( );
            }
        }
    }

    if ( state != RETROFE_IDLE )
    {
        keyLastTime_ = currentTime_;
        return state;
    }

    // Check if we're done scrolling
    if ( !input_.keystate(UserInput::KeyCodeUp) &&
         !input_.keystate(UserInput::KeyCodeLeft) &&
         !input_.keystate(UserInput::KeyCodeDown) &&
         !input_.keystate(UserInput::KeyCodeRight) &&
         !input_.keystate(UserInput::KeyCodePlaylistUp) &&
         !input_.keystate(UserInput::KeyCodePlaylistLeft) &&
         !input_.keystate(UserInput::KeyCodePlaylistDown) &&
         !input_.keystate(UserInput::KeyCodePlaylistRight) &&
         !input_.keystate(UserInput::KeyCodeCollectionUp) &&
         !input_.keystate(UserInput::KeyCodeCollectionLeft) &&
         !input_.keystate(UserInput::KeyCodeCollectionDown) &&
         !input_.keystate(UserInput::KeyCodeCollectionRight) &&
         !input_.keystate(UserInput::KeyCodePageUp) &&
         !input_.keystate(UserInput::KeyCodePageDown) &&
         !input_.keystate(UserInput::KeyCodeLetterUp) &&
         !input_.keystate(UserInput::KeyCodeLetterDown) &&
         !input_.keystate(UserInput::KeyCodeCollectionUp) &&
         !input_.keystate(UserInput::KeyCodeCollectionDown) &&
         !attract_.isActive( ) )
    {
        page->resetScrollPeriod( );
        if (page->isMenuScrolling( ))
        {
            attract_.reset( attract_.isSet( ) );
            state = RETROFE_HIGHLIGHT_REQUEST;
        }
    }

    return state;
}


// Load a page
Page *RetroFE::loadPage( )
{
    std::string layoutName;

    config_.getProperty( "layout", layoutName );

    PageBuilder pb( layoutName, "layout", config_, &fontcache_ );
    Page *page = pb.buildPage( );

    if ( !page )
    {
        Logger::write( Logger::ZONE_ERROR, "RetroFE", "Could not create page" );
    }

    return page;
}


// Load the splash page
Page *RetroFE::loadSplashPage( )
{
    std::string layoutName;
    config_.getProperty( "layout", layoutName );

    PageBuilder pb( layoutName, "splash", config_, &fontcache_ );
    Page * page = pb.buildPage( );
    page->start( );

    return page;
}


// Load a collection
CollectionInfo *RetroFE::getCollection(std::string collectionName)
{

    // Check if subcollections should be merged or split
    bool subsSplit = false;
    config_.getProperty( "subsSplit", subsSplit );

    // Build the collection
    CollectionInfoBuilder cib(config_, *metadb_);
    CollectionInfo *collection = cib.buildCollection( collectionName );
    collection->subsSplit = subsSplit;
    cib.injectMetadata( collection );

    DIR *dp;
    struct dirent *dirp;

    std::string path = Utils::combinePath( Configuration::absolutePath, "collections", collectionName );
    dp = opendir( path.c_str( ) );

    // Loading sub collection files
    while ( (dirp = readdir( dp )) != NULL )
    {
        std::string file = dirp->d_name;

        size_t position = file.find_last_of( "." );
        std::string basename = (std::string::npos == position)? file : file.substr( 0, position );

        std::string comparator = ".sub";
        int start = file.length( ) - comparator.length( );

        if ( start >= 0 )
        {
            if ( file.compare( start, comparator.length( ), comparator ) == 0 )
            {
                Logger::write( Logger::ZONE_INFO, "RetroFE", "Loading subcollection into menu: " + basename );

                CollectionInfo *subcollection = cib.buildCollection( basename, collectionName );
                collection->addSubcollection( subcollection );
                subcollection->subsSplit = subsSplit;
                cib.injectMetadata( subcollection );
                collection->hasSubs = true;
            }
        }
    }
    if (dp) closedir( dp );

    bool menuSort = true;
    config_.getProperty( "collections." + collectionName + ".list.menuSort", menuSort );

    if (menuSort)
        collection->sortItems( );

    MenuParser mp;
    mp.buildMenuItems( collection, menuSort);

    cib.addPlaylists( collection );
    collection->sortPlaylists( );

    // Add extra info, if available
    for ( std::vector<Item *>::iterator it = collection->items.begin( ); it != collection->items.end( ); it++ )
    {
        std::string path = Utils::combinePath( Configuration::absolutePath, "collections", collectionName, "info", (*it)->name + ".conf" );
        (*it)->loadInfo( path );
    }

    // Remove parenthesis and brackets, if so configured
    bool showParenthesis    = true;
    bool showSquareBrackets = true;

    (void)config_.getProperty( "showParenthesis", showParenthesis );
    (void)config_.getProperty( "showSquareBrackets", showSquareBrackets );

    typedef std::map<std::string, std::vector <Item *> *> Playlists_T;
    for ( Playlists_T::iterator itP = collection->playlists.begin( ); itP != collection->playlists.end( ); itP++ )
    {
        for ( std::vector <Item *>::iterator itI = itP->second->begin( ); itI != itP->second->end( ); itI++ )
        {
            if ( !showParenthesis )
            {
                std::string::size_type firstPos  = (*itI)->title.find_first_of( "(" );
                std::string::size_type secondPos = (*itI)->title.find_first_of( ")", firstPos );
    
                while ( firstPos != std::string::npos && secondPos != std::string::npos )
                {
                    firstPos  = (*itI)->title.find_first_of( "(" );
                    secondPos = (*itI)->title.find_first_of( ")", firstPos );
    
                    if ( firstPos != std::string::npos )
                    {
                        (*itI)->title.erase( firstPos, (secondPos - firstPos) + 1 );
                    }
                }
            }
            if ( !showSquareBrackets )
            {
                std::string::size_type firstPos  = (*itI)->title.find_first_of( "[" );
                std::string::size_type secondPos = (*itI)->title.find_first_of( "]", firstPos );
    
                while ( firstPos != std::string::npos && secondPos != std::string::npos )
                {
                    firstPos  = (*itI)->title.find_first_of( "[" );
                    secondPos = (*itI)->title.find_first_of( "]", firstPos );
    
                    if ( firstPos != std::string::npos && secondPos != std::string::npos )
                    {
                        (*itI)->title.erase( firstPos, (secondPos - firstPos) + 1 );
                    }
                }
            }
        }
    }

    return collection;
}


// Load a menu
CollectionInfo *RetroFE::getMenuCollection( std::string collectionName )
{
    std::string menuPath = Utils::combinePath( Configuration::absolutePath, "menu" );
    std::string menuFile = Utils::combinePath( menuPath, collectionName + ".txt" );
    std::vector<Item *> menuVector;
    CollectionInfoBuilder cib( config_, *metadb_ );
    CollectionInfo *collection = new CollectionInfo( collectionName, menuPath, "", "", "" );
    cib.ImportBasicList( collection, menuFile, menuVector );
    for ( std::vector<Item *>::iterator it = menuVector.begin( ); it != menuVector.end( ); ++it)
    {
        (*it)->leaf = false;
        size_t position = (*it)->name.find( "=" );
        if ( position != std::string::npos )
        {
            (*it)->ctrlType  = Utils::trimEnds( (*it)->name.substr( position+1, (*it)->name.size( )-1 ) );
            (*it)->name      = Utils::trimEnds( (*it)->name.substr( 0, position ) );
            (*it)->title     = (*it)->name;
            (*it)->fullTitle = (*it)->name;
            (*it)->leaf      = true;
        }
        (*it)->collectionInfo = collection;
        collection->items.push_back( *it );
    }
    collection->playlists["all"] = &collection->items;
    return collection;
}


void RetroFE::saveRetroFEState( )
{
    std::string file = Utils::combinePath(Configuration::absolutePath, "settings_saved.conf");
    Logger::write(Logger::ZONE_INFO, "RetroFE", "Saving settings_saved.conf");
    std::ofstream filestream;
    try
    {
        filestream.open(file.c_str());
        filestream << "firstPlaylist = " << firstPlaylist_ << std::endl;
        filestream.close();
    }
    catch(std::exception &)
    {
        Logger::write(Logger::ZONE_ERROR, "RetroFE", "Save failed: " + file);
    }
}<|MERGE_RESOLUTION|>--- conflicted
+++ resolved
@@ -1655,11 +1655,7 @@
                 page->togglePlaylist( );
                 state = RETROFE_PLAYLIST_REQUEST;
             }
-<<<<<<< HEAD
-	    }
-=======
-	}
->>>>>>> d50c3423
+        }
 
         else if ( input_.keystate(UserInput::KeyCodeSkipForward) )
         {
