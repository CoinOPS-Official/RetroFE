--- conflicted
+++ resolved
@@ -1670,11 +1670,7 @@
                 page->togglePlaylist( );
                 state = RETROFE_PLAYLIST_REQUEST;
             }
-<<<<<<< HEAD
 	}
-=======
-        }
->>>>>>> 81827bef
 
         else if ( input_.keystate(UserInput::KeyCodeSkipForward) )
         {
