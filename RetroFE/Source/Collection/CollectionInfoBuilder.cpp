/* This file is part of RetroFE.
 *
 * RetroFE is free software: you can redistribute it and/or modify
 * it under the terms of the GNU General Public License as published by
 * the Free Software Foundation, either version 3 of the License, or
 * (at your option) any later version.
 *
 * RetroFE is distributed in the hope that it will be useful,
 * but WITHOUT ANY WARRANTY; without even the implied warranty of
 * MERCHANTABILITY or FITNESS FOR A PARTICULAR PURPOSE.  See the
 * GNU General Public License for more details.
 *
 * You should have received a copy of the GNU General Public License
 * along with RetroFE.  If not, see <http://www.gnu.org/licenses/>.
 */
#include "CollectionInfoBuilder.h"
#include "CollectionInfo.h"
#include "Item.h"
#include "../Database/Configuration.h"
#include "../Database/MetadataDatabase.h"
#include "../Database/DB.h"
#include "../Utility/Log.h"
#include "../Utility/Utils.h"
#include <dirent.h>

#if defined(__linux) || defined(__APPLE__)
#include <sys/stat.h>
#include <sys/types.h>
#include <errno.h>
#include <cstring>
#endif

#include <sstream>
#include <vector>
#include <fstream>
#include <algorithm>

CollectionInfoBuilder::CollectionInfoBuilder(Configuration &c, MetadataDatabase &mdb)
    : conf_(c)
    , metaDB_(mdb)
{
}

CollectionInfoBuilder::~CollectionInfoBuilder()
{
}

bool CollectionInfoBuilder::createCollectionDirectory(std::string name)
{
    std::string collectionPath = Utils::combinePath(Configuration::absolutePath, "collections", name);

    std::vector<std::string> paths;
    paths.push_back(collectionPath);
    paths.push_back(Utils::combinePath(collectionPath, "medium_artwork"));
    paths.push_back(Utils::combinePath(collectionPath, "medium_artwork", "artwork_back"));
    paths.push_back(Utils::combinePath(collectionPath, "medium_artwork", "artwork_front"));
    paths.push_back(Utils::combinePath(collectionPath, "medium_artwork", "bezel"));
    paths.push_back(Utils::combinePath(collectionPath, "medium_artwork", "logo"));
    paths.push_back(Utils::combinePath(collectionPath, "medium_artwork", "medium_back"));
    paths.push_back(Utils::combinePath(collectionPath, "medium_artwork", "medium_front"));
    paths.push_back(Utils::combinePath(collectionPath, "medium_artwork", "screenshot"));
    paths.push_back(Utils::combinePath(collectionPath, "medium_artwork", "screentitle"));
    paths.push_back(Utils::combinePath(collectionPath, "medium_artwork", "video"));
    paths.push_back(Utils::combinePath(collectionPath, "roms"));
    paths.push_back(Utils::combinePath(collectionPath, "system_artwork"));

    for(std::vector<std::string>::iterator it = paths.begin(); it != paths.end(); it++)
    {
        std::cout << "Creating folder \"" << *it << "\"" << std::endl;

#if defined(_WIN32) && !defined(__GNUC__)
        if (!CreateDirectory(it->c_str(), NULL))
        {
            if (ERROR_ALREADY_EXISTS != GetLastError())
            {
                std::cout << "Could not create folder \"" << *it << "\"" << std::endl;
                return false;
            }
        }
#else 
#if defined(__MINGW32__)
        if (mkdir(it->c_str()) == -1)
#else
        if (mkdir(it->c_str(), 0755) == -1)
#endif        
        {
           std::cout << "Could not create folder \"" << *it << "\":" << errno << std::endl;
        }
    #endif
    }

    std::string filename = Utils::combinePath(collectionPath, "include.txt");
    std::cout << "Creating file \"" << filename << "\"" << std::endl;

    std::ofstream includeFile;
    includeFile.open(filename.c_str());
    includeFile << "# Add a list of files to show on the menu (one filename per line, without the extension)." << std::endl;
    includeFile << "# If no items are in this list then all files in the folder specified" << std::endl;
    includeFile << "# by settings.conf will be used" << std::endl;
    includeFile.close();

    filename = Utils::combinePath(collectionPath, "exclude.txt");
    std::cout << "Creating file \"" << filename << "\"" << std::endl;
    std::ofstream excludeFile;
    excludeFile.open(filename.c_str());

    includeFile << "# Add a list of files to hide on the menu (one filename per line, without the extension)." << std::endl;
    excludeFile.close();

    filename = Utils::combinePath(collectionPath, "settings.conf");
    std::cout << "Creating file \"" << filename << "\"" << std::endl;
    std::ofstream settingsFile;
    settingsFile.open(filename.c_str());

    settingsFile << "# Uncomment and edit the following line to use a different ROM path." << std::endl;
    settingsFile << "#list.path = " << Utils::combinePath("%BASE_ITEM_PATH%", "%ITEM_COLLECTION_NAME%", "roms") << std::endl;
    settingsFile << "list.includeMissingItems = false" << std::endl;
    settingsFile << "list.extensions = zip" << std::endl;
    settingsFile << "list.menuSort = yes" << std::endl;
    settingsFile << std::endl;
    settingsFile << "launcher = mame" << std::endl;
    settingsFile << "#metadata.type = MAME" << std::endl;
    settingsFile << std::endl;
    settingsFile << std::endl;
    settingsFile << "#media.screenshot      = " << Utils::combinePath("%BASE_MEDIA_PATH%", "%ITEM_COLLECTION_NAME%", "medium_artwork", "screenshot") << std::endl;
    settingsFile << "#media.screentitle     = " << Utils::combinePath("%BASE_MEDIA_PATH%", "%ITEM_COLLECTION_NAME%", "medium_artwork", "screentitle") << std::endl;
    settingsFile << "#media.artwork_back    = " << Utils::combinePath("%BASE_MEDIA_PATH%", "%ITEM_COLLECTION_NAME%", "medium_artwork", "artwork_back") << std::endl;
    settingsFile << "#media.artwork_front   = " << Utils::combinePath("%BASE_MEDIA_PATH%", "%ITEM_COLLECTION_NAME%", "medium_artwork", "artwork_front") << std::endl;
    settingsFile << "#media.logo            = " << Utils::combinePath("%BASE_MEDIA_PATH%", "%ITEM_COLLECTION_NAME%", "medium_artwork", "logo") << std::endl;
    settingsFile << "#media.medium_back     = " << Utils::combinePath("%BASE_MEDIA_PATH%", "%ITEM_COLLECTION_NAME%", "medium_artwork", "medium_back") << std::endl;
    settingsFile << "#media.medium_front    = " << Utils::combinePath("%BASE_MEDIA_PATH%", "%ITEM_COLLECTION_NAME%", "medium_artwork", "medium_front") << std::endl;
    settingsFile << "#media.screenshot      = " << Utils::combinePath("%BASE_MEDIA_PATH%", "%ITEM_COLLECTION_NAME%", "medium_artwork", "screenshot") << std::endl;
    settingsFile << "#media.screentitle     = " << Utils::combinePath("%BASE_MEDIA_PATH%", "%ITEM_COLLECTION_NAME%", "medium_artwork", "screentitle") << std::endl;
    settingsFile << "#media.video           = " << Utils::combinePath("%BASE_MEDIA_PATH%", "%ITEM_COLLECTION_NAME%", "medium_artwork", "video") << std::endl;
    settingsFile << "#media.system_artwork  = " << Utils::combinePath("%BASE_MEDIA_PATH%", "%ITEM_COLLECTION_NAME%", "system_artwork") << std::endl;
    settingsFile.close();

    filename = Utils::combinePath(collectionPath, "menu.txt");
    std::cout << "Creating file \"" << filename << "\"" << std::endl;
    std::ofstream menuFile;
    menuFile.open(filename.c_str());
    menuFile.close();

    return true;
}
CollectionInfo *CollectionInfoBuilder::buildCollection(std::string name)
{
   return buildCollection(name, "");
}

CollectionInfo *CollectionInfoBuilder::buildCollection(std::string name, std::string mergedCollectionName)
{
    std::string listItemsPathKey = "collections." + name + ".list.path";
    std::string listFilterKey = "collections." + name + ".list.filter";
    std::string extensionsKey = "collections." + name + ".list.extensions";
    std::string launcherKey = "collections." + name + ".launcher";

    //todo: metadata is not fully not implemented
    std::string metadataTypeKey = "collections." + name + ".metadata.type";
    std::string metadataPathKey = "collections." + name + ".metadata.path";

    std::string listItemsPath;
    std::string launcherName;
    std::string extensions;
    std::string metadataType = name;
    std::string metadataPath;
    
    conf_.getCollectionAbsolutePath(name, listItemsPath);

    (void)conf_.getProperty(extensionsKey, extensions);
    (void)conf_.getProperty(metadataTypeKey, metadataType);
    (void)conf_.getProperty(metadataPathKey, metadataPath);

    if (!conf_.getProperty(launcherKey, launcherName))
    {
        std::stringstream ss;
        ss        << "\""
                  << launcherKey
                  << "\" points to a launcher that is not configured (launchers."
                  << launcherName
                  << "). Your collection will be viewable, however you will not be able to "
                  << "launch any of the items in your collection.";

        Logger::write(Logger::ZONE_NOTICE, "Collections", ss.str());
    }

    CollectionInfo *collection = new CollectionInfo(conf_, name, listItemsPath, extensions, metadataType, metadataPath);

    (void)conf_.getProperty("collections." + collection->name + ".launcher", collection->launcher);

    ImportDirectory(collection, mergedCollectionName);

    return collection;
}


bool CollectionInfoBuilder::ImportBasicList(CollectionInfo *info, std::string file, std::map<std::string, Item *> &list)
{
    std::ifstream includeStream(file.c_str());

    if (!includeStream.good())
    {
        return false;
    }

    std::string line; 

    while(std::getline(includeStream, line))
    {
        line = Utils::filterComments(line);
        
        if (!line.empty() && list.find(line) == list.end())
        {
            Item *i = new Item();

            line.erase( std::remove(line.begin(), line.end(), '\r'), line.end() );

            i->fullTitle = line;
            i->name = line;
            i->title = line;
            i->collectionInfo = info;

            list[line] = i;
        }
    }

    return true;
}

bool CollectionInfoBuilder::ImportBasicList(CollectionInfo *info, std::string file, std::vector<Item *> &list)
{
    std::ifstream includeStream(file.c_str());

    if (!includeStream.good())
    {
        return false;
    }

    std::string line; 

    while(std::getline(includeStream, line))
    {
        line = Utils::filterComments(line);
        
        if (!line.empty())
        {

            bool found = false;
            for (std::vector<Item *>::iterator it = list.begin(); it != list.end(); ++it)
            {
                if (line == (*it)->name)
                {
                    found = true;
                }
            }

            if (!found)
            {
                Item *i = new Item();

                line.erase( std::remove(line.begin(), line.end(), '\r'), line.end() );

                i->fullTitle = line;
                i->name = line;
                i->title = line;
                i->collectionInfo = info;

                list.push_back(i);
            }

        }
    }

    return true;
}

bool CollectionInfoBuilder::ImportDirectory(CollectionInfo *info, std::string mergedCollectionName)
{
    std::string path = info->listpath;
    std::vector<Item *> includeFilterUnsorted;
    std::map<std::string, Item *> includeFilter;
    std::map<std::string, Item *> excludeFilter;
    std::string includeFile    = Utils::combinePath(Configuration::absolutePath, "collections", info->name, "include.txt");
    std::string excludeFile    = Utils::combinePath(Configuration::absolutePath, "collections", info->name, "exclude.txt");

    std::string launcher;
    bool showMissing  = false; 
    bool romHierarchy = false;
    bool emuarc       = false;
 
    if (mergedCollectionName != "")
    {
        
        std::string mergedFile = Utils::combinePath(Configuration::absolutePath, "collections", mergedCollectionName, info->name + ".sub");
        Logger::write(Logger::ZONE_INFO, "CollectionInfoBuilder", "Checking for \"" + mergedFile + "\"");
        (void)conf_.getProperty("collections." + mergedCollectionName + ".list.includeMissingItems", showMissing);
        ImportBasicList(info, mergedFile, includeFilterUnsorted);
        ImportBasicList(info, mergedFile, includeFilter);

    }
    (void)conf_.getProperty("collections." + info->name + ".list.includeMissingItems", showMissing);
    (void)conf_.getProperty("collections." + info->name + ".list.romHierarchy", romHierarchy);
    (void)conf_.getProperty("collections." + info->name + ".list.emuarc", emuarc);
    if (emuarc)
        romHierarchy = true;

    Logger::write(Logger::ZONE_INFO, "CollectionInfoBuilder", "Checking for \"" + includeFile + "\"");
    ImportBasicList(info, includeFile, includeFilterUnsorted);
    ImportBasicList(info, includeFile, includeFilter);
    ImportBasicList(info, excludeFile, excludeFilter);

    for(std::vector<Item *>::iterator it = includeFilterUnsorted.begin(); it != includeFilterUnsorted.end(); ++it)
    {
        if (showMissing && excludeFilter.find((*it)->name) == excludeFilter.end())
        {
            info->items.push_back(*it);
        }
        else
        {
            delete *it;
        }
    }
    includeFilterUnsorted.clear( );

    // Read ROM directory if showMissing is false
    if (!showMissing || includeFilter.size() == 0)
    {
        do
        {
             std::string rompath;
             size_t position = path.find( ";" );
             if(position != std::string::npos)
             {
                 rompath = path.substr(0, position);
                 path    = path.substr(position+1);
             }
             else
             {
                 rompath = path;
                 path    = "";
             }
             ImportRomDirectory(rompath, info, includeFilter, excludeFilter, romHierarchy, emuarc);
        } while (path != "");
    }

    while(includeFilter.size() > 0)
    {
        std::map<std::string, Item *>::iterator it = includeFilter.begin();
        // delete the unused items if they were never pushed to the main collection
        if (!showMissing)
        {
            delete it->second;
        }
        includeFilter.erase(it);
    }
    while(excludeFilter.size() > 0)
    {
        std::map<std::string, Item *>::iterator it = excludeFilter.begin();
        delete it->second;
        excludeFilter.erase(it);
    }

    return true;
}


void CollectionInfoBuilder::addPlaylists(CollectionInfo *info)
{
    std::string itemName;
    std::string collectionName;
    std::map<std::string, Item *> excludeAllFilter;
    std::string excludeAllFile = Utils::combinePath(Configuration::absolutePath, "collections", info->name, "exclude_all.txt");

    ImportBasicList(info, excludeAllFile, excludeAllFilter);

    if ( excludeAllFilter.size() > 0)
    {
        info->playlists["all"] = new std::vector<Item *>();
        for(std::vector<Item *>::iterator it = info->items.begin(); it != info->items.end(); it++)
        {
            bool found = false;
            for(std::map<std::string, Item *>::iterator itex = excludeAllFilter.begin(); itex != excludeAllFilter.end(); itex++)
            {
                collectionName = info->name;
                itemName       = itex->first;
                if (itemName.at(0) == '_') // name consists of _<collectionName>:<itemName>
                {
                     itemName.erase(0, 1); // Remove _
                     size_t position = itemName.find(":");
                     if (position != std::string::npos )
                     {
                         collectionName = itemName.substr(0, position);
                         itemName       = itemName.erase(0, position+1);
                     }
                }
                if ( ((*it)->name == itemName || itemName == "*") && (*it)->collectionInfo->name == collectionName )
                {
                    found = true;
                }
            }
            if ( !found )
            {
                info->playlists["all"]->push_back((*it));
            }
        }
        while(excludeAllFilter.size() > 0)
        {
            std::map<std::string, Item *>::iterator it = excludeAllFilter.begin();
            excludeAllFilter.erase(it);
        }
    }
    else
    {
        info->playlists["all"] = &info->items;
    }
<<<<<<< HEAD
    std::map<std::string, Item*> playlistItems;
=======

    // get playlist cycle
    std::string settingPrefix = "collections." + info->name + ".";
    std::string cycleString;
    // check if collection has different setting
    if (conf_.propertyExists(settingPrefix + "cyclePlaylist")) {
        conf_.getProperty(settingPrefix + "cyclePlaylist", cycleString);
    }
    else {
        conf_.getProperty("cyclePlaylist", cycleString);
    }
    std::vector<std::string> cycleVector;
    Utils::listToVector(cycleString, cycleVector, ',');

    DIR *dp;
    struct dirent *dirp;
>>>>>>> a8f046c3
    std::string path = Utils::combinePath(Configuration::absolutePath, "collections", info->name, "playlists");
    loadPlaylistItems(info, playlistItems, path);

    bool globalFavLast = false;
    (void)conf_.getProperty("globalFavLast", globalFavLast);
    if (globalFavLast) {
        // don't use collection's playlist
        if (!info->playlists["favorites"]) {
            info->playlists["favorites"] = new std::vector<Item*>();
        } else {
            info->playlists["favorites"]->clear();
        }
        std::string path = Utils::combinePath(Configuration::absolutePath, "collections", "Favorites", "playlists");
        loadPlaylistItems(info, playlistItems, path);
    }

    if (!playlistItems.size()) {
        return;
    }
    // if cyclePlaylist then order playlist menu items by that
    std::string cycleString;
    conf_.getProperty("cyclePlaylist", cycleString);
    std::vector<std::string> cycleVector;
    Utils::listToVector(cycleString, cycleVector, ',');
    if (cycleVector.size())
    {
        // add in order according to cycle list
        for (std::vector<std::string>::iterator itP = cycleVector.begin(); itP != cycleVector.end(); itP++)
        {
            if (playlistItems[*itP]) {
                info->playlistItems.push_back(playlistItems[*itP]);
            }
        }
    }
    else {
        // convert lookup playlist map to vector
        for (std::map<std::string, Item*>::iterator itP = playlistItems.begin(); itP != playlistItems.end(); itP++)
        {
            info->playlistItems.push_back(itP->second);
        }
    }

    if(info->playlists["favorites"] == NULL)
    {
        info->playlists["favorites"] = new std::vector<Item *>();
    }

    if(info->playlists["lastplayed"] == NULL)
    {
        info->playlists["lastplayed"] = new std::vector<Item *>();
    }

    return;
}

void CollectionInfoBuilder::loadPlaylistItems(CollectionInfo* info, std::map<std::string, Item*> playlistItems, std::string path)
{
    DIR* dp;
    struct dirent* dirp;
    dp = opendir(path.c_str());
    
    if (dp == NULL)
    {
        info->playlists["favorites"] = new std::vector<Item*>();
        return;
    }

    while ((dirp = readdir(dp)) != NULL)
    {
        std::string file = dirp->d_name;
        if (file == "." || file == "..") {
            continue;
        }
        size_t position = file.find_last_of(".");
        std::string basename = (std::string::npos == position) ? file : file.substr(0, position);

        std::string comparator = ".txt";
        int start = file.length() - comparator.length();

        if (start >= 0)
        {
            if (file.compare(start, comparator.length(), comparator) == 0)
            {
                // don't include if not in cyclePlaylist
                if (cycleVector.size() && std::find(cycleVector.begin(), cycleVector.end(), basename) == cycleVector.end()) {
                    Logger::write(Logger::ZONE_INFO, "RetroFE", "Don't Loading playlist: " + basename + ", Not in cyclePlaylist");

                    continue;
                }

                Logger::write(Logger::ZONE_INFO, "RetroFE", "Loading playlist: " + basename);

                std::map<std::string, Item*> playlistFilter;
                std::string playlistFile = Utils::combinePath(path, file);
                ImportBasicList(info, playlistFile, playlistFilter);

                info->playlists[basename] = new std::vector<Item*>();

                Item* playlistItem = new Item();
                playlistItem->name = basename;
                playlistItem->title = basename;
                playlistItem->fullTitle = basename;
                playlistItem->leaf = false;
                playlistItem->collectionInfo = info;
                playlistItems[basename] = playlistItem;

                // add the playlist list 
                for (std::map<std::string, Item*>::iterator it = playlistFilter.begin(); it != playlistFilter.end(); it++)
                {
                    std::string collectionName = info->name;
                    std::string itemName = it->first;
                    if (itemName.at(0) == '_') // name consists of _<collectionName>:<itemName>
                    {
                        itemName.erase(0, 1); // Remove _
                        size_t position = itemName.find(":");
                        if (position != std::string::npos)
                        {
                            collectionName = itemName.substr(0, position);
                            itemName = itemName.erase(0, position + 1);
                        }
                    }

                    for (std::vector<Item*>::iterator it = info->items.begin(); it != info->items.end(); it++)
                    {
                        if (((*it)->name == itemName || itemName == "*") && (*it)->collectionInfo->name == collectionName)
                        {
                            info->playlists[basename]->push_back((*it));
                            if (basename == "favorites")
                                (*it)->isFavorite = true;
                        }
                    }
                }
                while (playlistFilter.size() > 0)
                {
                    std::map<std::string, Item*>::iterator it = playlistFilter.begin();
                    delete it->second;
                    playlistFilter.erase(it->first);
                }
            }
        }
    }
<<<<<<< HEAD
=======
    // if cyclePlaylist then order playlist menu items by that
    if (cycleVector.size())
    {
        // add in order according to cycle list
        for (std::vector<std::string>::iterator itP = cycleVector.begin(); itP != cycleVector.end(); itP++)
        {
            if (playlistItems[*itP]) {
                info->playlistItems.push_back(playlistItems[*itP]);
            }
        }
    }
    else {
        // convert lookup playlist map to vector
        for (std::map<std::string, Item*>::iterator itP = playlistItems.begin(); itP != playlistItems.end(); itP++)
        {
            info->playlistItems.push_back(itP->second);
        }
    }

    if (dp) closedir(dp);

    if(info->playlists["favorites"] == NULL)
    {
        info->playlists["favorites"] = new std::vector<Item *>();
    }
>>>>>>> a8f046c3

    closedir(dp);
}


void CollectionInfoBuilder::updateLastPlayedPlaylist(CollectionInfo *info, Item *item, int size)
{
    std::string playlistCollectionName = info->name;
    bool globalFavLast = false;
    (void)conf_.getProperty("globalFavLast", globalFavLast);
    if (globalFavLast) {
        playlistCollectionName = "Favorites";
    }
    std::string path = Utils::combinePath(Configuration::absolutePath, "collections", playlistCollectionName, "playlists");
    Logger::write(Logger::ZONE_INFO, "RetroFE", "Updating lastplayed playlist");

    std::vector<Item *> lastplayedList;
    std::string playlistFile = Utils::combinePath(Configuration::absolutePath, "collections", playlistCollectionName, "playlists", "lastplayed.txt");
    ImportBasicList(info, playlistFile, lastplayedList);

    if (info->playlists["lastplayed"] == NULL)
        info->playlists["lastplayed"] = new std::vector<Item *>();
    else
        info->playlists["lastplayed"]->clear();

    if (size == 0)
        return;

    // Put the new item at the front of the list.
    info->playlists["lastplayed"]->push_back(item);

    // Add the items already in the playlist up to the lastplayedSize.
    for(std::vector<Item *>::iterator it = lastplayedList.begin(); it != lastplayedList.end(); it++)
    {
        if (info->playlists["lastplayed"]->size() >= static_cast<unsigned int>( size ))
            break;

        std::string collectionName = info->name;
        std::string itemName       = (*it)->name;
        if (itemName.at(0) == '_') // name consists of _<collectionName>:<itemName>
        {
             itemName.erase(0, 1); // Remove _
             size_t position = itemName.find(":");
             if (position != std::string::npos )
             {
                 collectionName = itemName.substr(0, position);
                 itemName       = itemName.erase(0, position+1);
             }
        }

        for(std::vector<Item *>::iterator it = info->items.begin(); it != info->items.end(); it++)
        {
            if ( (*it)->name == itemName && (*it)->collectionInfo->name == collectionName && (*it) != item)
            {
                info->playlists["lastplayed"]->push_back((*it));
            }
        }
    }

    // Write new lastplayed playlist
    std::string dir  = Utils::combinePath(Configuration::absolutePath, "collections", playlistCollectionName, "playlists");
    std::string file = Utils::combinePath(Configuration::absolutePath, "collections", playlistCollectionName, "playlists", "lastplayed.txt");
    Logger::write(Logger::ZONE_INFO, "Collection", "Saving " + file);

    std::ofstream filestream;
    try
    {
        // Create playlists directory if it does not exist yet.
        struct stat infostat;
        if ( stat( dir.c_str(), &infostat ) != 0 )
        {
#if defined(_WIN32) && !defined(__GNUC__)
            if(!CreateDirectory(dir.c_str(), NULL))
            {
                if(ERROR_ALREADY_EXISTS != GetLastError())
                {
                    Logger::write(Logger::ZONE_WARNING, "Collection", "Could not create directory " + dir);
                    return;
                }
            }
#else 
#if defined(__MINGW32__)
            if(mkdir(dir.c_str()) == -1)
#else
            if(mkdir(dir.c_str(), 0755) == -1)
#endif        
            {
                Logger::write(Logger::ZONE_WARNING, "Collection", "Could not create directory " + dir);
                return;
            }
#endif
        }
        else if ( !(infostat.st_mode & S_IFDIR) )
        {
            Logger::write(Logger::ZONE_WARNING, "Collection", dir + " exists, but is not a directory.");
            return;
        }

        filestream.open(file.c_str());
        std::vector<Item *> *saveitems = info->playlists["lastplayed"];
        for(std::vector<Item *>::iterator it = saveitems->begin(); it != saveitems->end(); it++)
        {
            if ((*it)->collectionInfo->name == playlistCollectionName)
            {
                filestream << (*it)->name << std::endl;
            }
            else
            {
                filestream << "_" << (*it)->collectionInfo->name << ":" << (*it)->name << std::endl;
            }
        }

        filestream.close();
    }
    catch(std::exception &)
    {
        Logger::write(Logger::ZONE_ERROR, "Collection", "Save failed: " + file);
    }

    // Sort the playlist(s)
    info->sortPlaylists( );

    return;

}


void CollectionInfoBuilder::ImportRomDirectory(std::string path, CollectionInfo *info, std::map<std::string, Item *> includeFilter, std::map<std::string, Item *> excludeFilter, bool romHierarchy, bool emuarc)
{

    DIR                               *dp;
    struct dirent                     *dirp;
    std::vector<std::string>           extensions;
    std::vector<std::string>::iterator extensionsIt;

    info->extensionList(extensions);

    dp = opendir(path.c_str());

    Logger::write(Logger::ZONE_INFO, "CollectionInfoBuilder", "Scanning directory \"" + path + "\"");
    if (dp == NULL)
    {
        Logger::write(Logger::ZONE_INFO, "CollectionInfoBuilder", "Could not read directory \"" + path + "\". Ignore if this is a menu.");
        return;
    }

    while(dp != NULL && (dirp = readdir(dp)) != NULL)
    {
        std::string file = dirp->d_name;

        // Check if the file is a directory or a file
        struct stat sb;
        if (romHierarchy && file != "." && file != ".." && stat( Utils::combinePath( path, file ).c_str(), &sb ) == 0 && S_ISDIR( sb.st_mode ))
        {
            ImportRomDirectory( Utils::combinePath( path, file ), info, includeFilter, excludeFilter, romHierarchy, emuarc );
        }
        else if (file != "." && file != "..")
        {
            size_t position = file.find_last_of(".");
            std::string basename = (std::string::npos == position)? file : file.substr(0, position);
        
            // if there is an include list, only include roms that are found and are in the include list
            // if there is an exclude list, exclude those roms
            if ((includeFilter.size() == 0 || (includeFilter.find(basename) != includeFilter.end())) &&
                    (excludeFilter.size() == 0 || excludeFilter.find(basename) == excludeFilter.end()))
            {
                // iterate through all known file extensions
                for(extensionsIt = extensions.begin(); extensionsIt != extensions.end(); ++extensionsIt)
                {
                    std::string comparator = "." + *extensionsIt;
                    int start = file.length() - comparator.length() + 1;

                    if (start >= 0)
                    {
                        if (file.compare(start, comparator.length(), *extensionsIt) == 0)
                        {
                            Item *i = new Item();

                            i->name           = basename;
                            i->fullTitle      = basename;
                            i->title          = basename;
                            i->collectionInfo = info;
                            i->filepath       = path + Utils::pathSeparator;

                            if ( emuarc )
                            {
                                i->file      = basename;
                                i->name      = Utils::getFileName( path );
                                i->fullTitle = i->name;
                                i->title     = i->name;
                            }

                            // Add item if it doesn't already exist
                            bool found = false;
                            for ( std::vector<Item*>::iterator it = info->items.begin(); it != info->items.end( ); it++ )
                               if ( (*it)->name == basename )
                                   found = true;
                            if ( !found )
                                info->items.push_back(i);
                        }
                    }
                }
            }
        }
    }

    if (dp) closedir(dp);

    return;

}


void CollectionInfoBuilder::injectMetadata(CollectionInfo *info)
{
    metaDB_.injectMetadata(info);
    return;
}<|MERGE_RESOLUTION|>--- conflicted
+++ resolved
@@ -413,26 +413,9 @@
     {
         info->playlists["all"] = &info->items;
     }
-<<<<<<< HEAD
-    std::map<std::string, Item*> playlistItems;
-=======
-
-    // get playlist cycle
-    std::string settingPrefix = "collections." + info->name + ".";
-    std::string cycleString;
-    // check if collection has different setting
-    if (conf_.propertyExists(settingPrefix + "cyclePlaylist")) {
-        conf_.getProperty(settingPrefix + "cyclePlaylist", cycleString);
-    }
-    else {
-        conf_.getProperty("cyclePlaylist", cycleString);
-    }
-    std::vector<std::string> cycleVector;
-    Utils::listToVector(cycleString, cycleVector, ',');
 
     DIR *dp;
     struct dirent *dirp;
->>>>>>> a8f046c3
     std::string path = Utils::combinePath(Configuration::absolutePath, "collections", info->name, "playlists");
     loadPlaylistItems(info, playlistItems, path);
 
@@ -453,10 +436,19 @@
         return;
     }
     // if cyclePlaylist then order playlist menu items by that
+    // get playlist cycle
+    std::string settingPrefix = "collections." + info->name + ".";
     std::string cycleString;
-    conf_.getProperty("cyclePlaylist", cycleString);
+    // check if collection has different setting
+    if (conf_.propertyExists(settingPrefix + "cyclePlaylist")) {
+        conf_.getProperty(settingPrefix + "cyclePlaylist", cycleString);
+    }
+    else {
+        conf_.getProperty("cyclePlaylist", cycleString);
+    }
     std::vector<std::string> cycleVector;
     Utils::listToVector(cycleString, cycleVector, ',');
+
     if (cycleVector.size())
     {
         // add in order according to cycle list
@@ -490,6 +482,19 @@
 
 void CollectionInfoBuilder::loadPlaylistItems(CollectionInfo* info, std::map<std::string, Item*> playlistItems, std::string path)
 {
+    // get playlist cycle
+    std::string settingPrefix = "collections." + info->name + ".";
+    std::string cycleString;
+    // check if collection has different setting
+    if (conf_.propertyExists(settingPrefix + "cyclePlaylist")) {
+        conf_.getProperty(settingPrefix + "cyclePlaylist", cycleString);
+    }
+    else {
+        conf_.getProperty("cyclePlaylist", cycleString);
+    }
+    std::vector<std::string> cycleVector;
+    Utils::listToVector(cycleString, cycleVector, ',');
+
     DIR* dp;
     struct dirent* dirp;
     dp = opendir(path.c_str());
@@ -574,34 +579,6 @@
             }
         }
     }
-<<<<<<< HEAD
-=======
-    // if cyclePlaylist then order playlist menu items by that
-    if (cycleVector.size())
-    {
-        // add in order according to cycle list
-        for (std::vector<std::string>::iterator itP = cycleVector.begin(); itP != cycleVector.end(); itP++)
-        {
-            if (playlistItems[*itP]) {
-                info->playlistItems.push_back(playlistItems[*itP]);
-            }
-        }
-    }
-    else {
-        // convert lookup playlist map to vector
-        for (std::map<std::string, Item*>::iterator itP = playlistItems.begin(); itP != playlistItems.end(); itP++)
-        {
-            info->playlistItems.push_back(itP->second);
-        }
-    }
-
-    if (dp) closedir(dp);
-
-    if(info->playlists["favorites"] == NULL)
-    {
-        info->playlists["favorites"] = new std::vector<Item *>();
-    }
->>>>>>> a8f046c3
 
     closedir(dp);
 }
