--- conflicted
+++ resolved
@@ -59,13 +59,6 @@
     {
         LOG_INFO("Menu", "File does not exist: \"" + menuFile + "\"; trying menu directory.");
 
-<<<<<<< HEAD
-        Logger::write(Logger::ZONE_INFO, "Menu", "File does not exist: \"" + file + "\"; trying menu directory.");
-
-        DIR *dp;
-        struct dirent const *dirp;
-=======
->>>>>>> 41fca463
         std::string path = Utils::combinePath(Configuration::absolutePath, "collections", collection->name, "menu");
 
         if (!fs::exists(path) || !fs::is_directory(path)) {
@@ -104,13 +97,7 @@
     }
     else
     {
-<<<<<<< HEAD
-
-        Logger::write(Logger::ZONE_INFO, "Menu", "Found: \"" + file + "\"");
-
-=======
         std::ifstream includeStream(menuFile.c_str());
->>>>>>> 41fca463
         std::string line;
 
         while (std::getline(includeStream, line))
@@ -154,8 +141,8 @@
         // gracefully exit if there is no menu file for the pa
         if(file.good())
         {
-            Logger::write(Logger::ZONE_INFO, "Menu", "Found: \"" + menuFilename + "\"");
-            Logger::write(Logger::ZONE_INFO, "Menu", "Using legacy menu.xml file. Consider using the new menu.txt format");
+            LOG_INFO("Menu", "Found: \"" + menuFilename + "\"");
+            LOG_INFO("Menu", "Using legacy menu.xml file. Consider using the new menu.txt format");
             std::vector<char> buffer((std::istreambuf_iterator<char>(file)), std::istreambuf_iterator<char>());
 
             buffer.push_back('\0');
@@ -171,7 +158,7 @@
                 if(!collectionAttribute)
                 {
                     retVal = false;
-                    Logger::write(Logger::ZONE_ERROR, "Menu", "Menu item tag is missing collection attribute");
+                    LOG_ERROR("Menu", "Menu item tag is missing collection attribute");
                     break;
                 }
                 //todo, check for empty string
@@ -197,7 +184,7 @@
     {
         std::stringstream ss;
         ss << "Unable to open menu file \"" << menuFilename << "\": " << e.what();
-        Logger::write(Logger::ZONE_ERROR, "Menu", ss.str());
+        LOG_ERROR("Menu", ss.str());
     }
 
     return retVal;
