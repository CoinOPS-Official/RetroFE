/* This file is part of RetroFE.
 *
 * RetroFE is free software: you can redistribute it and/or modify
 * it under the terms of the GNU General Public License as published by
 * the Free Software Foundation, either version 3 of the License, or
 * (at your option) any later version.
 *
 * RetroFE is distributed in the hope that it will be useful,
 * but WITHOUT ANY WARRANTY; without even the implied warranty of
 * MERCHANTABILITY or FITNESS FOR A PARTICULAR PURPOSE.  See the
 * GNU General Public License for more details.
 *
 * You should have received a copy of the GNU General Public License
 * along with RetroFE.  If not, see <http://www.gnu.org/licenses/>.
 */

#include "MenuParser.h"
#include "CollectionInfo.h"
#include "CollectionInfoBuilder.h"
#include "Item.h"
#include "../Utility/Log.h"
#include "../Utility/Utils.h"
#include "../Database/Configuration.h"
#include "../Database/DB.h"
#include <algorithm>
#include <rapidxml.hpp>
#include <fstream>
#include <sstream>
#include <dirent.h>


bool VectorSort(Item *d1, Item *d2)
{
    return d1->lowercaseTitle() < d2->lowercaseTitle();
}

MenuParser::MenuParser()
{
}

MenuParser::~MenuParser()
{
}

bool MenuParser::buildMenuItems(CollectionInfo *collection, bool sort)
{

    if(!buildTextMenu(collection, sort))
    {
        return buildLegacyXmlMenu(collection, sort);
    }

    return true;
} 

bool MenuParser::buildTextMenu(CollectionInfo *collection, bool sort)
{
    std::string file = Utils::combinePath(Configuration::absolutePath, "collections", collection->name, "menu.txt");
    std::ifstream includeStream(file.c_str());
    std::vector<Item *> menuItems;

    if (!includeStream.good())
    {

        Logger::write(Logger::ZONE_INFO, "Menu", "File does not exist: \"" + file + "\"; trying menu directory.");

        DIR *dp;
        struct dirent *dirp;
        std::string path = Utils::combinePath(Configuration::absolutePath, "collections", collection->name, "menu");
        dp = opendir(path.c_str());

        while(dp && (dirp = readdir(dp)) != NULL)
        {
            std::string file = dirp->d_name;

            size_t position = file.find_last_of(".");
            std::string basename = (std::string::npos == position)? file : file.substr(0, position);

            std::string comparator = ".txt";
<<<<<<< HEAD
            size_t start = file.length() - comparator.length();
=======
            size_t start = file.length() >= comparator.length() ? file.length() - comparator.length() : 0;
>>>>>>> 9e3269c5

            if(start >= 0)
            {
                if(file.compare(start, comparator.length(), comparator) == 0)
                {
                    std::string title = basename;
                    Item *item = new Item();
                    item->title = title;
                    item->fullTitle = title;
                    item->name = title;
                    item->leaf = false;
                    item->collectionInfo = collection;

                    menuItems.push_back(item);
                }
            }
        }

        if (dp) closedir(dp);
        std::sort(menuItems.begin(), menuItems.end(), [](Item *a, Item *b) {return Utils::toLower(a->fullTitle) <= Utils::toLower(b->fullTitle);});

    }
    else
    {

        Logger::write(Logger::ZONE_INFO, "Menu", "Found: \"" + file + "\"");

        std::string line;

        while(std::getline(includeStream, line))
        {
            line = Utils::filterComments(line);

            if(!line.empty())
            {
                std::string title = line;
                Item *item = new Item();
                item->title = title;
                item->fullTitle = title;
                item->name = title;
                item->leaf = false;
                item->collectionInfo = collection;

                menuItems.push_back(item);
            }
        }
    }

    collection->menusort = sort;
    collection->items.insert(collection->items.begin(), menuItems.begin(), menuItems.end());

    return true;
}

bool MenuParser::buildLegacyXmlMenu(CollectionInfo *collection, bool sort)
{
    bool retVal = false;
    //todo: magic string
    std::string menuFilename = Utils::combinePath(Configuration::absolutePath, "collections", collection->name, "menu.xml");
    rapidxml::xml_document<> doc;
    rapidxml::xml_node<> * rootNode;
    std::vector<Item *> menuItems;

    try
    {
        std::ifstream file(menuFilename.c_str());

        // gracefully exit if there is no menu file for the pa
        if(file.good())
        {
            Logger::write(Logger::ZONE_INFO, "Menu", "Found: \"" + menuFilename + "\"");
            Logger::write(Logger::ZONE_INFO, "Menu", "Using legacy menu.xml file. Consider using the new menu.txt format");
            std::vector<char> buffer((std::istreambuf_iterator<char>(file)), std::istreambuf_iterator<char>());

            buffer.push_back('\0');

            doc.parse<0>(&buffer[0]);

            rootNode = doc.first_node("menu");

            for (rapidxml::xml_node<> * itemNode = rootNode->first_node("item"); itemNode; itemNode = itemNode->next_sibling())
            {
                rapidxml::xml_attribute<> *collectionAttribute = itemNode->first_attribute("collection");

                if(!collectionAttribute)
                {
                    retVal = false;
                    Logger::write(Logger::ZONE_ERROR, "Menu", "Menu item tag is missing collection attribute");
                    break;
                }
                //todo, check for empty string
                std::string title = collectionAttribute->value();
                Item *item = new Item();
                item->title = title;
                item->fullTitle = title;
                item->name = collectionAttribute->value();
                item->leaf = false;
                item->collectionInfo = collection;

                menuItems.push_back(item);
            }
        

            collection->menusort = sort;
            collection->items.insert(collection->items.begin(), menuItems.begin(), menuItems.end());

            retVal = true;
        }
    }
    catch(std::ifstream::failure &e)
    {
        std::stringstream ss;
        ss << "Unable to open menu file \"" << menuFilename << "\": " << e.what();
        Logger::write(Logger::ZONE_ERROR, "Menu", ss.str());
    }

    return retVal;
}<|MERGE_RESOLUTION|>--- conflicted
+++ resolved
@@ -77,11 +77,7 @@
             std::string basename = (std::string::npos == position)? file : file.substr(0, position);
 
             std::string comparator = ".txt";
-<<<<<<< HEAD
-            size_t start = file.length() - comparator.length();
-=======
             size_t start = file.length() >= comparator.length() ? file.length() - comparator.length() : 0;
->>>>>>> 9e3269c5
 
             if(start >= 0)
             {
