/* This file is part of RetroFE.
 *
 * RetroFE is free software: you can redistribute it and/or modify
 * it under the terms of the GNU General Public License as published by
 * the Free Software Foundation, either version 3 of the License, or
 * (at your option) any later version.
 *
 * RetroFE is distributed in the hope that it will be useful,
 * but WITHOUT ANY WARRANTY; without even the implied warranty of
 * MERCHANTABILITY or FITNESS FOR A PARTICULAR PURPOSE.  See the
 * GNU General Public License for more details.
 *
 * You should have received a copy of the GNU General Public License
 * along with RetroFE.  If not, see <http://www.gnu.org/licenses/>.
 */

#include "Database/Configuration.h"
#include "Collection/CollectionInfoBuilder.h"
#include "Execute/Launcher.h"
#include "Utility/Log.h"
#include "Utility/Utils.h"
#include "RetroFE.h"
#include "Version.h"
#include "SDL.h"
#include <cstdlib>
#include <fstream>
#include <dirent.h>
#include <time.h>
#include <locale>

<<<<<<< HEAD
static bool ImportConfiguration(Configuration *c);
static bool StartLogging(Configuration *c);
=======
static bool ImportConfiguration(Configuration* c);
static bool StartLogging(Configuration* c);
>>>>>>> a8f046c3

int main(int argc, char** argv)
{

    // check to see if version or help was requested
    if (argc > 1)
    {
        std::string program = argv[0];
        std::string param = argv[1];

        if (argc == 3 && param == "-createcollection")
        {
            // Do nothing; we handle that later
        }
        else if (param == "-version" ||
            param == "--version" ||
            param == "-v")
        {
            std::cout << "RetroFE version " << Version::getString() << std::endl;
            return 0;
        }
        else
        {
            std::cout << "Usage:" << std::endl;
            std::cout << program << "                                           Run RetroFE" << std::endl;
            std::cout << program << " --version                                 Print the version of RetroFE." << std::endl;
            std::cout << program << " -createcollection <collection name>       Create a collection directory structure." << std::endl;
            return 0;
        }
    }

    // Initialize locale language
    setlocale(LC_ALL, "");

    // Initialize random seed
    srand(static_cast<unsigned int>(time(0)));

    Configuration::initialize();

    Configuration config;

<<<<<<< HEAD
    if(!StartLogging(&config))
=======
    if (!StartLogging(&config))
>>>>>>> a8f046c3
    {
        return -1;
    }

    // check to see if createcollection was requested
    if (argc == 3)
    {
        std::string param = argv[1];
        std::string value = argv[2];

        if (param == "-createcollection")
        {
            CollectionInfoBuilder::createCollectionDirectory(value);
        }

        return 0;
    }

    while (true)
    {
        if (!ImportConfiguration(&config))
        {
            // Exit with a heads up...
            std::string logFile = Utils::combinePath(Configuration::absolutePath, "log.txt");
            fprintf(stderr, "RetroFE has failed to start due to configuration error.\nCheck log for details: %s\n", logFile.c_str());
            return -1;
        }
        RetroFE p(config);
        if (p.run()) // Check if we need to reboot after running
            config.clearProperties();
        else
            break;
    }

    Logger::deInitialize();

    return 0;
}

bool ImportConfiguration(Configuration* c)
{
    std::string configPath = Configuration::absolutePath;
#ifdef WIN32
    std::string launchersPath = Utils::combinePath(Configuration::absolutePath, "launchers.windows");
#elif __APPLE__
    std::string launchersPath = Utils::combinePath(Configuration::absolutePath, "launchers.apple");
#else
    std::string launchersPath = Utils::combinePath(Configuration::absolutePath, "launchers.linux");
#endif
    std::string collectionsPath = Utils::combinePath(Configuration::absolutePath, "collections");
    DIR* dp;
    struct dirent* dirp;

    std::string settingsConfPath = Utils::combinePath(configPath, "settings");
    c->import("", "", settingsConfPath + "_saved.conf", false);
    for (int i = 9; i > 0; i--)
        c->import("", "", settingsConfPath + std::to_string(i) + ".conf", false);
    if (!c->import("", settingsConfPath + ".conf"))
    {
        Logger::write(Logger::ZONE_ERROR, "RetroFE", "Could not import \"" + settingsConfPath + ".conf\"");
        return false;
    }
<<<<<<< HEAD
    
=======

>>>>>>> a8f046c3
    // log version
    Logger::write(Logger::ZONE_INFO, "RetroFE", "Version " + Version::getString() + " starting");

#ifdef WIN32
    Logger::write(Logger::ZONE_INFO, "RetroFE", "OS: Windows");
#elif __APPLE__
    Logger::write(Logger::ZONE_INFO, "RetroFE", "OS: Mac");
#else
    Logger::write(Logger::ZONE_INFO, "RetroFE", "OS: Linux");
#endif

    Logger::write(Logger::ZONE_INFO, "RetroFE", "Absolute path: " + Configuration::absolutePath);

    dp = opendir(launchersPath.c_str());

    if (dp == NULL)
    {
        Logger::write(Logger::ZONE_INFO, "RetroFE", "Could not read directory \"" + launchersPath + "\"");
        launchersPath = Utils::combinePath(Configuration::absolutePath, "launchers");
        dp = opendir(launchersPath.c_str());
        if (dp == NULL)
        {
            Logger::write(Logger::ZONE_NOTICE, "RetroFE", "Could not read directory \"" + launchersPath + "\"");
            return false;
        }
    }

    while ((dirp = readdir(dp)) != NULL)
    {
        if (dirp->d_type != DT_DIR && std::string(dirp->d_name) != "." && std::string(dirp->d_name) != "..")
        {
            std::string basename = dirp->d_name;
            std::string::size_type dot_position = basename.find_last_of(".");

            if (dot_position == std::string::npos)
            {
                Logger::write(Logger::ZONE_NOTICE, "RetroFE", "Extension missing on launcher file \"" + basename + "\"");
                continue;
            }

            std::string extension = Utils::toLower(basename.substr(dot_position, basename.size() - 1));
            basename = basename.substr(0, dot_position);

            if (extension == ".conf")
            {
                std::string prefix = "launchers." + Utils::toLower(basename);

                std::string importFile = Utils::combinePath(launchersPath, std::string(dirp->d_name));

                if (!c->import(prefix, importFile))
                {
                    Logger::write(Logger::ZONE_ERROR, "RetroFE", "Could not import \"" + importFile + "\"");
                    if (dp) closedir(dp);
                    return false;
                }
            }
        }
    }

    if (dp) closedir(dp);

    dp = opendir(collectionsPath.c_str());

    if (dp == NULL)
    {
        Logger::write(Logger::ZONE_ERROR, "RetroFE", "Could not read directory \"" + collectionsPath + "\"");
        return false;
    }

    while ((dirp = readdir(dp)) != NULL)
    {
        std::string collection = (dirp->d_name);
        if (dirp->d_type == DT_DIR && collection != "." && collection != ".." && collection.length() > 0 && collection[0] != '_')
        {
            std::string prefix = "collections." + collection;

            std::string infoFile = Utils::combinePath(collectionsPath, collection, "info.conf");

            c->import(collection, prefix, infoFile, false);

            std::string settingsFile = Utils::combinePath(collectionsPath, collection, "settings.conf");

            if (!c->import(collection, prefix, settingsFile, false))
            {
                Logger::write(Logger::ZONE_INFO, "RetroFE", "Could not import \"" + settingsFile + "\"");
            }

        }
    }

    if (dp) closedir(dp);

    Logger::write(Logger::ZONE_INFO, "RetroFE", "Imported configuration");

    return true;
}

bool StartLogging(Configuration* config)
{
    std::string logFile = Utils::combinePath(Configuration::absolutePath, "log.txt");

<<<<<<< HEAD
    if(!Logger::initialize(logFile, config))
=======
    if (!Logger::initialize(logFile, config))
>>>>>>> a8f046c3
    {
        // Can't write to logs give a heads up...
        fprintf(stderr, "Could not open log: %s for writing!\nRetroFE will now exit...\n", logFile.c_str());
        //Logger::write(Logger::ZONE_ERROR, "RetroFE", "Could not open \"" + logFile + "\" for writing");
        return false;
    }

    return true;
}<|MERGE_RESOLUTION|>--- conflicted
+++ resolved
@@ -28,13 +28,8 @@
 #include <time.h>
 #include <locale>
 
-<<<<<<< HEAD
-static bool ImportConfiguration(Configuration *c);
-static bool StartLogging(Configuration *c);
-=======
 static bool ImportConfiguration(Configuration* c);
 static bool StartLogging(Configuration* c);
->>>>>>> a8f046c3
 
 int main(int argc, char** argv)
 {
@@ -76,11 +71,7 @@
 
     Configuration config;
 
-<<<<<<< HEAD
-    if(!StartLogging(&config))
-=======
     if (!StartLogging(&config))
->>>>>>> a8f046c3
     {
         return -1;
     }
@@ -143,11 +134,7 @@
         Logger::write(Logger::ZONE_ERROR, "RetroFE", "Could not import \"" + settingsConfPath + ".conf\"");
         return false;
     }
-<<<<<<< HEAD
-    
-=======
-
->>>>>>> a8f046c3
+
     // log version
     Logger::write(Logger::ZONE_INFO, "RetroFE", "Version " + Version::getString() + " starting");
 
@@ -249,11 +236,7 @@
 {
     std::string logFile = Utils::combinePath(Configuration::absolutePath, "log.txt");
 
-<<<<<<< HEAD
-    if(!Logger::initialize(logFile, config))
-=======
     if (!Logger::initialize(logFile, config))
->>>>>>> a8f046c3
     {
         // Can't write to logs give a heads up...
         fprintf(stderr, "Could not open log: %s for writing!\nRetroFE will now exit...\n", logFile.c_str());
