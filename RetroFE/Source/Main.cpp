--- conflicted
+++ resolved
@@ -1,503 +1,245 @@
-<<<<<<< HEAD
-/* This file is part of RetroFE.
- *
- * RetroFE is free software: you can redistribute it and/or modify
- * it under the terms of the GNU General Public License as published by
- * the Free Software Foundation, either version 3 of the License, or
- * (at your option) any later version.
- *
- * RetroFE is distributed in the hope that it will be useful,
- * but WITHOUT ANY WARRANTY; without even the implied warranty of
- * MERCHANTABILITY or FITNESS FOR A PARTICULAR PURPOSE.  See the
- * GNU General Public License for more details.
- *
- * You should have received a copy of the GNU General Public License
- * along with RetroFE.  If not, see <http://www.gnu.org/licenses/>.
- */
-
-#include "Database/Configuration.h"
-#include "Collection/CollectionInfoBuilder.h"
-#include "Execute/Launcher.h"
-#include "Utility/Log.h"
-#include "Utility/Utils.h"
-#include "RetroFE.h"
-#include "Version.h"
-#include "SDL.h"
-#include <cstdlib>
-#include <fstream>
-#include <dirent.h>
-#include <time.h>
-#include <locale>
-
-static bool ImportConfiguration(Configuration* c);
-static bool StartLogging(Configuration* c);
-
-int main(int argc, char** argv)
-{
-    // check to see if version or help was requested
-    if (argc > 1)
-    {
-        std::string program = argv[0];
-        std::string param = argv[1];
-
-        if (argc == 3 && param == "-createcollection")
-        {
-            // Do nothing; we handle that later
-        }
-        else if (param == "-version" ||
-            param == "--version" ||
-            param == "-v")
-        {
-            std::cout << "RetroFE version " << Version::getString() << std::endl;
-            return 0;
-        }
-        else
-        {
-            std::cout << "Usage:" << std::endl;
-            std::cout << program << "                                           Run RetroFE" << std::endl;
-            std::cout << program << " --version                                 Print the version of RetroFE." << std::endl;
-            std::cout << program << " -createcollection <collection name>       Create a collection directory structure." << std::endl;
-            return 0;
-        }
-    }
-
-    // Initialize locale language
-    setlocale(LC_ALL, "");
-
-    // Initialize random seed
-    srand(static_cast<unsigned int>(time(nullptr)));
-
-    Configuration::initialize();
-
-    Configuration config;
-
-    if (!StartLogging(&config))
-    {
-        return -1;
-    }
-
-    // check to see if createcollection was requested
-    if (argc == 3)
-    {
-        std::string param = argv[1];
-        std::string value = argv[2];
-
-        if (param == "-createcollection")
-        {
-            CollectionInfoBuilder::createCollectionDirectory(value);
-        }
-
-        return 0;
-    }
-    try {
-
-        while (true)
-        {
-            if (!ImportConfiguration(&config))
-            {
-                // Exit with a heads up...
-                std::string logFile = Utils::combinePath(Configuration::absolutePath, "log.txt");
-                fprintf(stderr, "RetroFE has failed to start due to configuration error.\nCheck log for details: %s\n", logFile.c_str());
-                return -1;
-            }
-            RetroFE p(config);
-            if (p.run()) // Check if we need to reboot after running
-                config.clearProperties();
-            else
-                break;
-        }
-    }
-    catch (std::exception& e)
-    {
-        Logger::write(Logger::ZONE_ERROR, "EXCEPTION", e.what());
-    }
-
-    Logger::deInitialize();
-
-    return 0;
-}
-
-static bool ImportConfiguration(Configuration* c)
-{
-    std::string configPath = Configuration::absolutePath;
-#ifdef WIN32
-    std::string launchersPath = Utils::combinePath(Configuration::absolutePath, "launchers.windows");
-#elif __APPLE__
-    std::string launchersPath = Utils::combinePath(Configuration::absolutePath, "launchers.apple");
-#else
-    std::string launchersPath = Utils::combinePath(Configuration::absolutePath, "launchers.linux");
-#endif
-    std::string collectionsPath = Utils::combinePath(Configuration::absolutePath, "collections");
-    DIR* dp;
-    struct dirent const* dirp;
-
-    std::string settingsConfPath = Utils::combinePath(configPath, "settings");
-    if (!c->import("", settingsConfPath + ".conf"))
-    {
-        Logger::write(Logger::ZONE_ERROR, "RetroFE", "Could not import \"" + settingsConfPath + ".conf\"");
-        return false;
-    }
-    for (int i = 1; i < 16; i++)
-        c->import("", "", settingsConfPath + std::to_string(i) + ".conf", false);
-    c->import("", "", settingsConfPath + "_saved.conf", false);
-
-    // log version
-    Logger::write(Logger::ZONE_INFO, "RetroFE", "Version " + Version::getString() + " starting");
-
-#ifdef WIN32
-    Logger::write(Logger::ZONE_INFO, "RetroFE", "OS: Windows");
-#elif __APPLE__
-    Logger::write(Logger::ZONE_INFO, "RetroFE", "OS: Mac");
-#else
-    Logger::write(Logger::ZONE_INFO, "RetroFE", "OS: Linux");
-#endif
-
-    Logger::write(Logger::ZONE_INFO, "RetroFE", "Absolute path: " + Configuration::absolutePath);
-
-    dp = opendir(launchersPath.c_str());
-
-    if (dp == nullptr)
-    {
-        Logger::write(Logger::ZONE_INFO, "RetroFE", "Could not read directory \"" + launchersPath + "\"");
-        launchersPath = Utils::combinePath(Configuration::absolutePath, "launchers");
-        dp = opendir(launchersPath.c_str());
-        if (dp == nullptr)
-        {
-            Logger::write(Logger::ZONE_NOTICE, "RetroFE", "Could not read directory \"" + launchersPath + "\"");
-            return false;
-        }
-    }
-
-    while ((dirp = readdir(dp)) != nullptr)
-    {
-        if (dirp->d_type != DT_DIR && std::string(dirp->d_name) != "." && std::string(dirp->d_name) != "..")
-        {
-            std::string basename = dirp->d_name;
-            std::string::size_type dot_position = basename.find_last_of(".");
-
-            if (dot_position == std::string::npos)
-            {
-                Logger::write(Logger::ZONE_NOTICE, "RetroFE", "Extension missing on launcher file \"" + basename + "\"");
-                continue;
-            }
-
-            std::string extension = Utils::toLower(basename.substr(dot_position, basename.size() - 1));
-            basename = basename.substr(0, dot_position);
-
-            if (extension == ".conf")
-            {
-                std::string prefix = "launchers." + Utils::toLower(basename);
-
-                std::string importFile = Utils::combinePath(launchersPath, std::string(dirp->d_name));
-
-                if (!c->import(prefix, importFile))
-                {
-                    Logger::write(Logger::ZONE_ERROR, "RetroFE", "Could not import \"" + importFile + "\"");
-                    if (dp) closedir(dp);
-                    return false;
-                }
-            }
-        }
-    }
-
-    if (dp) closedir(dp);
-
-    dp = opendir(collectionsPath.c_str());
-
-    if (dp == nullptr)
-    {
-        Logger::write(Logger::ZONE_ERROR, "RetroFE", "Could not read directory \"" + collectionsPath + "\"");
-        return false;
-    }
-
-    bool settingsImported;
-    while ((dirp = readdir(dp)) != nullptr)
-    {
-        std::string collection = dirp->d_name;
-        if (dirp->d_type == DT_DIR && collection != "." && collection != ".." && collection.length() > 0 && collection[0] != '_')
-        {
-            std::string prefix = "collections." + collection;
-
-            settingsImported = false;
-            std::string settingsPath = Utils::combinePath(collectionsPath, collection, "settings");
-            settingsImported |= c->import(collection, prefix, settingsPath + ".conf", false);
-            for (int i = 1; i < 16; i++)
-                settingsImported |= c->import(collection, prefix, settingsPath + std::to_string(i) + ".conf", false);
-
-            std::string infoFile = Utils::combinePath(collectionsPath, collection, "info.conf");
-            c->import(collection, prefix, infoFile, false);
-
-            if (!settingsImported)
-            {
-                Logger::write(Logger::ZONE_ERROR, "RetroFE", "Could not import any collection settings for " + collection);
-            }
-        }
-    }
-
-    if (dp) closedir(dp);
-
-    Logger::write(Logger::ZONE_INFO, "RetroFE", "Imported configuration");
-
-    return true;
-}
-
-static bool StartLogging(Configuration* config)
-{
-
-    if (std::string logFile = Utils::combinePath(Configuration::absolutePath, "log.txt"); !Logger::initialize(logFile, config))
-    {
-        // Can't write to logs give a heads up...
-        fprintf(stderr, "Could not open log: %s for writing!\nRetroFE will now exit...\n", logFile.c_str());
-        //Logger::write(Logger::ZONE_ERROR, "RetroFE", "Could not open \"" + logFile + "\" for writing");
-        return false;
-    }
-
-    return true;
-}
-=======
-/* This file is part of RetroFE.
- *
- * RetroFE is free software: you can redistribute it and/or modify
- * it under the terms of the GNU General Public License as published by
- * the Free Software Foundation, either version 3 of the License, or
- * (at your option) any later version.
- *
- * RetroFE is distributed in the hope that it will be useful,
- * but WITHOUT ANY WARRANTY; without even the implied warranty of
- * MERCHANTABILITY or FITNESS FOR A PARTICULAR PURPOSE.  See the
- * GNU General Public License for more details.
- *
- * You should have received a copy of the GNU General Public License
- * along with RetroFE.  If not, see <http://www.gnu.org/licenses/>.
- */
-
-#include "Video/GStreamerVideo.h"
-#include "Database/Configuration.h"
-#include "Collection/CollectionInfoBuilder.h"
-#include "Execute/Launcher.h"
-#include "Utility/Log.h"
-#include "Utility/Utils.h"
-#include "RetroFE.h"
-#include "Version.h"
-#include "SDL.h"
-#include <cstdlib>
-#include <fstream>
-#include <time.h>
-#include <locale>
-#include <filesystem>
-#include <string>
-#include <fstream>
-#include <vector>
-
-namespace fs = std::filesystem;
-static bool ImportConfiguration(Configuration* c);
-
-int main(int argc, char** argv)
-{
-    // check to see if version or help was requested
-    if (argc > 1)
-    {
-        std::string program = argv[0];
-        std::string param = argv[1];
-
-        if (argc == 3 && param == "-createcollection")
-        {
-            // Do nothing; we handle that later
-        }
-        else if (param == "-version" ||
-            param == "--version" ||
-            param == "-v")
-        {
-            std::cout << "RetroFE version " << Version::getString() << std::endl;
-            return 0;
-        }
-        else
-        {
-            std::cout << "Usage:" << std::endl;
-            std::cout << program << "                                           Run RetroFE" << std::endl;
-            std::cout << program << " --version                                 Print the version of RetroFE." << std::endl;
-            std::cout << program << " -createcollection <collection name>       Create a collection directory structure." << std::endl;
-            return 0;
-        }
-    }
-
-    // Initialize locale language
-    setlocale(LC_ALL, "");
-
-    // Initialize random seed
-    srand(static_cast<unsigned int>(time(nullptr)));
-
-    Configuration::initialize();
-
-    Configuration config;
-
-    gst_init(nullptr, nullptr);
-    // Check if GStreamer initialization was successful
-    if (gst_is_initialized())
-    {
-#ifdef WIN32
-        std::string path = Utils::combinePath(Configuration::absolutePath, "retrofe");
-        GstRegistry* registry = gst_registry_get();
-        gst_registry_scan_path(registry, path.c_str());
-#endif
-        LOG_INFO("RetroFE", "GStreamer successfully initialized");
-    }
-    else
-    {
-        LOG_ERROR("RetroFE", "Failed to initialize GStreamer");
-        return -1;
-    }
-
-    // check to see if createcollection was requested
-    if (argc == 3)
-    {
-        std::string param = argv[1];
-        std::string value = argv[2];
-
-        if (param == "-createcollection")
-        {
-            CollectionInfoBuilder::createCollectionDirectory(value);
-        }
-
-        return 0;
-    }
-    try {
-
-        while (true)
-        {
-            if (!ImportConfiguration(&config))
-            {
-                // Exit with a heads up...
-                std::string logFile = Utils::combinePath(Configuration::absolutePath, "log.txt");
-                fprintf(stderr, "RetroFE has failed to start due to configuration error.\nCheck log for details: %s\n", logFile.c_str());
-                return -1;
-            }
-            RetroFE p(config);
-            if (p.run()) // Check if we need to reboot after running
-                config.clearProperties();
-            else
-                break;
-        }
-    }
-    catch (std::exception& e)
-    {
-        LOG_ERROR("EXCEPTION", e.what());
-    }
-
-    Logger::deInitialize();
-
-    return 0;
-}
-
-static bool ImportConfiguration(Configuration* c)
-{
-    std::string configPath = Configuration::absolutePath;
-#ifdef WIN32
-    std::string launchersPath = Utils::combinePath(Configuration::absolutePath, "launchers.windows");
-#elif __APPLE__
-    std::string launchersPath = Utils::combinePath(Configuration::absolutePath, "launchers.apple");
-#else
-    std::string launchersPath = Utils::combinePath(Configuration::absolutePath, "launchers.linux");
-#endif
-    std::string collectionsPath = Utils::combinePath(Configuration::absolutePath, "collections");
-
-    std::string settingsConfPath = Utils::combinePath(configPath, "settings");
-    if (!c->import("", settingsConfPath + ".conf"))
-    {
-        LOG_ERROR("RetroFE", "Could not import \"" + settingsConfPath + ".conf\"");
-        return false;
-    }
-    for (int i = 1; i < 16; i++)
-        c->import("", "", settingsConfPath + std::to_string(i) + ".conf", false);
-    c->import("", "", settingsConfPath + "_saved.conf", false);
-
-    // log version
-    LOG_INFO("RetroFE", "Version " + Version::getString() + " starting");
-
-#ifdef WIN32
-    LOG_INFO("RetroFE", "OS: Windows");
-#elif __APPLE__
-    LOG_INFO("RetroFE", "OS: Mac");
-#else
-    LOG_INFO("RetroFE", "OS: Linux");
-#endif
-
-    LOG_INFO("RetroFE", "Absolute path: " + Configuration::absolutePath);
-
-    // Process launchers
-    if (!fs::exists(launchersPath) || !fs::is_directory(launchersPath))
-    {
-        launchersPath = Utils::combinePath(Configuration::absolutePath, "launchers");
-        if (!fs::exists(launchersPath) || !fs::is_directory(launchersPath))
-        {
-            LOG_NOTICE("RetroFE", "Could not read directory \"" + launchersPath + "\"");
-            return false;
-        }
-    }
-
-    for (const auto& entry : fs::directory_iterator(launchersPath))
-    {
-        if (fs::is_regular_file(entry))
-        {
-            std::string file = entry.path().filename().string();
-            size_t dot_position = file.find_last_of(".");
-
-            if (dot_position != std::string::npos)
-            {
-                std::string extension = Utils::toLower(file.substr(dot_position));
-                std::string basename = file.substr(0, dot_position);
-
-                if (extension == ".conf")
-                {
-                    std::string prefix = "launchers." + Utils::toLower(basename);
-                    std::string importFile = entry.path().string();
-
-                    if (!c->import(prefix, importFile))
-                    {
-                        LOG_ERROR("RetroFE", "Could not import \"" + importFile + "\"");
-                        return false;
-                    }
-                }
-            }
-        }
-    }
-
-
-    // Process collections
-    if (!fs::exists(collectionsPath) || !fs::is_directory(collectionsPath))
-    {
-        LOG_ERROR("RetroFE", "Could not read directory \"" + collectionsPath + "\"");
-        return false;
-    }
-
-    for (const auto& entry : fs::directory_iterator(collectionsPath))
-    {
-        std::string collection = entry.path().filename().string();
-        if (fs::is_directory(entry) && !collection.empty() && collection[0] != '_' && collection != "." && collection != "..")
-        {
-            std::string prefix = "collections." + collection;
-            bool settingsImported = false;
-            std::string settingsPath = Utils::combinePath(collectionsPath, collection, "settings");
-
-            settingsImported |= c->import(collection, prefix, settingsPath + ".conf", false);
-            for (int i = 1; i < 16; i++)
-            {
-                settingsImported |= c->import(collection, prefix, settingsPath + std::to_string(i) + ".conf", false);
-            }
-
-            std::string infoFile = Utils::combinePath(collectionsPath, collection, "info.conf");
-            c->import(collection, prefix, infoFile, false);
-
-            if (!settingsImported)
-            {
-                LOG_ERROR("RetroFE", "Could not import any collection settings for " + collection);
-            }
-        }
-    }
-
-
-    LOG_INFO("RetroFE", "Imported configuration");
-
-    return true;
-}
->>>>>>> 41fca463
+/* This file is part of RetroFE.
+ *
+ * RetroFE is free software: you can redistribute it and/or modify
+ * it under the terms of the GNU General Public License as published by
+ * the Free Software Foundation, either version 3 of the License, or
+ * (at your option) any later version.
+ *
+ * RetroFE is distributed in the hope that it will be useful,
+ * but WITHOUT ANY WARRANTY; without even the implied warranty of
+ * MERCHANTABILITY or FITNESS FOR A PARTICULAR PURPOSE.  See the
+ * GNU General Public License for more details.
+ *
+ * You should have received a copy of the GNU General Public License
+ * along with RetroFE.  If not, see <http://www.gnu.org/licenses/>.
+ */
+
+#include "Video/GStreamerVideo.h"
+#include "Database/Configuration.h"
+#include "Collection/CollectionInfoBuilder.h"
+#include "Execute/Launcher.h"
+#include "Utility/Log.h"
+#include "Utility/Utils.h"
+#include "RetroFE.h"
+#include "Version.h"
+#include "SDL.h"
+#include <cstdlib>
+#include <fstream>
+#include <time.h>
+#include <locale>
+#include <filesystem>
+#include <string>
+#include <fstream>
+#include <vector>
+
+namespace fs = std::filesystem;
+static bool ImportConfiguration(Configuration* c);
+
+int main(int argc, char** argv)
+{
+    // check to see if version or help was requested
+    if (argc > 1)
+    {
+        std::string program = argv[0];
+        std::string param = argv[1];
+
+        if (argc == 3 && param == "-createcollection")
+        {
+            // Do nothing; we handle that later
+        }
+        else if (param == "-version" ||
+            param == "--version" ||
+            param == "-v")
+        {
+            std::cout << "RetroFE version " << Version::getString() << std::endl;
+            return 0;
+        }
+        else
+        {
+            std::cout << "Usage:" << std::endl;
+            std::cout << program << "                                           Run RetroFE" << std::endl;
+            std::cout << program << " --version                                 Print the version of RetroFE." << std::endl;
+            std::cout << program << " -createcollection <collection name>       Create a collection directory structure." << std::endl;
+            return 0;
+        }
+    }
+
+    // Initialize locale language
+    setlocale(LC_ALL, "");
+
+    // Initialize random seed
+    srand(static_cast<unsigned int>(time(nullptr)));
+
+    Configuration::initialize();
+
+    Configuration config;
+
+    gst_init(nullptr, nullptr);
+    // Check if GStreamer initialization was successful
+    if (gst_is_initialized())
+    {
+#ifdef WIN32
+        std::string path = Utils::combinePath(Configuration::absolutePath, "retrofe");
+        GstRegistry* registry = gst_registry_get();
+        gst_registry_scan_path(registry, path.c_str());
+#endif
+        LOG_INFO("RetroFE", "GStreamer successfully initialized");
+    }
+    else
+    {
+        LOG_ERROR("RetroFE", "Failed to initialize GStreamer");
+        return -1;
+    }
+
+    // check to see if createcollection was requested
+    if (argc == 3)
+    {
+        std::string param = argv[1];
+        std::string value = argv[2];
+
+        if (param == "-createcollection")
+        {
+            CollectionInfoBuilder::createCollectionDirectory(value);
+        }
+
+        return 0;
+    }
+    try {
+
+        while (true)
+        {
+            if (!ImportConfiguration(&config))
+            {
+                // Exit with a heads up...
+                std::string logFile = Utils::combinePath(Configuration::absolutePath, "log.txt");
+                fprintf(stderr, "RetroFE has failed to start due to configuration error.\nCheck log for details: %s\n", logFile.c_str());
+                return -1;
+            }
+            RetroFE p(config);
+            if (p.run()) // Check if we need to reboot after running
+                config.clearProperties();
+            else
+                break;
+        }
+    }
+    catch (std::exception& e)
+    {
+        LOG_ERROR("EXCEPTION", e.what());
+    }
+
+    Logger::deInitialize();
+
+    return 0;
+}
+
+static bool ImportConfiguration(Configuration* c)
+{
+    std::string configPath = Configuration::absolutePath;
+#ifdef WIN32
+    std::string launchersPath = Utils::combinePath(Configuration::absolutePath, "launchers.windows");
+#elif __APPLE__
+    std::string launchersPath = Utils::combinePath(Configuration::absolutePath, "launchers.apple");
+#else
+    std::string launchersPath = Utils::combinePath(Configuration::absolutePath, "launchers.linux");
+#endif
+    std::string collectionsPath = Utils::combinePath(Configuration::absolutePath, "collections");
+
+    std::string settingsConfPath = Utils::combinePath(configPath, "settings");
+    if (!c->import("", settingsConfPath + ".conf"))
+    {
+        LOG_ERROR("RetroFE", "Could not import \"" + settingsConfPath + ".conf\"");
+        return false;
+    }
+    for (int i = 1; i < 16; i++)
+        c->import("", "", settingsConfPath + std::to_string(i) + ".conf", false);
+    c->import("", "", settingsConfPath + "_saved.conf", false);
+
+    // log version
+    LOG_INFO("RetroFE", "Version " + Version::getString() + " starting");
+
+#ifdef WIN32
+    LOG_INFO("RetroFE", "OS: Windows");
+#elif __APPLE__
+    LOG_INFO("RetroFE", "OS: Mac");
+#else
+    LOG_INFO("RetroFE", "OS: Linux");
+#endif
+
+    LOG_INFO("RetroFE", "Absolute path: " + Configuration::absolutePath);
+
+    // Process launchers
+    if (!fs::exists(launchersPath) || !fs::is_directory(launchersPath))
+    {
+        launchersPath = Utils::combinePath(Configuration::absolutePath, "launchers");
+        if (!fs::exists(launchersPath) || !fs::is_directory(launchersPath))
+        {
+            LOG_NOTICE("RetroFE", "Could not read directory \"" + launchersPath + "\"");
+            return false;
+        }
+    }
+
+    for (const auto& entry : fs::directory_iterator(launchersPath))
+    {
+        if (fs::is_regular_file(entry))
+        {
+            std::string file = entry.path().filename().string();
+            size_t dot_position = file.find_last_of(".");
+
+            if (dot_position != std::string::npos)
+            {
+                std::string extension = Utils::toLower(file.substr(dot_position));
+                std::string basename = file.substr(0, dot_position);
+
+                if (extension == ".conf")
+                {
+                    std::string prefix = "launchers." + Utils::toLower(basename);
+                    std::string importFile = entry.path().string();
+
+                    if (!c->import(prefix, importFile))
+                    {
+                        LOG_ERROR("RetroFE", "Could not import \"" + importFile + "\"");
+                        return false;
+                    }
+                }
+            }
+        }
+    }
+
+
+    // Process collections
+    if (!fs::exists(collectionsPath) || !fs::is_directory(collectionsPath))
+    {
+        LOG_ERROR("RetroFE", "Could not read directory \"" + collectionsPath + "\"");
+        return false;
+    }
+
+    for (const auto& entry : fs::directory_iterator(collectionsPath))
+    {
+        std::string collection = entry.path().filename().string();
+        if (fs::is_directory(entry) && !collection.empty() && collection[0] != '_' && collection != "." && collection != "..")
+        {
+            std::string prefix = "collections." + collection;
+            bool settingsImported = false;
+            std::string settingsPath = Utils::combinePath(collectionsPath, collection, "settings");
+
+            settingsImported |= c->import(collection, prefix, settingsPath + ".conf", false);
+            for (int i = 1; i < 16; i++)
+            {
+                settingsImported |= c->import(collection, prefix, settingsPath + std::to_string(i) + ".conf", false);
+            }
+
+            std::string infoFile = Utils::combinePath(collectionsPath, collection, "info.conf");
+            c->import(collection, prefix, infoFile, false);
+
+            if (!settingsImported)
+            {
+                LOG_ERROR("RetroFE", "Could not import any collection settings for " + collection);
+            }
+        }
+    }
+
+
+    LOG_INFO("RetroFE", "Imported configuration");
+
+    return true;
+}