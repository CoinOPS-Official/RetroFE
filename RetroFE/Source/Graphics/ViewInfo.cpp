--- conflicted
+++ resolved
@@ -51,14 +51,10 @@
     , ContainerY(0)
     , ContainerWidth(-1)
     , ContainerHeight(-1)
-	, Monitor(0)
+	  , Monitor(0)
     , Volume(0)
     , Restart(false)
-<<<<<<< HEAD
-   , Additive(false)	
-=======
     , Additive(false)
->>>>>>> be6a7ba3
 {
 }
 
