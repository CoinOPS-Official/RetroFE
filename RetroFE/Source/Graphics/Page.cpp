--- conflicted
+++ resolved
@@ -45,11 +45,8 @@
     , anActiveMenu_(NULL)
     , fromPreviousPlaylist (false)
     , fromPlaylistNav(false)
-<<<<<<< HEAD
+    , controlsType_("")
     , locked_(false)
-=======
-    , controlsType_("")
->>>>>>> d48eb7a6
 {
     for (int i = 0; i < SDL::getNumScreens(); i++)
     {
