/* This file is part of RetroFE.
 *
 * RetroFE is free software: you can redistribute it and/or modify
 * it under the terms of the GNU General Public License as published by
 * the Free Software Foundation, either version 3 of the License, or
 * (at your option) any later version.
 *
 * RetroFE is distributed in the hope that it will be useful,
 * but WITHOUT ANY WARRANTY; without even the implied warranty of
 * MERCHANTABILITY or FITNESS FOR A PARTICULAR PURPOSE.  See the
 * GNU General Public License for more details.
 *
 * You should have received a copy of the GNU General Public License
 * along with RetroFE.  If not, see <http://www.gnu.org/licenses/>.
 */

#include "Page.h"
#include "ComponentItemBinding.h"
#include "Component/Component.h"
#include "../Collection/CollectionInfo.h"
#include "Component/Text.h"
#include "../Utility/Log.h"
#include "Component/ScrollingList.h"
#include "../Sound/Sound.h"
#include "ComponentItemBindingBuilder.h"
#include "PageBuilder.h"
#include <algorithm>
#include <sstream>
#include "../Utility/Utils.h"


Page::Page(Configuration &config, int layoutWidth, int layoutHeight)
    : fromPreviousPlaylist (false)
    , fromPlaylistNav(false)
    , config_(config)
    , controlsType_("")
    , locked_(false)
    , anActiveMenu_(NULL)
    , playlistMenu_(NULL)
    , menuDepth_(0)
    , scrollActive_(false)
    , selectedItem_(NULL)
    , textStatusComponent_(NULL)
    , loadSoundChunk_(NULL)
    , unloadSoundChunk_(NULL)
    , highlightSoundChunk_(NULL)
    , selectSoundChunk_(NULL)
    , minShowTime_(0)
    , jukebox_(false)
{

    for (int i = 0; i < MAX_LAYOUTS; i++)
    {
        layoutWidth_.push_back(layoutWidth);
        layoutHeight_.push_back(layoutHeight);
    }
    for (int i = 0; i < SDL::getNumScreens(); i++)
    {
        layoutWidthByMonitor_.push_back(layoutWidth);
        layoutHeightByMonitor_.push_back(layoutHeight);
    }

    currentLayout_ = 0;
}


Page::~Page()
{
}


void Page::deInitialize()
{
    cleanup();

    // Deinitialize and clear menus_
    for (auto& menuVector : menus_)
    {
        for (ScrollingList* menu : menuVector)
        {
            delete menu;
        }
        menuVector.clear();
    }
    menus_.clear();

    // Deinitialize and clear LayerComponents
    for (Component* component : LayerComponents)
    {
        component->freeGraphicsMemory();
        delete component;
    }
    LayerComponents.clear();

    // Delete sound chunks and reset pointers
    delete loadSoundChunk_;
    loadSoundChunk_ = nullptr;

    delete unloadSoundChunk_;
    unloadSoundChunk_ = nullptr;

    delete highlightSoundChunk_;
    highlightSoundChunk_ = nullptr;

    delete selectSoundChunk_;
    selectSoundChunk_ = nullptr;

    // Deinitialize and clear collections_
    for (auto& collectionEntry : collections_)
    {
        delete collectionEntry.collection;
    }
    collections_.clear();
}

bool Page::isMenusFull()
{
  return (menuDepth_ > menus_.size());
}


void Page::setLoadSound(Sound *chunk)
{
  loadSoundChunk_ = chunk;
}


void Page::setUnloadSound(Sound *chunk)
{
  unloadSoundChunk_ = chunk;
}


void Page::setHighlightSound(Sound *chunk)
{
  highlightSoundChunk_ = chunk;
}


void Page::setSelectSound(Sound *chunk)
{
  selectSoundChunk_ = chunk;
}

ScrollingList* Page::getAnActiveMenu()
{
    if (!anActiveMenu_) {
        size_t size = activeMenu_.size();
        if (size) {
            for (unsigned int i = 0; i < size; i++) {
                if (!activeMenu_[i]->isPlaylist()) {
                    anActiveMenu_ = activeMenu_[i];
                    break;
                }
            }
        }
    }
    
    return anActiveMenu_;
}

void Page::setActiveMenuItemsFromPlaylist(MenuInfo_S info, ScrollingList* menu)
{
    // keep playlist menu
    if (menu->isPlaylist() && info.collection->playlistItems.size()) {
        menu->setItems(&info.collection->playlistItems);
    }
    else {
        menu->setItems(playlist_->second);
    }
}


void Page::onNewItemSelected()
{
    if(!getAnActiveMenu()) return;

    for(MenuVector_T::iterator it = menus_.begin(); it != menus_.end(); ++it)
    {
        for(std::vector<ScrollingList *>::iterator it2 = it->begin(); it2 != it->end(); ++it2)
        {
            ScrollingList *menu = *it2;
            if(menu)
                menu->setNewItemSelected();
        }
    }

    for(std::vector<Component *>::iterator it = LayerComponents.begin(); it != LayerComponents.end(); ++it)
    {
        (*it)->setNewItemSelected();
    }
}


void Page::returnToRememberSelectedItem()
{
    if (!getAnActiveMenu()) return;

    std::string name = getPlaylistName();
    if (name != "" && lastPlaylistOffsets_[name]) {
        setScrollOffsetIndex(lastPlaylistOffsets_[name]);
    }
    onNewItemSelected();
}

void Page::rememberSelectedItem()
{
    ScrollingList* amenu = getAnActiveMenu();
    if (!amenu || !amenu->getItems().size()) return;

    std::string name = getPlaylistName();
    if (name != "" && selectedItem_) {
        lastPlaylistOffsets_[name] = amenu->getScrollOffsetIndex();
    }
}

std::map<std::string, unsigned int> Page::getLastPlaylistOffsets()
{
    return lastPlaylistOffsets_;
}

void Page::onNewScrollItemSelected()
{
    if(!getAnActiveMenu()) return;

    for(std::vector<Component *>::iterator it = LayerComponents.begin(); it != LayerComponents.end(); ++it)
    {
        (*it)->setNewScrollItemSelected();
    }

}


void Page::highlightLoadArt()
{
    if(!getAnActiveMenu()) return;

    // loading new items art
    setSelectedItem();

    for(std::vector<Component *>::iterator it = LayerComponents.begin(); it != LayerComponents.end(); ++it)
    {
        (*it)->setNewItemSelected();
    }

}


void Page::pushMenu(ScrollingList *s, int index)
{
    // If index < 0 then append to the menus_ vector
    if(index < 0)
    {
        index = static_cast<int>(menus_.size());
    }

    // Increase menus_ as needed
    while(index >= static_cast<int>(menus_.size()))
    {
        std::vector<ScrollingList *> menus;
        menus_.push_back(menus);
    }

    menus_[index].push_back(s);
}


unsigned int Page::getMenuDepth()
{
    return menuDepth_;
}


void Page::setStatusTextComponent(Text *t)
{
    textStatusComponent_ = t;
}


bool Page::addComponent(Component *c)
{
    bool retVal = false;

    if(c->baseViewInfo.Layer < NUM_LAYERS)
    {
        LayerComponents.push_back(c);
        retVal = true;
    }
    else
    {
        std::stringstream ss;
        ss << "Component layer too large Layer: " << c->baseViewInfo.Layer;
        Logger::write(Logger::ZONE_ERROR, "Page", ss.str());
    }

    return retVal;
}


bool Page::isMenuIdle()
{
    for(MenuVector_T::iterator it = menus_.begin(); it != menus_.end(); ++it)
    {
        for(std::vector<ScrollingList *>::iterator it2 = it->begin(); it2 != it->end(); ++it2)
        {
            ScrollingList *menu = *it2;

            if(!menu->isIdle())
            {
                return false;
            }
        }
    }
    return true;
}


bool Page::isIdle()
{
    bool idle = isMenuIdle();

    for(std::vector<Component *>::iterator it = LayerComponents.begin(); it != LayerComponents.end() && idle; ++it)
    {
        idle = (*it)->isIdle();
    }

    return idle;
}


bool Page::isAttractIdle()
{
    for(MenuVector_T::iterator it = menus_.begin(); it != menus_.end(); ++it)
    {
        for(auto it2 = it->begin(); it2 != it->end(); ++it2)
        {
            ScrollingList *menu = *it2;

            if(!menu->isAttractIdle())
            {
                return false;
            }
        }
    }

    for(auto it = LayerComponents.begin(); it != LayerComponents.end(); ++it)
    {
        if (!(*it)->isAttractIdle())
        {
            return false;
        }
    }

    return true;
}


bool Page::isGraphicsIdle()
{
    for(auto it = LayerComponents.begin(); it != LayerComponents.end(); ++it)
    {
        if (!(*it)->isIdle())
        {
            return false;
        }
    }

    return true;
}


void Page::start()
{
    for(auto it = menus_.begin(); it != menus_.end(); ++it)
    {
        for(auto it2 = it->begin(); it2 != it->end(); ++it2)
        {
            ScrollingList *menu = *it2;
            menu->triggerEvent( "enter" );
            menu->triggerEnterEvent();
        }
    }

    if(loadSoundChunk_)
    {
        loadSoundChunk_->play();
    }

    for(auto it = LayerComponents.begin(); it != LayerComponents.end(); ++it)
    {
        (*it)->triggerEvent( "enter" );
    }
}


void Page::stop()
{
    for(auto it = menus_.begin(); it != menus_.end(); ++it)
    {
        for(auto it2 = it->begin(); it2 != it->end(); ++it2)
        {
            ScrollingList *menu = *it2;
            menu->triggerEvent( "exit" );
            menu->triggerExitEvent();
        }
    }

    if(unloadSoundChunk_)
    {
        unloadSoundChunk_->play();
    }

    for(auto it = LayerComponents.begin(); it != LayerComponents.end(); ++it)
    {
        (*it)->triggerEvent( "exit" );
    }
}


void Page::setSelectedItem()
{
    selectedItem_ = getSelectedMenuItem();
}

Item *Page::getSelectedItem()
{
    if (!selectedItem_) {
       setSelectedItem();
    }

    return selectedItem_;
}

Item *Page::getSelectedItem(int offset)
{
    ScrollingList* amenu = getAnActiveMenu();
    if (!amenu) return nullptr;

    return amenu->getItemByOffset(offset);
}


Item* Page::getSelectedMenuItem()
{
    ScrollingList* amenu = getAnActiveMenu();
    if (!amenu) return nullptr;

    return amenu->getSelectedItem();
}


void Page::removeSelectedItem()
{
    /*
    todo: change method to RemoveItem() and pass in SelectedItem
    if(Menu)
    {
        Menu->RemoveSelectedItem();
    }
    */
    selectedItem_ = nullptr;

}


void Page::setScrollOffsetIndex(unsigned int i)
{
    if (!getAnActiveMenu()) return;

    for(auto it = activeMenu_.begin(); it != activeMenu_.end(); ++it)
    {
        if ((*it) && !(*it)->isPlaylist())
            (*it)->setScrollOffsetIndex(i);
    }
}


unsigned int Page::getScrollOffsetIndex()
{
    ScrollingList const* amenu = getAnActiveMenu();
    if (!amenu) return -1;

    return amenu->getScrollOffsetIndex();
}


void Page::setMinShowTime(float value)
{
    minShowTime_ = value;
}


float Page::getMinShowTime()
{
    return minShowTime_;
}

std::string Page::controlsType()
{
    return controlsType_;
}

void Page::setControlsType(const std::string& type)
{
    controlsType_ = type;
}

void Page::playlistChange()
{
    for(auto it = activeMenu_.begin(); it != activeMenu_.end(); it++)
    {
        ScrollingList *menu = *it;
        if(menu)
            menu->setPlaylist(getPlaylistName());
    }

    for(auto it = LayerComponents.begin(); it != LayerComponents.end(); ++it)
    {
        (*it)->setPlaylist(getPlaylistName());
    }

    updatePlaylistMenuPosition();
}


void Page::menuScroll()
{
    if (Item const* item = selectedItem_; !item)
        return;

    for (auto it = LayerComponents.begin(); it != LayerComponents.end(); ++it)
    {
        (*it)->triggerEvent("menuScroll", menuDepth_ - 1);
    }
}

void Page::highlightEnter()
{
    triggerEventOnAllMenus("highlightEnter");
}

void Page::highlightExit()
{
    triggerEventOnAllMenus("highlightExit");
}

void Page::playlistEnter()
{
    // entered in new playlist set selected item
    setSelectedItem();
    triggerEventOnAllMenus("playlistEnter");
}

void Page::playlistExit()
{
    triggerEventOnAllMenus("playlistExit");
}

void Page::playlistNextEnter()
{
    fromPlaylistNav = true;
    fromPreviousPlaylist = false;
    triggerEventOnAllMenus("playlistNextEnter");
}

void Page::playlistNextExit()
{
    fromPreviousPlaylist = false;
    triggerEventOnAllMenus("playlistNextExit");
    fromPlaylistNav = false;
}

void Page::playlistPrevEnter()
{
    fromPlaylistNav = true;
    fromPreviousPlaylist = true;
    triggerEventOnAllMenus("playlistPrevEnter");
}

void Page::playlistPrevExit()
{
    fromPreviousPlaylist = true;
    triggerEventOnAllMenus("playlistPrevExit");
    fromPlaylistNav = false;
}

void Page::menuJumpEnter()
{
    // jumped into new item
    setSelectedItem();
    triggerEventOnAllMenus("menuJumpEnter");
}

void Page::menuJumpExit()
{
    triggerEventOnAllMenus("menuJumpExit");
}


void Page::attractEnter()
{
    triggerEventOnAllMenus("attractEnter");
}

void Page::attract()
{
    triggerEventOnAllMenus("attract");
}

void Page::attractExit()
{
    triggerEventOnAllMenus("attractExit");
}

void Page::gameInfoEnter()
{
    triggerEventOnAllMenus("gameInfoEnter");
}
void Page::gameInfoExit()
{
    triggerEventOnAllMenus("gameInfoExit");
}

void Page::collectionInfoEnter()
{
    triggerEventOnAllMenus("collectionInfoEnter");
}
void Page::collectionInfoExit()
{
    triggerEventOnAllMenus("collectionInfoExit");
}

void Page::buildInfoEnter()
{
    triggerEventOnAllMenus("buildInfoEnter");
}
void Page::buildInfoExit()
{
    triggerEventOnAllMenus("buildInfoExit");
}

void Page::jukeboxJump()
{
    triggerEventOnAllMenus("jukeboxJump");
}

void Page::triggerEventOnAllMenus(const std::string& event)
{
    if (!selectedItem_)
        return;

    unsigned int depth = menuDepth_ - 1;
    for (size_t i = 0; i < menus_.size(); ++i)
    {
        for (ScrollingList* menu : menus_[i])
        {
            unsigned int index = (depth == i) ? MENU_INDEX_HIGH + depth : depth;

            menu->triggerEvent(event, index);
            menu->triggerEventOnAll(event, index);
        }
    }

    unsigned int index = depth;
    for (Component* component : LayerComponents)
    {
        if (component)
            component->triggerEvent(event, index);
    }
}



void Page::triggerEvent( const std::string& action )
{
    for(auto it = LayerComponents.begin(); it != LayerComponents.end(); ++it)
    {
        (*it)->triggerEvent( action );
    }
}


void Page::setText( const std::string& text, int id )
{
    for(auto it = LayerComponents.begin(); it != LayerComponents.end(); ++it)
    {
        (*it)->setText( text, id );
    }
}


void Page::setScrolling(ScrollDirection direction)
{
    switch(direction)
    {
    case ScrollDirectionForward:
        if(!scrollActive_)
        {
            menuScroll();
        }
        scrollActive_ = true;
        break;
    case ScrollDirectionBack:
        if(!scrollActive_)
        {
            menuScroll();
        }
        scrollActive_ = true;
        break;
    case ScrollDirectionIdle:
    default:
        scrollActive_ = false;
        break;
    }

}


bool Page::isHorizontalScroll()
{
    ScrollingList const* amenu = getAnActiveMenu();
    if(!amenu) return false;

    return amenu->horizontalScroll;
}


void Page::pageScroll(ScrollDirection direction)
{
    ScrollingList* amenu = getAnActiveMenu();
    if (!amenu) return;

    if(direction == ScrollDirectionForward)
    {
        amenu->pageDown();
    } else if(direction == ScrollDirectionBack)
    {
        amenu->pageUp();
    }

    unsigned int index = amenu->getScrollOffsetIndex();
    for(auto it = activeMenu_.begin(); it != activeMenu_.end(); it++)
    {
        ScrollingList *menu = *it;
        if (menu)
            menu->setScrollOffsetIndex(index);
    }
}

void Page::selectRandom()
{
    ScrollingList* amenu = getAnActiveMenu();
    if (!amenu) return;

    amenu->random();
    unsigned int index = amenu->getScrollOffsetIndex();
    for(auto it = activeMenu_.begin(); it != activeMenu_.end(); it++)
    {
        ScrollingList *menu = *it;
        if (menu && !menu->isPlaylist())
            menu->setScrollOffsetIndex(index);
    }
}

<<<<<<< HEAD
void Page::selectRandomPlaylist(CollectionInfo* collection, std::vector<std::string> cycleVector)
=======
void Page::selectRandomPlaylist(CollectionInfo* collection)
>>>>>>> cb08abcc
{
    size_t size = collection->playlists.size();
    if (size == 0) return;

    int index = rand() % size;
    int i = 0;
    std::string playlistName;
    std::string settingsPlaylist = "settings";
    config_.setProperty("settingsPlaylist", settingsPlaylist);
<<<<<<< HEAD
=======
    std::string cycleString;
    std::vector<std::string> cycleVector;
    config_.getProperty("cyclePlaylist", cycleString);
    Utils::listToVector(cycleString, cycleVector, ',');
>>>>>>> cb08abcc
    for (auto it = collection->playlists.begin(); it != collection->playlists.end(); it++)
    {
        if (i == index && it->first != settingsPlaylist && std::find(cycleVector.begin(), cycleVector.end(), it->first) != cycleVector.end()) {
            playlistName = it->first;
            break;
        }
        i++;
    }
    if (playlistName != "")
        selectPlaylist(playlistName);
}

void Page::letterScroll(ScrollDirection direction)
{
    for(auto it = activeMenu_.begin(); it != activeMenu_.end(); it++)
    {
        ScrollingList *menu = *it;
        if(menu && !menu->isPlaylist())
        {
            if(direction == ScrollDirectionForward)
            {
                menu->letterDown();
            }
            if(direction == ScrollDirectionBack)
            {
                menu->letterUp();
            }
        }
    }
}

// if playlist is same name as metadata to sort upon, then jump by unique sorted metadata
void Page::metaScroll(ScrollDirection direction, std::string attribute)
{
    std::transform(attribute.begin(), attribute.end(), attribute.begin(), ::tolower);

    for(auto it = activeMenu_.begin(); it != activeMenu_.end(); it++)
    {
        ScrollingList *menu = *it;
        if(menu && !menu->isPlaylist())
        {
            if(direction == ScrollDirectionForward)
            {
                menu->metaDown(attribute);
            }
            if(direction == ScrollDirectionBack)
            {
                menu->metaUp(attribute);
            }
        }
    }
}


void Page::cfwLetterSubScroll(ScrollDirection direction)
{
    for(auto it = activeMenu_.begin(); it != activeMenu_.end(); it++)
    {
        ScrollingList *menu = *it;
        if(menu && !menu->isPlaylist())
        {
            if(direction == ScrollDirectionForward)
            {
                menu->cfwLetterSubDown();
            }
            if(direction == ScrollDirectionBack)
            {
                menu->cfwLetterSubUp();
            }
        }
    }
}


size_t Page::getCollectionSize()
{
    ScrollingList const* amenu = getAnActiveMenu();
    if (!amenu) return 0;

    return amenu->getSize();
}


unsigned int Page::getSelectedIndex()
{
    ScrollingList const* amenu = getAnActiveMenu();
    if (!amenu) return 0;

    return amenu->getSelectedIndex();
}


bool Page::pushCollection(CollectionInfo *collection)
{
    if (!collection) {
        return false;
    }

    // grow the menu as needed
    if(menus_.size() <= menuDepth_ && getAnActiveMenu())
    {
        for(auto it = activeMenu_.begin(); it != activeMenu_.end(); it++)
        {
            ScrollingList const *menu    = *it;
            auto *newMenu = new ScrollingList(*menu);
            if (newMenu->isPlaylist()) {
                playlistMenu_ = newMenu;
            }
            pushMenu(newMenu, menuDepth_);
        }
    }
    if (menus_.size()) {
        activeMenu_ = menus_[menuDepth_];
        anActiveMenu_ = nullptr;
        selectedItem_ = nullptr;
        for (auto it = activeMenu_.begin(); it != activeMenu_.end(); it++)
        {
            ScrollingList* menu = *it;
            menu->collectionName = collection->name;
            // add playlist menu items
            if (menu->isPlaylist() && collection->playlistItems.size()) {
                menu->setItems(&collection->playlistItems);
            }
            else {
                // add item collection menu
                menu->setItems(&collection->items);
            }
        }
    }
    else {
        Logger::write(Logger::ZONE_WARNING, "RetroFE", "layout.xml doesn't have any menus");
    }

    // build the collection info instance
    MenuInfo_S info;
    info.collection = collection;
    info.playlist = collection->playlists.begin();
    info.queueDelete = false;
    collections_.push_back(info);

    playlist_ = info.playlist;
    playlistChange();
    if(menuDepth_ < menus_.size())
    {
        menuDepth_++;
    }

    for(auto it = LayerComponents.begin(); it != LayerComponents.end(); ++it)
    {
        (*it)->collectionName = collection->name;
    }

    return true;
}


bool Page::popCollection()
{
    if (!getAnActiveMenu()) return false;
    if(menuDepth_ <= 1) return false;
    if(collections_.size() <= 1) return false;

    // queue the collection for deletion
    MenuInfo_S *info = &collections_.back();
    info->queueDelete = true;
    deleteCollections_.push_back(*info);

    // get the next collection off of the stack
    collections_.pop_back();
    info = &collections_.back();

    // build playlist menu
    if (playlistMenu_ && info->collection->playlistItems.size()) {
        playlistMenu_->setItems(&info->collection->playlistItems);
    }

    playlist_ = info->playlist;
    playlistChange();

    menuDepth_--;
    activeMenu_ = menus_[menuDepth_ - 1];
    anActiveMenu_ = nullptr;
    selectedItem_ = nullptr;
    for(auto it = LayerComponents.begin(); it != LayerComponents.end(); ++it)
    {
        (*it)->collectionName = info->collection->name;
    }

    return true;
}

void Page::enterMenu()
{
    triggerEventOnAllMenus("menuEnter");
}


void Page::exitMenu()
{
    triggerEventOnAllMenus("menuExit");
}


void Page::enterGame()
{
    triggerEventOnAllMenus("gameEnter");
}


void Page::exitGame()
{
    triggerEventOnAllMenus("gameExit");
}


std::string Page::getPlaylistName() const
{
   return !collections_.empty() ? playlist_->first : "";
}


void Page::favPlaylist()
{
    if(getPlaylistName() == "favorites")
    {
        selectPlaylist("all");
    }
    else
    {
        selectPlaylist("favorites");
    }
    return;
}

void Page::nextPlaylist()
{
    MenuInfo_S &info = collections_.back();
    size_t numlists = info.collection->playlists.size();
    // save last playlist selected item
    rememberSelectedItem();

    for(size_t i = 0; i <= numlists; ++i)
    {
        playlist_++;
        // wrap
        if(playlist_ == info.collection->playlists.end()) 
            playlist_ = info.collection->playlists.begin();

        // find the first playlist
        if(!playlist_->second->empty()) 
            break;
    }

    playlistNextEnter();

    for(auto it = activeMenu_.begin(); it != activeMenu_.end(); it++)
    {
        setActiveMenuItemsFromPlaylist(info, *it);
    }
    playlistChange();
}

void Page::prevPlaylist()
{
    MenuInfo_S &info = collections_.back();
    size_t numlists = info.collection->playlists.size();
    // save last playlist selected item
    rememberSelectedItem();

    for(size_t i = 0; i <= numlists; ++i)
    {
        // wrap
        if(playlist_ == info.collection->playlists.begin())
        {
            playlist_ = info.collection->playlists.end();
        }
        playlist_--;

        // find the first playlist
        if(!playlist_->second->empty()) 
            break;
    }

    for(auto it = activeMenu_.begin(); it != activeMenu_.end(); it++)
    {
        setActiveMenuItemsFromPlaylist(info, *it);
    }
    playlistChange();
}


void Page::selectPlaylist(const std::string& playlist)
{
    MenuInfo_S &info = collections_.back();
    //info.collection->saveFavorites();
    size_t numlists = info.collection->playlists.size();
    // save last playlist selected item
    rememberSelectedItem();

    // Store current playlist
    CollectionInfo::Playlists_T::iterator playlist_store = playlist_;

    for(size_t i = 0; i <= numlists; ++i)
    {
        playlist_++;
        // wrap
        if(playlist_ == info.collection->playlists.end()) 
            playlist_ = info.collection->playlists.begin();

        // find the first playlist
        if(!playlist_->second->empty() && getPlaylistName() == playlist) 
            break;
    }

    // Do not change playlist if it does not exist or if it's empty
    if ( playlist_->second->empty() || getPlaylistName() != playlist)
      playlist_ = playlist_store;

    for(auto it = activeMenu_.begin(); it != activeMenu_.end(); it++)
    {
        setActiveMenuItemsFromPlaylist(info, *it);
    }
    playlistChange();
}

void Page::updatePlaylistMenuPosition()
{
    if (playlistMenu_) {
        std::string name = getPlaylistName();
        if (name != "") {
            playlistMenu_->selectItemByName(name);
        }
    }
}

void Page::nextCyclePlaylist(std::vector<std::string> list)
{
    // Empty list
    if (list.empty())
        return;
    
    std::string settingsPlaylist = "";
    config_.getProperty("settingsPlaylist", settingsPlaylist);

    // Find the current playlist in the list
    auto it = list.begin();
    while (it != list.end() && *it != getPlaylistName())
        ++it;
    
    playlistNextEnter();

    // If current playlist not found, switch to the first found cycle playlist in the playlist list
    if (it == list.end())
    {
        for (auto it2 = list.begin(); it2 != list.end(); ++it2)
        {
            if (*it2 != settingsPlaylist && playlistExists(*it2)) {
                selectPlaylist(*it2);
                break;
            }
        }
    }
    // Current playlist found; switch to the next found playlist in the list
    else
    {
        for(;;)
        {
            ++it;
            if (it == list.end()) 
                it = list.begin(); // wrap

            if (*it != settingsPlaylist && playlistExists(*it)) {
                selectPlaylist(*it);
                break;
            }
        }
    }
    
}


void Page::prevCyclePlaylist(std::vector<std::string> list)
{
    // Empty list
    if (list.empty())
        return;

    std::string settingsPlaylist = "";
    config_.getProperty("settingsPlaylist", settingsPlaylist);

    // Find the current playlist in the list
    auto it = list.begin();
    while (it != list.end() && *it != getPlaylistName())
        ++it;

    // If current playlist not found, switch to the first found cycle playlist in the playlist list
    if (it == list.end())
    {
        for (auto it2 = list.begin(); it2 != list.end(); ++it2)
        {
            if (*it2 != settingsPlaylist && playlistExists(*it2)) {
                selectPlaylist(*it2);
                break;
            }
        }
    }
    // Current playlist found; switch to the previous found playlist in the list
    else
    {
        for(;;)
        {
            if (it == list.begin()) 
                it = list.end(); // wrap
            --it;
            if (*it != settingsPlaylist && playlistExists(*it)) {
                selectPlaylist(*it);
                break;
            }
        }
    }
    
}

bool Page::playlistExists(const std::string& playlist)
{
    MenuInfo_S& info = collections_.back();
    CollectionInfo::Playlists_T p = info.collection->playlists;

    // playlist exists in cycle and contains items
    return p.end() != p.find(playlist) && !info.collection->playlists[playlist]->empty();
}


void Page::update(float dt)
{
    std::string playlistName = getPlaylistName();

    for(auto it = menus_.begin(); it != menus_.end(); ++it)
    {
        for(auto it2 = it->begin(); it2 != it->end(); ++it2)
        {
            ScrollingList* menu = *it2;
            menu->playlistName = playlistName;
            menu->update(dt);
        }
    }

    if(textStatusComponent_)
    {
        std::string status;
        config_.setProperty("status", status);
        textStatusComponent_->setText(status);
    }

    for(auto it = LayerComponents.begin(); it != LayerComponents.end(); ++it)
    {
        if (*it) 
        {
            (*it)->playlistName = playlistName;
            if ((*it)->update(dt) && (*it)->getAnimationDoneRemove()) 
            {
                (*it)->freeGraphicsMemory();
            }
        }
    }
}


void Page::updateReloadables(float dt)
{
    for (auto it = LayerComponents.begin(); it != LayerComponents.end(); ++it)
    {
        if (*it) {
            (*it)->update(dt);
        }
    }
}

void Page::cleanup()
{
    auto del = deleteCollections_.begin();

    while(del != deleteCollections_.end())
    {
        MenuInfo_S &info = *del;
        if(info.queueDelete)
        {
            std::list<MenuInfo_S>::iterator next = del;
            ++next;

            if(info.collection)
            {
                delete info.collection;
            }
            deleteCollections_.erase(del);
            del = next;
        }
        else
        {
            ++del;
        }
    }
}


void Page::draw()
{
    for(unsigned int i = 0; i < NUM_LAYERS; ++i)
    {
        // Drawing Components based on their layer
        for(auto it = LayerComponents.begin(); it != LayerComponents.end(); ++it)
        {
            if(*it && (*it)->baseViewInfo.Layer == i) 
                (*it)->draw();
        }

        // Drawing Menus
        for(MenuVector_T::iterator it = menus_.begin(); it != menus_.end(); ++it)
        {
            for(auto it2 = it->begin(); it2 != it->end(); ++it2)
            {
                ScrollingList *menu = *it2;
                menu->draw(i);
            }
        }
    }
}


void Page::removePlaylist()
{
    if (!selectedItem_)
        return;

    MenuInfo_S &info = collections_.back();
    CollectionInfo *collection = info.collection;

    std::vector<Item *> *items = collection->playlists["favorites"];
    auto it = std::find(items->begin(), items->end(), selectedItem_);

    if (it != items->end())
    {
        unsigned int index = 0;  // Initialize with 0 instead of NULL
        ScrollingList* amenu = nullptr;  // Use nullptr for pointer types
        // get the deleted item's position
        if (getPlaylistName() == "favorites")
        {
            amenu = getAnActiveMenu();
            if (amenu)
            {
                index = amenu->getScrollOffsetIndex();
            }
        }
        items->erase(it);
        selectedItem_->isFavorite = false;
        collection->sortPlaylists();
        collection->saveRequest = true;

        // set to position to the old deleted position
        if (amenu)
        {
            amenu->setScrollOffsetIndex(index);
        }
    }
    bool globalFavLast = false;
    (void)config_.getProperty("globalFavLast", globalFavLast);
    if (globalFavLast && collection->name != "Favorites") {
        collection->saveRequest = true;
        collection->saveFavorites(selectedItem_);

        return;
    }

    collection->saveFavorites();
}



void Page::addPlaylist()
{
    if(!selectedItem_) return;

    MenuInfo_S &info = collections_.back();
    CollectionInfo *collection = info.collection;

    std::vector<Item *> *items = collection->playlists["favorites"];
    if(getPlaylistName() != "favorites" && std::find(items->begin(), items->end(), selectedItem_) == items->end())
    {
        items->push_back(selectedItem_);
        selectedItem_->isFavorite = true;
        collection->sortPlaylists();
        collection->saveRequest = true;
    }
    collection->saveFavorites();
}


void Page::togglePlaylist()
{
    if (!selectedItem_) return;

    if (getPlaylistName() != "favorites")
    {
        if (selectedItem_->isFavorite)
            removePlaylist();
        else
            addPlaylist();
    }
}

std::string Page::getCollectionName()
{
    if(collections_.size() == 0) return "";

    MenuInfo_S const &info = collections_.back();
    return info.collection->name;

}


CollectionInfo *Page::getCollection()
{
    return collections_.back().collection;
}


void Page::freeGraphicsMemory()
{
    for (auto const& menuVector : menus_)
    {
        for (ScrollingList* menu : menuVector)
        {
            menu->freeGraphicsMemory();
        }
    }

    if (loadSoundChunk_) loadSoundChunk_->free();
    if (unloadSoundChunk_) unloadSoundChunk_->free();
    if (highlightSoundChunk_) highlightSoundChunk_->free();
    if (selectSoundChunk_) selectSoundChunk_->free();

    for (Component* component : LayerComponents)
    {
        component->freeGraphicsMemory();
    }
}


void Page::allocateGraphicsMemory()
{
    Logger::write(Logger::ZONE_DEBUG, "Page", "Allocating graphics memory");

    int currentDepth = 0;
    for (auto const& menuList : menus_)
    {
        if (currentDepth < static_cast<int>(menuDepth_))
        {
            for (auto& menu : menuList)
            {
                if (menu) 
                {
                    menu->allocateGraphicsMemory();
                }
            }
        }
        ++currentDepth;
    }

    if (loadSoundChunk_) loadSoundChunk_->allocate();
    if (unloadSoundChunk_) unloadSoundChunk_->allocate();
    if (highlightSoundChunk_) highlightSoundChunk_->allocate();
    if (selectSoundChunk_) selectSoundChunk_->allocate();

    for (auto& component : LayerComponents)
    {
        if (component) 
        {
            component->allocateGraphicsMemory();
        }
    }
    Logger::write(Logger::ZONE_DEBUG, "Page", "Allocate graphics memory complete");
}


void Page::deInitializeFonts() const
{
    for (auto& menuVector : menus_)
    {
        for (ScrollingList* menu : menuVector)
        {
            menu->deInitializeFonts();
        }
    }

    for (Component* component : LayerComponents)
    {
        component->deInitializeFonts();
    }
}

void Page::initializeFonts() const
{
    for (auto& menuVector : menus_)
    {
        for (ScrollingList* menu : menuVector)
        {
            menu->initializeFonts();
        }
    }

    for (Component* component : LayerComponents)
    {
        component->initializeFonts();
    }
}


void Page::playSelect()
{
    if(selectSoundChunk_)
    {
        selectSoundChunk_->play();
    }
}


bool Page::isSelectPlaying()
{
    if ( selectSoundChunk_ )
    {
        return selectSoundChunk_->isPlaying();
    }
    return false;
}


void Page::reallocateMenuSpritePoints(bool updatePlaylistMenu) const
{
    for(ScrollingList *menu : activeMenu_)
    {
        if(menu && (!menu->isPlaylist() || updatePlaylistMenu))
        {
            menu->deallocateSpritePoints();
            menu->allocateSpritePoints();
        }
    }
}


bool Page::isMenuScrolling() const
{
    return scrollActive_;
}


bool Page::isPlaying() const
{
    for(auto& component : LayerComponents)
    {
        if (component->baseViewInfo.Monitor == 0 && component->isPlaying())
        {
            return true;
        }
    }
    return false;
}


void Page::resetScrollPeriod() const
{
    for(auto& menu : activeMenu_)
    {
        if(menu)
        {
            menu->resetScrollPeriod();
        }
    }
}


void Page::updateScrollPeriod() const
{
    for(auto& menu : activeMenu_)
    {
        if(menu)
        {
            menu->updateScrollPeriod();
        }
    }
}


void Page::scroll(bool forward)
{
    for(auto& menu : activeMenu_)
    {
        if(menu && !menu->isPlaylist())
        {
            menu->scroll(forward);
        }
    }
    onNewScrollItemSelected();
    if(highlightSoundChunk_)
    {
        highlightSoundChunk_->play();
    }
}


bool Page::hasSubs()
{
    return collections_.back().collection->hasSubs;
}

void Page::setCurrentLayout(int layout)
{
    currentLayout_ = layout;
}

int Page::getCurrentLayout() const
{
    return currentLayout_;
}


int Page::getLayoutWidthByMonitor(int monitor)
{
    if (monitor < SDL::getNumScreens())
        return layoutWidthByMonitor_[monitor];
    else
        return 0;
}


int Page::getLayoutHeightByMonitor(int monitor)
{
    if (monitor < SDL::getNumScreens())
        return layoutHeightByMonitor_[monitor];
    else
        return 0;
}


void Page::setLayoutWidthByMonitor(int monitor, int width)
{
    if (monitor < SDL::getNumScreens())
        layoutWidthByMonitor_[monitor] = width;
}


void Page::setLayoutHeightByMonitor(int monitor, int height)
{
    if (monitor < SDL::getNumScreens())
        layoutHeightByMonitor_[monitor] = height;
}

int Page::getLayoutWidth(int layout)
{
    currentLayout_ = layout;
    return layoutWidth_[layout];
}


int Page::getLayoutHeight(int layout)
{
    currentLayout_ = layout;
    return layoutHeight_[layout];
}


void Page::setLayoutWidth(int layout, int width)
{
    currentLayout_ = layout;
    layoutWidth_[layout] = width;
}


void Page::setLayoutHeight(int layout, int height)
{
    currentLayout_ = layout;
    layoutHeight_[layout] = height;
}

void Page::setJukebox()
{
    jukebox_ = true;
    return;
}


bool Page::isJukebox() const
{
    return jukebox_;
}


bool Page::isJukeboxPlaying()
{

    bool retVal = false;

    for(auto it = LayerComponents.begin(); it != LayerComponents.end(); ++it)
    {
        retVal |= (*it)->isJukeboxPlaying();
    }

    return retVal;

}


void Page::skipForward( )
{
    for(auto it = LayerComponents.begin(); it != LayerComponents.end(); ++it)
    {
        (*it)->skipForward( );
    }
}


void Page::skipBackward( )
{
    for(auto it = LayerComponents.begin(); it != LayerComponents.end(); ++it)
    {
        (*it)->skipBackward( );
    }
}


void Page::skipForwardp( )
{
    for(auto it = LayerComponents.begin(); it != LayerComponents.end(); ++it)
    {
        (*it)->skipForwardp( );
    }
}


void Page::skipBackwardp( )
{
    for(auto it = LayerComponents.begin(); it != LayerComponents.end(); ++it)
    {
        (*it)->skipBackwardp( );
    }
}


void Page::pause( )
{
    for(auto it = LayerComponents.begin(); it != LayerComponents.end(); ++it)
    {
        (*it)->pause( );
    }
}


void Page::restart( )
{
    for(auto it = LayerComponents.begin(); it != LayerComponents.end(); ++it)
    {
        (*it)->restart( );
    }
}


unsigned long long Page::getCurrent( )
{
    unsigned long long ret = 0;
    for(auto it = LayerComponents.begin(); it != LayerComponents.end(); ++it)
    {
        ret += (*it)->getCurrent( );
    }
    return ret;
}


unsigned long long Page::getDuration( )
{
    unsigned long long ret = 0;
    for(auto it = LayerComponents.begin(); it != LayerComponents.end(); ++it)
    {
        ret += (*it)->getDuration( );
    }
    return ret;
}


bool Page::isPaused( )
{
    bool ret = false;
    for(auto it = LayerComponents.begin(); it != LayerComponents.end(); ++it)
    {
        ret |= (*it)->isPaused( );
    }
    return ret;
}

void Page::setLocked(bool locked)
{
    locked_ = locked;
}

bool Page::isLocked() const
{
    return locked_;
}

ScrollingList* Page::getPlaylistMenu()
{
    return playlistMenu_;
}

void Page::setPlaylistMenu(ScrollingList* menu)
{
    playlistMenu_ = menu;
}<|MERGE_RESOLUTION|>--- conflicted
+++ resolved
@@ -762,11 +762,7 @@
     }
 }
 
-<<<<<<< HEAD
 void Page::selectRandomPlaylist(CollectionInfo* collection, std::vector<std::string> cycleVector)
-=======
-void Page::selectRandomPlaylist(CollectionInfo* collection)
->>>>>>> cb08abcc
 {
     size_t size = collection->playlists.size();
     if (size == 0) return;
@@ -776,13 +772,7 @@
     std::string playlistName;
     std::string settingsPlaylist = "settings";
     config_.setProperty("settingsPlaylist", settingsPlaylist);
-<<<<<<< HEAD
-=======
-    std::string cycleString;
-    std::vector<std::string> cycleVector;
-    config_.getProperty("cyclePlaylist", cycleString);
-    Utils::listToVector(cycleString, cycleVector, ',');
->>>>>>> cb08abcc
+
     for (auto it = collection->playlists.begin(); it != collection->playlists.end(); it++)
     {
         if (i == index && it->first != settingsPlaylist && std::find(cycleVector.begin(), cycleVector.end(), it->first) != cycleVector.end()) {
