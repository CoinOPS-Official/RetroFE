--- conflicted
+++ resolved
@@ -1545,11 +1545,7 @@
 {
     if (!selectedItem_) return;
 
-<<<<<<< HEAD
-    if(playlist_->first != "favorites")
-=======
     if (playlist_->first != "favorites")
->>>>>>> d50c3423
     {
         if (selectedItem_->isFavorite)
             removePlaylist();
