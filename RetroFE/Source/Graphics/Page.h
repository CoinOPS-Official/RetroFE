--- conflicted
+++ resolved
@@ -167,12 +167,9 @@
     void playlistChange();
     std::string collectionName_;
     Configuration &config_;
-<<<<<<< HEAD
+    std::string controlsType_;
     bool locked_;
 
-=======
-    std::string controlsType_;
->>>>>>> d48eb7a6
     struct MenuInfo_S
     {
         CollectionInfo *collection;
