--- conflicted
+++ resolved
@@ -75,13 +75,7 @@
         type_ == "playCount" || 
         type_ == "playcount")
     {
-<<<<<<< HEAD
         newItemSelected = false;
-=======
-
-        foundComponent = reloadTexture();
-        newItemSelected       = false;
->>>>>>> a102abdc
         newScrollItemSelected = false;
         Component* foundComponent = reloadTexture();
         if (foundComponent) {
@@ -102,30 +96,9 @@
             loadedComponent_ = foundComponent;
         }
     }
-<<<<<<< HEAD
     else if (loadedComponent_)
     {
         loadedComponent_->update(dt);
-=======
-
-    if(foundComponent)
-    {
-
-        // video needs to run a frame to start getting size info
-        if(baseViewInfo.ImageHeight == 0 && baseViewInfo.ImageWidth == 0)
-        {
-            baseViewInfo.ImageWidth = foundComponent->baseViewInfo.ImageWidth;
-            baseViewInfo.ImageHeight = foundComponent->baseViewInfo.ImageHeight;
-        }
-
-        foundComponent->update(dt);
-        // if found and it's not the same as loaded, then finnaly delete the loaded component
-        if (foundComponent != loadedComponent_) {
-            delete loadedComponent_;
-            loadedComponent_ = NULL;
-            loadedComponent_ = foundComponent;
-        }
->>>>>>> a102abdc
     }
 
     // needs to be ran at the end to prevent the NewItemSelected flag from being detected
@@ -222,11 +195,7 @@
     // if same playlist then use existing loaded component
     Component* foundComponent = NULL;
     if (loadedComponent_ != NULL && typeLC.rfind("playlist", 0) == 0 && (page.getPlaylistName() == loadedComponent_->playlistName)) {
-<<<<<<< HEAD
         return loadedComponent_;
-=======
-        foundComponent = loadedComponent_;
->>>>>>> a102abdc
     }
 
     if(isVideo_)
@@ -299,14 +268,7 @@
 
             if(foundComponent)
             {
-<<<<<<< HEAD
                 return foundComponent;
-=======
-                foundComponent->playlistName = page.getPlaylistName();
-                foundComponent->allocateGraphicsMemory();
-                baseViewInfo.ImageWidth = foundComponent->baseViewInfo.ImageWidth;
-                baseViewInfo.ImageHeight = foundComponent->baseViewInfo.ImageHeight;
->>>>>>> a102abdc
             }
         }
     }
@@ -506,27 +468,14 @@
 
         if (foundComponent != NULL)
         {
-<<<<<<< HEAD
             return foundComponent;
-=======
-             foundComponent->playlistName = page.getPlaylistName();
-             foundComponent->allocateGraphicsMemory();
-             baseViewInfo.ImageWidth = foundComponent->baseViewInfo.ImageWidth;
-             baseViewInfo.ImageHeight = foundComponent->baseViewInfo.ImageHeight;
->>>>>>> a102abdc
         }
     }
 
     // if image and artwork was not specified, fall back to displaying text
     if(!foundComponent && textFallback_)
     {
-<<<<<<< HEAD
         return new Text(selectedItem->fullTitle, page, FfntInst_, baseViewInfo.Monitor);   
-=======
-        foundComponent = new Text(selectedItem->fullTitle, page, FfntInst_, baseViewInfo.Monitor);
-        baseViewInfo.ImageWidth = foundComponent->baseViewInfo.ImageWidth;
-        baseViewInfo.ImageHeight = foundComponent->baseViewInfo.ImageHeight;
->>>>>>> a102abdc
     }
 
     return foundComponent;
