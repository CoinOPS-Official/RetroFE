/* This file is part of RetroFE.
 *
 * RetroFE is free software: you can redistribute it and/or modify
 * it under the terms of the GNU General Public License as published by
 * the Free Software Foundation, either version 3 of the License, or
 * (at your option) any later version.
 *
 * RetroFE is distributed in the hope that it will be useful,
 * but WITHOUT ANY WARRANTY; without even the implied warranty of
 * MERCHANTABILITY or FITNESS FOR A PARTICULAR PURPOSE.  See the
 * GNU General Public License for more details.
 *
 * You should have received a copy of the GNU General Public License
 * along with RetroFE.  If not, see <http://www.gnu.org/licenses/>.
 */


#include "ScrollingList.h"
#include "../Animate/Tween.h"
#include "../Animate/TweenSet.h"
#include "../Animate/Animation.h"
#include "../Animate/AnimationEvents.h"
#include "../Animate/TweenTypes.h"
#include "../Font.h"
#include "ImageBuilder.h"
#include "VideoBuilder.h"
#include "VideoComponent.h"
#include "ReloadableMedia.h"
#include "Text.h"
#include "../../Database/Configuration.h"
#include "../../Collection/Item.h"
#include "../../Utility/Utils.h"
#include "../../Utility/Log.h"
#include "../../SDL.h"
#include "../ViewInfo.h"
#include <math.h>
#include <SDL2/SDL_image.h>
#include <sstream>
#include <cctype>
#include <iomanip>
#include <algorithm>


ScrollingList::ScrollingList( Configuration &c,
                              Page          &p,
                              bool           layoutMode,
                              bool           commonMode,
                              bool          playlistType,
                              bool          selectedImage,
                              Font          *font,
                              const std::string    &layoutKey,
                              const std::string    &imageType,
                              const std::string    &videoType)
    : Component( p )
    , layoutMode_( layoutMode )
    , commonMode_( commonMode )
    , playlistType_( playlistType )
    , selectedImage_( selectedImage)
    , config_( c )
    , fontInst_( font )
    , layoutKey_( layoutKey )
    , imageType_( imageType )
    , videoType_( videoType )
 {
}


ScrollingList::ScrollingList( const ScrollingList &copy )
    : Component( copy )
    , horizontalScroll( copy.horizontalScroll )
    , layoutMode_( copy.layoutMode_ )
    , commonMode_( copy.commonMode_ )
    , playlistType_(copy.playlistType_)
    , selectedImage_(copy.selectedImage_)
    , selectedOffsetIndex_( copy.selectedOffsetIndex_ )
    , scrollAcceleration_( copy.scrollAcceleration_ )
    , startScrollTime_( copy.startScrollTime_ )
    , minScrollTime_( copy.minScrollTime_ )
    , scrollPeriod_( copy.startScrollTime_ )
    , config_( copy.config_ )
    , fontInst_( copy.fontInst_ )
    , layoutKey_( copy.layoutKey_ )
    , imageType_( copy.imageType_ )
{


    setPoints( copy.scrollPoints_, copy.tweenPoints_ );

}


ScrollingList::~ScrollingList()
{
    destroyItems();
    while (!scrollPoints_->empty()) // Using empty() here for clarity.
    {
        ViewInfo* scrollPoint = scrollPoints_->back();
        delete scrollPoint;
        scrollPoints_->pop_back();
    }
}

const std::vector<Item*>& ScrollingList::getItems() const
{
    return *items_;
}

void ScrollingList::setItems( std::vector<Item *> *items )
{
    size_t size = items_->size();
    items_ = items;
    if (items_)
    {
        itemIndex_ = loopDecrement(size, selectedOffsetIndex_, size);
    }
}

void ScrollingList::selectItemByName(std::string_view name)
{
    size_t size = items_->size();
    unsigned int index = 0;

    for (size_t i = 0; i < size; ++i)
    {
        index = loopDecrement(itemIndex_, i, size);

        // Since items_ is likely storing std::string, using std::string_view for comparison is fine.
        if ((*items_)[(index + selectedOffsetIndex_) % size]->name == name) {
            itemIndex_ = index;
            break;
        }
    }
}


std::string ScrollingList::getSelectedItemName()
{
    size_t size = items_->size();
    if (!size)
        return "";
    
    return (*items_)[(itemIndex_ + selectedOffsetIndex_) % static_cast<int>(size)]->name;
}


unsigned int ScrollingList::loopIncrement(size_t offset, size_t index, size_t size) const
{
<<<<<<< HEAD
    if ( size == 0 ) return 0;

    return static_cast<int>((offset + index) % size);
=======
    if (size == 0) return 0;
    return static_cast<unsigned int>((offset + index) % size);
>>>>>>> 91196c86
}

unsigned int ScrollingList::loopDecrement(size_t offset, size_t index, size_t size) const
{
    if (size == 0 || offset + size <= index) return 0;

    return static_cast<unsigned int>((offset + size - index) % size);
}




void ScrollingList::setScrollAcceleration( float value )
{
    scrollAcceleration_ = value;
}


void ScrollingList::setStartScrollTime( float value )
{
    startScrollTime_ = value;
}


void ScrollingList::setMinScrollTime( float value )
{
    minScrollTime_ = value;
}

void ScrollingList::enableTextFallback(bool value)
{
    textFallback_ = value;
}

void ScrollingList::deallocateSpritePoints( )
{
    size_t componentSize = components_.size();
  
    for ( unsigned int i = 0; i < componentSize; ++i )
    {
        deallocateTexture( i );
    }
}


void ScrollingList::allocateSpritePoints()
{
    if (!items_ || items_->empty()) return;
    if (!scrollPoints_ || scrollPoints_->empty()) return;
    if (components_.empty()) return;

    size_t itemsSize = items_->size();
    size_t scrollPointsSize = scrollPoints_->size();

    for (unsigned int i = 0; i < scrollPointsSize; ++i)
    {
        unsigned int index = loopIncrement(itemIndex_, i, itemsSize);
        Item const* item = (*items_)[index];  // using [] instead of at()

        Component* old = components_[i];  // using [] instead of at()

        allocateTexture(i, item);

        Component* c = components_[i];  // using [] instead of at()
        if (c)
        {
            c->allocateGraphicsMemory();

            ViewInfo* view = (*scrollPoints_)[i];  // using [] instead of at()

            resetTweens(c, (*tweenPoints_)[i], view, view, 0);  // using [] instead of at()

            if (old && !newItemSelected)
            {
                c->baseViewInfo = old->baseViewInfo;
                delete old;
            }
        }
    }
}



void ScrollingList::destroyItems()
{
    size_t componentSize = components_.size();

    for (unsigned int i = 0; i < componentSize; ++i)
    {
        Component* component = components_[i];
        if (component)
        {
            component->freeGraphicsMemory();
            delete component;
            components_[i] = NULL;
        }
    }
}


void ScrollingList::setPoints( std::vector<ViewInfo *> *scrollPoints, std::vector<AnimationEvents *> *tweenPoints )
{
    scrollPoints_ = scrollPoints;
    tweenPoints_  = tweenPoints;

    // empty out the list as we will resize it
    components_.clear( );

    size_t size = 0;

    if ( scrollPoints )
    {
        size = scrollPoints_->size();
    }
    components_.resize(size);

    if ( items_ )
    {
        itemIndex_ = loopDecrement( 0, selectedOffsetIndex_, items_->size());
    }
}


unsigned int ScrollingList::getScrollOffsetIndex( ) const
{
    return loopIncrement( itemIndex_, selectedOffsetIndex_, items_->size());
}


void ScrollingList::setScrollOffsetIndex( unsigned int index )
{
    itemIndex_ = loopDecrement( index, selectedOffsetIndex_, items_->size());
}


void ScrollingList::setSelectedIndex( int selectedIndex )
{
    selectedOffsetIndex_ = selectedIndex;
}


Item *ScrollingList::getItemByOffset(int offset)
{
    size_t itemSize = items_->size();
    if (!items_ || itemSize == 0) return nullptr;

    unsigned int index = getSelectedIndex();
    if (offset >= 0)
    {
        index = loopIncrement(index, offset, itemSize);
    }
    else
    {
        index = loopDecrement(index, offset * -1, itemSize);
    }
    
    return (*items_)[index];
}



Item* ScrollingList::getSelectedItem()
{
    size_t itemSize = items_->size();
    if (!items_ || itemSize == 0) return nullptr;
    
    return (*items_)[loopIncrement(itemIndex_, selectedOffsetIndex_, itemSize)];
}


void ScrollingList::pageUp()
{
    if (components_.empty()) return; // More idiomatic
    itemIndex_ = loopDecrement(itemIndex_, components_.size(), items_->size());
}

void ScrollingList::pageDown()
{
    if (components_.empty()) return; // More idiomatic
    itemIndex_ = loopIncrement(itemIndex_, components_.size(), items_->size());
}


void ScrollingList::random( )
{
    size_t itemSize = items_->size();
    if ( !items_ || itemSize == 0 ) return;
    itemIndex_ = rand( ) % itemSize;
}


void ScrollingList::letterUp( )
{
    letterChange( true );
}


void ScrollingList::letterDown( )
{
    letterChange( false );
}


void ScrollingList::letterChange(bool increment)
{
    size_t itemSize = items_->size();
    if (!items_ || itemSize == 0) return;

    Item const* startItem = (*items_)[(itemIndex_ + selectedOffsetIndex_) % itemSize];
    std::string startname = (*items_)[(itemIndex_ + selectedOffsetIndex_) % itemSize]->lowercaseFullTitle();

    for (unsigned int i = 0; i < itemSize; ++i)
    {
        unsigned int index = increment ? loopIncrement(itemIndex_, i, itemSize) : loopDecrement(itemIndex_, i, itemSize);

        std::string endname = (*items_)[(index + selectedOffsetIndex_) % itemSize]->lowercaseFullTitle();

        if ((isalpha(startname[0]) ^ isalpha(endname[0])) ||
            (isalpha(startname[0]) && isalpha(endname[0]) && startname[0] != endname[0]))
        {
            itemIndex_ = index;
            break;
        }
    }

    if (!increment)
    {
        bool prevLetterSubToCurrent = false;
        config_.getProperty("prevLetterSubToCurrent", prevLetterSubToCurrent);
        if (!prevLetterSubToCurrent || (*items_)[(itemIndex_ + 1 + selectedOffsetIndex_) % itemSize] == startItem)
        {
            startname = (*items_)[(itemIndex_ + selectedOffsetIndex_) % itemSize]->lowercaseFullTitle();

            for (unsigned int i = 0; i < itemSize; ++i)
            {
                unsigned int index = loopDecrement(itemIndex_, i, itemSize);

                std::string endname = (*items_)[(index + selectedOffsetIndex_) % itemSize]->lowercaseFullTitle();

                if ((isalpha(startname[0]) ^ isalpha(endname[0])) ||
                    (isalpha(startname[0]) && isalpha(endname[0]) && startname[0] != endname[0]))
                {
                    itemIndex_ = loopIncrement(index, 1, itemSize);
                    break;
                }
            }
        }
        else
        {
            itemIndex_ = loopIncrement(itemIndex_, 1, itemSize);
        }
    }
}


void ScrollingList::metaUp(const std::string& attribute)
{
    metaChange(true, attribute);
}


void ScrollingList::metaDown(const std::string& attribute)
{
    metaChange(false, attribute);
}


void ScrollingList::metaChange(bool increment, const std::string& attribute)
{
    size_t itemSize = items_->size();

    if (!items_ || itemSize == 0) return;

    const Item* startItem = (*items_)[(itemIndex_ + selectedOffsetIndex_) % itemSize];
    std::string startValue = (*items_)[(itemIndex_ + selectedOffsetIndex_) % itemSize]->getMetaAttribute(attribute);

    for (unsigned int i = 0; i < itemSize; ++i)
    {
        unsigned int index = increment ? loopIncrement(itemIndex_, i, itemSize) : loopDecrement(itemIndex_, i, itemSize);
        std::string endValue = (*items_)[(index + selectedOffsetIndex_) % itemSize]->getMetaAttribute(attribute);

        if (startValue != endValue) {
            itemIndex_ = index;
            break;
        }
    }

    if (!increment)
    {
        bool prevLetterSubToCurrent = false;
        config_.getProperty("prevLetterSubToCurrent", prevLetterSubToCurrent);
        if (!prevLetterSubToCurrent || (*items_)[(itemIndex_ + 1 + selectedOffsetIndex_) % itemSize] == startItem)
        {
            startValue = (*items_)[(itemIndex_ + selectedOffsetIndex_) % itemSize]->getMetaAttribute(attribute);

            for (unsigned int i = 0; i < itemSize; ++i)
            {
                unsigned int index = loopDecrement(itemIndex_, i, itemSize);
                std::string endValue = (*items_)[(index + selectedOffsetIndex_) % itemSize]->getMetaAttribute(attribute);

                if (startValue != endValue) {
                    itemIndex_ = loopIncrement(index, 1, itemSize);
                    break;
                }
            }
        }
        else
        {
            itemIndex_ = loopIncrement(itemIndex_, 1, itemSize);
        }
    }
}


void ScrollingList::subChange(bool increment)
{
    size_t itemSize = items_->size();

    if (!items_ || itemSize == 0) return;

    const Item* startItem = (*items_)[(itemIndex_ + selectedOffsetIndex_) % itemSize];
    std::string startname = (*items_)[(itemIndex_ + selectedOffsetIndex_) % itemSize]->collectionInfo->lowercaseName();

    for (unsigned int i = 0; i < itemSize; ++i)
    {
        unsigned int index = increment ? loopIncrement(itemIndex_, i, itemSize) : loopDecrement(itemIndex_, i, itemSize);
        std::string endname = (*items_)[(index + selectedOffsetIndex_) % itemSize]->collectionInfo->lowercaseName();

        if (startname != endname)
        {
            itemIndex_ = index;
            break;
        }
    }

    if (!increment) // For decrement, find the first game of the new sub
    {
        bool prevLetterSubToCurrent = false;
        config_.getProperty("prevLetterSubToCurrent", prevLetterSubToCurrent);
        if (!prevLetterSubToCurrent || (*items_)[(itemIndex_ + 1 + selectedOffsetIndex_) % itemSize] == startItem)
        {
            startname = (*items_)[(itemIndex_ + selectedOffsetIndex_) % itemSize]->collectionInfo->lowercaseName();

            for (unsigned int i = 0; i < itemSize; ++i)
            {
                unsigned int index = loopDecrement(itemIndex_, i, itemSize);
                std::string endname = (*items_)[(index + selectedOffsetIndex_) % itemSize]->collectionInfo->lowercaseName();

                if (startname != endname)
                {
                    itemIndex_ = loopIncrement(index, 1, itemSize);
                    break;
                }
            }
        }
        else
        {
            itemIndex_ = loopIncrement(itemIndex_, 1, itemSize);
        }
    }
}


void ScrollingList::cfwLetterSubUp()
{
    if (Utils::toLower(collectionName) != (*items_)[(itemIndex_+selectedOffsetIndex_) % items_->size()]->collectionInfo->lowercaseName())
        subChange(true);
    else
        letterChange(true);
}


void ScrollingList::cfwLetterSubDown()
{
    if (Utils::toLower(collectionName) != (*items_)[(itemIndex_+selectedOffsetIndex_) % items_->size()]->collectionInfo->lowercaseName())
    {
        subChange(false);
        if (Utils::toLower(collectionName) == (*items_)[(itemIndex_+selectedOffsetIndex_) % items_->size()]->collectionInfo->lowercaseName())
        {
            subChange(true);
            letterChange(false);
        }
    }
    else
    {
        letterChange(false);
        if (Utils::toLower(collectionName) != (*items_)[(itemIndex_+selectedOffsetIndex_) % items_->size()]->collectionInfo->lowercaseName())
        {
            letterChange(true);
            subChange(false);
        }
    }
}


void ScrollingList::allocateGraphicsMemory( )
{
    Component::allocateGraphicsMemory( );
    scrollPeriod_ = startScrollTime_;

    allocateSpritePoints( );
}


void ScrollingList::freeGraphicsMemory( )
{
    Component::freeGraphicsMemory( );
    scrollPeriod_ = 0;
    
    deallocateSpritePoints( );
}

void ScrollingList::triggerEnterEvent( )
{
    triggerEventOnAll("enter", 0);
}

void ScrollingList::triggerExitEvent( )
{
    triggerEventOnAll("exit", 0);
}

void ScrollingList::triggerMenuEnterEvent( int menuIndex )
{
    triggerEventOnAll("menuEnter", menuIndex);
}

void ScrollingList::triggerMenuExitEvent( int menuIndex )
{
    triggerEventOnAll("menuExit", menuIndex);
}

void ScrollingList::triggerGameEnterEvent( int menuIndex )
{
    triggerEventOnAll("gameEnter", menuIndex);
}

void ScrollingList::triggerGameExitEvent( int menuIndex )
{
    triggerEventOnAll("gameExit", menuIndex);
}

void ScrollingList::triggerHighlightEnterEvent( int menuIndex )
{
    triggerEventOnAll("highlightEnter", menuIndex);
}

void ScrollingList::triggerHighlightExitEvent( int menuIndex )
{
    triggerEventOnAll("highlightExit", menuIndex);
}

void ScrollingList::triggerPlaylistEnterEvent( int menuIndex )
{
    triggerEventOnAll("playlistEnter", menuIndex);
}

void ScrollingList::triggerPlaylistExitEvent( int menuIndex )
{
    triggerEventOnAll("playlistExit", menuIndex);
}

void ScrollingList::triggerMenuJumpEnterEvent( int menuIndex )
{
    triggerEventOnAll("menuJumpEnter", menuIndex);
}

void ScrollingList::triggerMenuJumpExitEvent( int menuIndex )
{
    triggerEventOnAll("menuJumpExit", menuIndex);
}

void ScrollingList::triggerAttractEnterEvent( int menuIndex )
{
    triggerEventOnAll("attractEnter", menuIndex);
}

void ScrollingList::triggerAttractEvent( int menuIndex )
{
    triggerEventOnAll("attract", menuIndex);
}

void ScrollingList::triggerAttractExitEvent( int menuIndex )
{
    triggerEventOnAll("attractExit", menuIndex);
}

void ScrollingList::triggerGameInfoEnter(int menuIndex)
{
    triggerEventOnAll("gameInfoEnter", menuIndex);
}
void ScrollingList::triggerGameInfoExit(int menuIndex)
{
    triggerEventOnAll("gameInfoExit", menuIndex);
}

void ScrollingList::triggerCollectionInfoEnter(int menuIndex)
{
    triggerEventOnAll("collectionInfoEnter", menuIndex);
}
void ScrollingList::triggerCollectionInfoExit(int menuIndex)
{
    triggerEventOnAll("collectionInfoExit", menuIndex);
}

void ScrollingList::triggerBuildInfoEnter(int menuIndex)
{
    triggerEventOnAll("buildInfoEnter", menuIndex);
}
void ScrollingList::triggerBuildInfoExit(int menuIndex)
{
    triggerEventOnAll("buildInfoExit", menuIndex);
}

void ScrollingList::triggerJukeboxJumpEvent( int menuIndex )
{
    triggerEventOnAll("jukeboxJump", menuIndex);
}

void ScrollingList::triggerEventOnAll(const std::string& event, int menuIndex)
{
    size_t componentSize = components_.size();
    for (size_t i = 0; i < componentSize; ++i)
    {
        Component* c = components_[i];
        if (c) c->triggerEvent(event, menuIndex);
    }
}


bool ScrollingList::update(float dt)
{
    bool done = Component::update(dt);

    if (components_.empty()) 
        return done;
    if (!items_) 
        return done;

    size_t scrollPointsSize = scrollPoints_->size();
    
    for (unsigned int i = 0; i < scrollPointsSize; i++)
    {
        Component *c = components_[i];
        if (c) 
        {
            c->playlistName = playlistName;
            done &= c->update(dt);
        }
    }

    return done;
}



unsigned int ScrollingList::getSelectedIndex( ) const
{
    if ( !items_ ) return 0;
    return loopIncrement( itemIndex_, selectedOffsetIndex_, items_->size( ) );
}


void ScrollingList::setSelectedIndex( unsigned int index )
{
     if ( !items_ ) return;
     itemIndex_ = loopDecrement( index, selectedOffsetIndex_, items_->size( ) );
}


size_t ScrollingList::getSize() const
{
    if ( !items_ ) return 0;
    return items_->size();
}


void ScrollingList::resetTweens( Component *c, AnimationEvents *sets, ViewInfo *currentViewInfo, ViewInfo *nextViewInfo, double scrollTime ) const
{
    if ( !c ) return;
    if ( !sets ) return;
    if ( !currentViewInfo ) return;
    if ( !nextViewInfo ) return;

    currentViewInfo->ImageHeight  = c->baseViewInfo.ImageHeight;
    currentViewInfo->ImageWidth   = c->baseViewInfo.ImageWidth;
    nextViewInfo->ImageHeight     = c->baseViewInfo.ImageHeight;
    nextViewInfo->ImageWidth      = c->baseViewInfo.ImageWidth;
    nextViewInfo->BackgroundAlpha = c->baseViewInfo.BackgroundAlpha;
	

    c->setTweens(sets );

    Animation *scrollTween = sets->getAnimation("menuScroll" );
    scrollTween->Clear( );
    c->baseViewInfo = *currentViewInfo;

    auto *set = new TweenSet( );
    // don't trigger video restart if scrolling fast 
    if (currentViewInfo->Restart && scrollPeriod_ > minScrollTime_)
        set->push(new Tween(TWEEN_PROPERTY_RESTART, LINEAR, currentViewInfo->Restart, nextViewInfo->Restart, 0));

    set->push(new Tween(TWEEN_PROPERTY_HEIGHT, LINEAR, currentViewInfo->Height, nextViewInfo->Height, scrollTime ) );
    set->push(new Tween(TWEEN_PROPERTY_WIDTH, LINEAR, currentViewInfo->Width, nextViewInfo->Width, scrollTime ) );
    set->push(new Tween(TWEEN_PROPERTY_ANGLE, LINEAR, currentViewInfo->Angle, nextViewInfo->Angle, scrollTime ) );
    set->push(new Tween(TWEEN_PROPERTY_ALPHA, LINEAR, currentViewInfo->Alpha, nextViewInfo->Alpha, scrollTime ) );
    set->push(new Tween(TWEEN_PROPERTY_X, LINEAR, currentViewInfo->X, nextViewInfo->X, scrollTime ) );
    set->push(new Tween(TWEEN_PROPERTY_Y, LINEAR, currentViewInfo->Y, nextViewInfo->Y, scrollTime ) );
    set->push(new Tween(TWEEN_PROPERTY_X_ORIGIN, LINEAR, currentViewInfo->XOrigin, nextViewInfo->XOrigin, scrollTime ) );
    set->push(new Tween(TWEEN_PROPERTY_Y_ORIGIN, LINEAR, currentViewInfo->YOrigin, nextViewInfo->YOrigin, scrollTime ) );
    set->push(new Tween(TWEEN_PROPERTY_X_OFFSET, LINEAR, currentViewInfo->XOffset, nextViewInfo->XOffset, scrollTime ) );
    set->push(new Tween(TWEEN_PROPERTY_Y_OFFSET, LINEAR, currentViewInfo->YOffset, nextViewInfo->YOffset, scrollTime ) );
    set->push(new Tween(TWEEN_PROPERTY_FONT_SIZE, LINEAR, currentViewInfo->FontSize, nextViewInfo->FontSize, scrollTime ) );
    set->push(new Tween(TWEEN_PROPERTY_BACKGROUND_ALPHA, LINEAR, currentViewInfo->BackgroundAlpha, nextViewInfo->BackgroundAlpha, scrollTime ) );
    set->push(new Tween(TWEEN_PROPERTY_MAX_WIDTH, LINEAR, currentViewInfo->MaxWidth, nextViewInfo->MaxWidth, scrollTime ) );
    set->push(new Tween(TWEEN_PROPERTY_MAX_HEIGHT, LINEAR, currentViewInfo->MaxHeight, nextViewInfo->MaxHeight, scrollTime ) );
    set->push(new Tween(TWEEN_PROPERTY_LAYER, LINEAR, currentViewInfo->Layer, nextViewInfo->Layer, scrollTime ) );
    set->push(new Tween(TWEEN_PROPERTY_VOLUME, LINEAR, currentViewInfo->Volume, nextViewInfo->Volume, scrollTime ) );
    set->push(new Tween(TWEEN_PROPERTY_MONITOR, LINEAR, currentViewInfo->Monitor, nextViewInfo->Monitor, scrollTime ) );

    scrollTween->Push( set );
}

bool ScrollingList::allocateTexture( unsigned int index, const Item *item )
{

    if ( index >= components_.size( ) ) return false;

    std::string imagePath;
    std::string videoPath;

    Component *t = nullptr;

    ImageBuilder imageBuild;
    VideoBuilder videoBuild{};

    std::string layoutName;
    config_.getProperty( "layout", layoutName );

    std::string typeLC = Utils::toLower( imageType_ );

    std::vector<std::string> names;
    names.push_back( item->name );
    names.push_back( item->fullTitle );
    if ( item->cloneof != "" )
        names.push_back( item->cloneof );
    if ( typeLC == "numberbuttons" )
        names.push_back( item->numberButtons );
    if ( typeLC == "numberplayers" )
        names.push_back( item->numberPlayers );
    if ( typeLC == "year" )
        names.push_back( item->year );
    if ( typeLC == "title" )
        names.push_back( item->title );
    if ( typeLC == "developer" )
    {
        if ( item->developer == "" )
        {
            names.push_back( item->manufacturer );
        }
        else
        {
            names.push_back( item->developer );
        }
    }
    if ( typeLC == "manufacturer" )
        names.push_back( item->manufacturer );
    if ( typeLC == "genre" )
        names.push_back( item->genre );
    if ( typeLC == "ctrltype" )
        names.push_back( item->ctrlType );
    if ( typeLC == "joyways" )
        names.push_back( item->joyWays );
    if ( typeLC == "rating" )
        names.push_back( item->rating );
    if ( typeLC == "score" )
        names.push_back( item->score );
    if (typeLC.rfind("playlist", 0) == 0)
        names.push_back(item->name);
    names.emplace_back("default");

    std::string name;
    std::string selectedItemName = getSelectedItemName();
    for (const auto& name : names) {
        std::string imagePath;
        std::string videoPath;

        // Determine paths based on modes
        if (layoutMode_) {
            std::string base = Utils::combinePath(Configuration::absolutePath, "layouts", layoutName, "collections");
            std::string subPath = commonMode_ ? "_common" : collectionName;
            buildPaths(imagePath, videoPath, base, subPath, imageType_, videoType_);
        }
        else {
            if (commonMode_) {
                buildPaths(imagePath, videoPath, Configuration::absolutePath, "collections/_common", imageType_, videoType_);
            }
            else {
                config_.getMediaPropertyAbsolutePath(collectionName, imageType_, false, imagePath);
                config_.getMediaPropertyAbsolutePath(collectionName, videoType_, false, videoPath);
            }
        }

        // Create video or image
        if (!t) {
            if (videoType_ != "null") {
                t = videoBuild.createVideo(videoPath, page, name, baseViewInfo.Monitor);
            }
            else {
                std::string imageName = selectedImage_ && item->name == selectedItemName ? name + "-selected" : name;
                t = imageBuild.CreateImage(imagePath, page, imageName, baseViewInfo.Monitor, baseViewInfo.Additive);
            }
        }

        // Check for early exit
        if (t) break;

        // Check sub-collection path for art
        if (!commonMode_) {
            if (layoutMode_) {
                std::string base = Utils::combinePath(Configuration::absolutePath, "layouts", layoutName, "collections", item->collectionInfo->name);
                buildPaths(imagePath, videoPath, base, "", imageType_, videoType_);
            }
            else {
                config_.getMediaPropertyAbsolutePath(item->collectionInfo->name, imageType_, false, imagePath);
                config_.getMediaPropertyAbsolutePath(item->collectionInfo->name, videoType_, false, videoPath);
            }

            if (!t) {
                if (videoType_ != "null") {
                    t = videoBuild.createVideo(videoPath, page, name, baseViewInfo.Monitor);
                }
                else {
                    std::string imageName = selectedImage_ && item->name == selectedItemName ? name + "-selected" : name;
                    t = imageBuild.CreateImage(imagePath, page, imageName, baseViewInfo.Monitor, baseViewInfo.Additive);
                }
            }
        }

        // Check for early exit again
        if (t) break;
    }

    // check collection path for art based on system name
    if ( !t )
    {
        if ( layoutMode_ )
        {
            if ( commonMode_ )
                imagePath = Utils::combinePath(Configuration::absolutePath, "layouts", layoutName, "collections", "_common");
            else
                imagePath = Utils::combinePath( Configuration::absolutePath, "layouts", layoutName, "collections", item->name );
            imagePath = Utils::combinePath( imagePath, "system_artwork" );
            videoPath = imagePath;
        }
        else
        {
            if ( commonMode_ )
            {
                imagePath = Utils::combinePath(Configuration::absolutePath, "collections", "_common" );
                imagePath = Utils::combinePath( imagePath, "system_artwork" );
                videoPath = imagePath;
            }
            else
            {
                config_.getMediaPropertyAbsolutePath( item->name, imageType_, true, imagePath );
                config_.getMediaPropertyAbsolutePath( item->name, videoType_, true, videoPath );
            }
        }
        if ( videoType_ != "null" )
        {
            t = videoBuild.createVideo( videoPath, page, videoType_, baseViewInfo.Monitor);
        }
        else
        {
            name = imageType_;
            if (selectedImage_ && item->name == selectedItemName) {
                t = imageBuild.CreateImage(imagePath, page, name + "-selected", baseViewInfo.Monitor, baseViewInfo.Additive);
            }
            if (!t) {
                t = imageBuild.CreateImage(imagePath, page, name, baseViewInfo.Monitor, baseViewInfo.Additive);
            }
        }
    }

    // check rom directory path for art
    if ( !t )
    {
        if ( videoType_ != "null" )
        {
            t = videoBuild.createVideo( item->filepath, page, videoType_, baseViewInfo.Monitor);
        }
        else
        {
            name = imageType_;
            if (selectedImage_ && item->name == selectedItemName) {
                t = imageBuild.CreateImage(item->filepath, page, name + "-selected", baseViewInfo.Monitor, baseViewInfo.Additive);
            }
            if (!t) {
                t = imageBuild.CreateImage(item->filepath, page, name, baseViewInfo.Monitor, baseViewInfo.Additive);
            }
        }
    }

    // Check for fallback art in case no video could be found
    if ( videoType_ != "null" && !t)
    {
        for (const auto& name : names) {
            if (t) break; // Early exit if media is already created

            // Build paths for medium artwork
            if (layoutMode_) {
                std::string base = Utils::combinePath(Configuration::absolutePath, "layouts", layoutName, "collections");
                std::string subPath = commonMode_ ? "_common" : collectionName;
                buildPaths(imagePath, videoPath, base, subPath, imageType_, videoType_);
            }
            else {
                if (commonMode_) {
                    buildPaths(imagePath, videoPath, Configuration::absolutePath, "collections/_common", imageType_, videoType_);
                }
                else {
                    config_.getMediaPropertyAbsolutePath(collectionName, imageType_, false, imagePath);
                    config_.getMediaPropertyAbsolutePath(collectionName, videoType_, false, videoPath);
                }
            }

            // Try to create image
            std::string imageName = selectedImage_ && item->name == selectedItemName ? name + "-selected" : name;
            t = imageBuild.CreateImage(imagePath, page, imageName, baseViewInfo.Monitor, baseViewInfo.Additive);

            // Check sub-collection path for art if needed
            if (!t && !commonMode_) {
                if (layoutMode_) {
                    std::string base = Utils::combinePath(Configuration::absolutePath, "layouts", layoutName, "collections", item->collectionInfo->name);
                    buildPaths(imagePath, videoPath, base, "", imageType_, videoType_);
                }
                else {
                    config_.getMediaPropertyAbsolutePath(item->collectionInfo->name, imageType_, false, imagePath);
                    config_.getMediaPropertyAbsolutePath(item->collectionInfo->name, videoType_, false, videoPath);
                }

                // Try to create image again
                imageName = selectedImage_ && item->name == selectedItemName ? name + "-selected" : name;
                t = imageBuild.CreateImage(imagePath, page, imageName, baseViewInfo.Monitor, baseViewInfo.Additive);
            }
        }


        // check collection path for art based on system name
        if ( !t )
        {
            if ( layoutMode_ )
            {
                if ( commonMode_ )
                    imagePath = Utils::combinePath(Configuration::absolutePath, "layouts", layoutName, "collections", "_common");
                else
                    imagePath = Utils::combinePath( Configuration::absolutePath, "layouts", layoutName, "collections", item->name );
                imagePath = Utils::combinePath( imagePath, "system_artwork" );
            }
            else
            {
                if ( commonMode_ )
                {
                    imagePath = Utils::combinePath(Configuration::absolutePath, "collections", "_common" );
                    imagePath = Utils::combinePath( imagePath, "system_artwork" );
                }
                else
                {
                    config_.getMediaPropertyAbsolutePath( item->name, imageType_, true, imagePath );
                }
            }
            if ( !t )
            {
                name = imageType_;
                if (selectedImage_ && item->name == selectedItemName) {
                    t = imageBuild.CreateImage(imagePath, page, name + "-selected", baseViewInfo.Monitor, baseViewInfo.Additive);
                }
                if (!t) {
                    t = imageBuild.CreateImage(imagePath, page, name, baseViewInfo.Monitor, baseViewInfo.Additive);
                }
            }
        }
        // check rom directory path for art
        if ( !t )
        {
            name = imageType_;
            if (selectedImage_ && item->name == selectedItemName) {
                t = imageBuild.CreateImage(item->filepath, page, name + "-selected", baseViewInfo.Monitor, baseViewInfo.Additive);
            }
            if (!t) {
                t = imageBuild.CreateImage(item->filepath, page, name, baseViewInfo.Monitor, baseViewInfo.Additive);
            }
        }

    }

    if (!t)
    {
        std::string title = item->title;
        if (!textFallback_){
            title = "";
        }
        t = new Text(title, page, fontInst_, baseViewInfo.Monitor );
    }

    if ( t )
    {
        components_[index] = t;
    }

    return true;
}


void ScrollingList::buildPaths(std::string& imagePath, std::string& videoPath, const std::string& base, const std::string& subPath, const std::string& mediaType, const std::string& videoType) {
    imagePath = Utils::combinePath(base, subPath, "medium_artwork", mediaType);
    videoPath = Utils::combinePath(imagePath, "medium_artwork", videoType);
}

void ScrollingList::deallocateTexture( unsigned int index )
{
    if ( components_.size(  ) <= index ) return;

    Component *s = components_[index];

    if ( s )
        s->freeGraphicsMemory(  );
}

void ScrollingList::draw(  )
{
    //todo: Poor design implementation.
    // caller should instead call ScrollingList::Draw( unsigned int layer )
}


void ScrollingList::draw(unsigned int layer)
{
    size_t componentSize = components_.size();
    
    if (componentSize == 0) return;

    for (unsigned int i = 0; i < componentSize; ++i)
    {
        Component *c = components_[i];
        if (c && c->baseViewInfo.Layer == layer) c->draw();
    }
}


bool ScrollingList::isIdle(  )
{
    size_t componentSize = components_.size();
    if ( !Component::isIdle(  ) ) return false;

    for ( unsigned int i = 0; i < componentSize; ++i )
    {
        Component const *c = components_[i];
        if ( c && !c->isIdle(  ) ) return false;
    }

    return true;
}


bool ScrollingList::isAttractIdle(  )
{
    size_t componentSize = components_.size();
    if ( !Component::isAttractIdle(  ) ) return false;

    for ( unsigned int i = 0; i < componentSize; ++i )
    {
        Component const *c = components_[i];
        if ( c && !c->isAttractIdle(  ) ) return false;
    }

    return true;
}


void ScrollingList::resetScrollPeriod(  )
{
    scrollPeriod_ = startScrollTime_;
    return;
}


void ScrollingList::updateScrollPeriod(  )
{
    scrollPeriod_ -= scrollAcceleration_;
    if ( scrollPeriod_ < minScrollTime_ )
    {
        scrollPeriod_ = minScrollTime_;
    }
}


void ScrollingList::scroll(bool forward)
{
    // Exit conditions
    if (playlistType_ || !items_ || items_->empty() || !scrollPoints_ || scrollPoints_->empty())
        return;

    if (scrollPeriod_ < minScrollTime_)
        scrollPeriod_ = minScrollTime_;

    size_t itemsSize = items_->size();
    size_t scrollPointsSize = scrollPoints_->size();

    // Replace the item that's scrolled out
    Item const *itemToScroll;
    if (forward)
    {
        itemToScroll = (*items_)[loopIncrement(itemIndex_, scrollPointsSize, itemsSize)];
        itemIndex_ = loopIncrement(itemIndex_, 1, itemsSize);
        deallocateTexture(0);
        allocateTexture(0, itemToScroll);
    }
    else
    {
        itemToScroll = (*items_)[loopDecrement(itemIndex_, 1, itemsSize)];
        itemIndex_ = loopDecrement(itemIndex_, 1, itemsSize);
        deallocateTexture(loopDecrement(0, 1, components_.size()));
        allocateTexture(loopDecrement(0, 1, components_.size()), itemToScroll);
    }

    // Set the animations
    for (size_t index = 0; index < scrollPointsSize; ++index)  // Renamed from 'i' to 'index'
    {
        size_t nextIndex;
        if (forward)
        {
            nextIndex = (index == 0) ? scrollPointsSize - 1 : index - 1;
        }
        else
        {
            nextIndex = (index == scrollPointsSize - 1) ? 0 : index + 1;
        }

        Component* component = components_[index];  // Renamed from 'c' to 'component' for clarity
        if (component)
        {
            auto& nextTweenPoint = (*tweenPoints_)[nextIndex];
            auto& currentScrollPoint = (*scrollPoints_)[index];
            auto& nextScrollPoint = (*scrollPoints_)[nextIndex];

            component->allocateGraphicsMemory();
            resetTweens(component, nextTweenPoint, currentScrollPoint, nextScrollPoint, scrollPeriod_);
            component->baseViewInfo.font = nextScrollPoint->font;
            component->triggerEvent("menuScroll");
        }
    }

    // Reorder the components using std::rotate
    if (forward)
    {
        std::rotate(components_.begin(), components_.begin() + 1, components_.begin() + scrollPointsSize);
    }
    else
    {
        std::rotate(components_.begin(), components_.end() - 1, components_.end());
    }

    return;
}


bool ScrollingList::isPlaylist() const
{
    return playlistType_;
}<|MERGE_RESOLUTION|>--- conflicted
+++ resolved
@@ -145,14 +145,8 @@
 
 unsigned int ScrollingList::loopIncrement(size_t offset, size_t index, size_t size) const
 {
-<<<<<<< HEAD
-    if ( size == 0 ) return 0;
-
-    return static_cast<int>((offset + index) % size);
-=======
     if (size == 0) return 0;
     return static_cast<unsigned int>((offset + index) % size);
->>>>>>> 91196c86
 }
 
 unsigned int ScrollingList::loopDecrement(size_t offset, size_t index, size_t size) const
