/* This file is part of RetroFE.
 *
 * RetroFE is free software: you can redistribute it and/or modify
 * it under the terms of the GNU General Public License as published by
 * the Free Software Foundation, either version 3 of the License, or
 * (at your option) any later version.
 *
 * RetroFE is distributed in the hope that it will be useful,
 * but WITHOUT ANY WARRANTY; without even the implied warranty of
 * MERCHANTABILITY or FITNESS FOR A PARTICULAR PURPOSE.  See the
 * GNU General Public License for more details.
 *
 * You should have received a copy of the GNU General Public License
 * along with RetroFE.  If not, see <http://www.gnu.org/licenses/>.
 */


#include "ScrollingList.h"
#include "../Animate/Tween.h"
#include "../Animate/TweenSet.h"
#include "../Animate/Animation.h"
#include "../Animate/AnimationEvents.h"
#include "../Animate/TweenTypes.h"
#include "../Font.h"
#include "ImageBuilder.h"
#include "VideoBuilder.h"
#include "VideoComponent.h"
#include "ReloadableMedia.h"
#include "Text.h"
#include "../../Database/Configuration.h"
#include "../../Collection/Item.h"
#include "../../Utility/Utils.h"
#include "../../Utility/Log.h"
#include "../../SDL.h"
#include "../ViewInfo.h"
#include <math.h>
#include <SDL2/SDL_image.h>
#include <sstream>
#include <cctype>
#include <iomanip>


ScrollingList::ScrollingList( Configuration &c,
                              Page          &p,
                              bool           layoutMode,
                              bool           commonMode,
                              bool          playlistType,
                              bool          selectedImage,
                              Font          *font,
                              std::string    layoutKey,
                              std::string    imageType,
                              std::string    videoType)
    : Component( p )
    , horizontalScroll( false )
    , layoutMode_( layoutMode )
    , commonMode_( commonMode )
    , playlistType_( playlistType )
    , selectedImage_( selectedImage)
    , spriteList_( NULL )
    , scrollPoints_( NULL )
    , tweenPoints_( NULL )
    , itemIndex_( 0 )
    , selectedOffsetIndex_( 0 )
    , scrollAcceleration_( 0 )
    , startScrollTime_( 0.500 )
    , minScrollTime_( 0.500 )
    , scrollPeriod_( 0 )
    , config_( c )
    , fontInst_( font )
    , layoutKey_( layoutKey )
    , imageType_( imageType )
    , videoType_( videoType )
    , items_( NULL )
{
}


ScrollingList::ScrollingList( const ScrollingList &copy )
    : Component( copy )
    , horizontalScroll( copy.horizontalScroll )
    , layoutMode_( copy.layoutMode_ )
    , commonMode_( copy.commonMode_ )
    , playlistType_(copy.playlistType_)
    , selectedImage_(copy.selectedImage_)
    , spriteList_( NULL )
    , itemIndex_( 0 )
    , selectedOffsetIndex_( copy.selectedOffsetIndex_ )
    , scrollAcceleration_( copy.scrollAcceleration_ )
    , startScrollTime_( copy.startScrollTime_ )
    , minScrollTime_( copy.minScrollTime_ )
    , scrollPeriod_( copy.startScrollTime_ )
    , config_( copy.config_ )
    , fontInst_( copy.fontInst_ )
    , layoutKey_( copy.layoutKey_ )
    , imageType_( copy.imageType_ )
    , items_( NULL )
{
    scrollPoints_ = NULL;
    tweenPoints_  = NULL;

    setPoints( copy.scrollPoints_, copy.tweenPoints_ );

}


ScrollingList::~ScrollingList( )
{
    destroyItems( );
    while( scrollPoints_->size( ) > 0 )
    {
        ViewInfo *scrollPoint = scrollPoints_->back( );
        delete scrollPoint;
        scrollPoints_->pop_back( );
    }
}

std::vector<Item*> ScrollingList::getItems()
{
    return *items_;
}

void ScrollingList::setItems( std::vector<Item *> *items )
{
    items_ = items;
    if (items_)
    {
        itemIndex_ = loopDecrement(0, selectedOffsetIndex_, items_->size());
    }
}

void ScrollingList::selectItemByName(std::string name)
{
    size_t size = items_->size();
    unsigned int index = 0;

    for (unsigned int i = 0; i < size; ++i)
    {
        index = loopDecrement(itemIndex_, i, size);

        if (items_->at((index + selectedOffsetIndex_) % size)->name == name) {
            itemIndex_ = index;
            break;
        }
    }
}

std::string ScrollingList::getSelectedItemName()
{
    if (!items_->size())
        return "";
    
    return items_->at((itemIndex_ + selectedOffsetIndex_) % items_->size())->name;
}

unsigned int ScrollingList::loopIncrement( unsigned int offset, unsigned int i, unsigned int size )
{
    if ( size == 0 ) return 0;
    return (offset + i ) % size;
}


unsigned int ScrollingList::loopDecrement( unsigned int offset, unsigned int i, unsigned int size )
{
    if ( size == 0 ) return 0;
    return ((offset % size ) - (i % size ) + size ) % size; 
}


void ScrollingList::setScrollAcceleration( float value )
{
    scrollAcceleration_ = value;
}


void ScrollingList::setStartScrollTime( float value )
{
    startScrollTime_ = value;
}


void ScrollingList::setMinScrollTime( float value )
{
    minScrollTime_ = value;
}


void ScrollingList::deallocateSpritePoints( )
{
    for ( unsigned int i = 0; i < components_.size( ); ++i )
    {
        deallocateTexture( i );
    }
}


void ScrollingList::allocateSpritePoints( )
{
    if ( !items_ || items_->size( ) == 0 ) return;
    if ( !scrollPoints_ ) return;
    if ( components_.size( ) == 0 ) return;

    for ( unsigned int i = 0; i < scrollPoints_->size( ); ++i )
    {
        unsigned int index  = loopIncrement( itemIndex_, i, items_->size( ) );
        Item *item = items_->at( index );

        Component *old = components_.at( i );

        allocateTexture( i, item );

        Component *c = components_.at( i );
        c->allocateGraphicsMemory( );

        ViewInfo *view = scrollPoints_->at( i );

        resetTweens( c, tweenPoints_->at( i ), view, view, 0 );

        if ( old && !newItemSelected )
        {
            c->baseViewInfo = old->baseViewInfo;
            delete old;
        }

    }
}


void ScrollingList::destroyItems( )
{
    for ( unsigned int i = 0; i < components_.size( ); ++i )
    {
        if ( components_.at( i ) )
        {
            components_.at( i )->freeGraphicsMemory( );
            delete components_.at( i );
        }
        components_.at( i ) = NULL;
    }
}


void ScrollingList::setPoints( std::vector<ViewInfo *> *scrollPoints, std::vector<AnimationEvents *> *tweenPoints )
{
    scrollPoints_ = scrollPoints;
    tweenPoints_  = tweenPoints;

    // empty out the list as we will resize it
    components_.clear( );

    int size = 0;

    if ( scrollPoints )
    {
        size = scrollPoints_->size( );
    }
    components_.resize( size );

    if ( items_ )
    {
        itemIndex_ = loopDecrement( 0, selectedOffsetIndex_, items_->size( ) );
    }
}


unsigned int ScrollingList::getScrollOffsetIndex( )
{
    return loopIncrement( itemIndex_, selectedOffsetIndex_, items_->size( ) );
}


void ScrollingList::setScrollOffsetIndex( unsigned int index )
{
    itemIndex_ = loopDecrement( index, selectedOffsetIndex_, items_->size( ) );
}


void ScrollingList::setSelectedIndex( int selectedIndex )
{
    selectedOffsetIndex_ = selectedIndex;
}


Item *ScrollingList::getItemByOffset( int offset )
{

    if ( !items_ || items_->size( ) == 0 ) return NULL;

    unsigned int index = getSelectedIndex( );
    if ( offset >= 0 )
    {
        index = loopIncrement( index, offset, items_->size( ) );
    }
    else
    {
        index = loopDecrement( index, offset*-1, items_->size( ) );
    }
    
    return items_->at( index );

}


Item* ScrollingList::getSelectedItem()
{
    if (!items_ || items_->size() == 0) return NULL;
    return items_->at(loopIncrement(itemIndex_, selectedOffsetIndex_, items_->size()));
}


void ScrollingList::pageUp()
{
    if (components_.size() == 0) return;
    itemIndex_ = loopDecrement(itemIndex_, components_.size(), items_->size());
}


void ScrollingList::pageDown()
{
    if (components_.size() == 0) return;
    itemIndex_ = loopIncrement(itemIndex_, components_.size(), items_->size());
}


void ScrollingList::random( )
{
    if ( !items_ || items_->size( ) == 0 ) return;
    itemIndex_ = rand( ) % items_->size( );
}


void ScrollingList::letterUp( )
{
    letterChange( true );
}


void ScrollingList::letterDown( )
{
    letterChange( false );
}


void ScrollingList::letterChange( bool increment)
{

    if ( !items_ || items_->size( ) == 0 ) return;

    Item       *startItem = items_->at( (itemIndex_+selectedOffsetIndex_ ) % items_->size( ) );
    std::string startname = items_->at( (itemIndex_+selectedOffsetIndex_ ) % items_->size( ) )->lowercaseFullTitle( );

    for ( unsigned int i = 0; i < items_->size( ); ++i )
    {
        unsigned int index = 0;
        if ( increment )
        {
            index = loopIncrement( itemIndex_, i, items_->size( ) );
        }
        else
        {
            index = loopDecrement( itemIndex_, i, items_->size( ) );
        }

        std::string endname = items_->at( (index+selectedOffsetIndex_ ) % items_->size( ) )->lowercaseFullTitle( );

        // check if we are changing characters from a-z, or changing from alpha character to non-alpha character
        if ((isalpha(startname[0] ) ^ isalpha(endname[0] ) ) ||
            (isalpha(startname[0] ) && isalpha(endname[0] ) && startname[0] != endname[0] ) )
        {
            itemIndex_ = index;
            break;
        }
    }

    if ( !increment ) // For decrement, find the first game of the new letter
    {
        bool prevLetterSubToCurrent = false;
        config_.getProperty( "prevLetterSubToCurrent", prevLetterSubToCurrent );
        if ( !prevLetterSubToCurrent || items_->at( (itemIndex_+1+selectedOffsetIndex_ ) % items_->size( ) ) == startItem )
        {
            startname = items_->at( (itemIndex_+selectedOffsetIndex_ ) % items_->size( ) )->lowercaseFullTitle( );

            for ( unsigned int i = 0; i < items_->size( ); ++i )
            {
                unsigned int index = loopDecrement( itemIndex_, i, items_->size( ) );

                std::string endname = items_->at( (index+selectedOffsetIndex_ ) % items_->size( ) )->lowercaseFullTitle( );

                // check if we are changing characters from a-z, or changing from alpha character to non-alpha character
                if ((isalpha(startname[0] ) ^ isalpha(endname[0] ) ) ||
                    (isalpha(startname[0] ) && isalpha(endname[0] ) && startname[0] != endname[0] ) )
                {
                    itemIndex_ = loopIncrement( index,1,items_->size( ) );
                    break;
                }
            }
        }
        else
        {
            itemIndex_ = loopIncrement( itemIndex_,1,items_->size( ) );
        }
    }
}


void ScrollingList::metaUp(std::string attribute)
{
    metaChange(true, attribute);
}


void ScrollingList::metaDown(std::string attribute)
{
    metaChange(false, attribute);
}


void ScrollingList::metaChange(bool increment, std::string attribute)
{

    if (!items_ || items_->size() == 0) return;

    Item* startItem = items_->at((itemIndex_ + selectedOffsetIndex_) % items_->size());
    std::string startValue = items_->at((itemIndex_ + selectedOffsetIndex_) % items_->size())->getMetaAttribute(attribute);

    for (unsigned int i = 0; i < items_->size(); ++i)
    {
        unsigned int index = 0;
        if (increment)
        {
            index = loopIncrement(itemIndex_, i, items_->size());
        }
        else
        {
            index = loopDecrement(itemIndex_, i, items_->size());
        }

        std::string endValue = items_->at((index + selectedOffsetIndex_) % items_->size())->getMetaAttribute(attribute);

        if (startValue != endValue) {
            itemIndex_ = index;
            break;
        }
    }

    if (!increment) // For decrement, find the first game of the new meta attribute
    {
        bool prevLetterSubToCurrent = false;
        config_.getProperty("prevLetterSubToCurrent", prevLetterSubToCurrent);
        if (!prevLetterSubToCurrent || items_->at((itemIndex_ + 1 + selectedOffsetIndex_) % items_->size()) == startItem)
        {
            startValue = items_->at((itemIndex_ + selectedOffsetIndex_) % items_->size())->getMetaAttribute(attribute);

            for (unsigned int i = 0; i < items_->size(); ++i)
            {
                unsigned int index = loopDecrement(itemIndex_, i, items_->size());

                std::string endValue = items_->at((index + selectedOffsetIndex_) % items_->size())->getMetaAttribute(attribute);

                if (startValue != endValue) {
                    itemIndex_ = loopIncrement(index, 1, items_->size());
                    break;
                }
            }
        }
        else
        {
            itemIndex_ = loopIncrement(itemIndex_, 1, items_->size());
        }
    }
}


void ScrollingList::subChange( bool increment )
{

    if ( !items_ || items_->size( ) == 0 ) return;

    Item       *startItem = items_->at( (itemIndex_+selectedOffsetIndex_ ) % items_->size( ) );
    std::string startname = items_->at( (itemIndex_+selectedOffsetIndex_ ) % items_->size( ) )->collectionInfo->lowercaseName( );

    for ( unsigned int i = 0; i < items_->size( ); ++i )
    {
        unsigned int index = 0;
        if ( increment )
        {
            index = loopIncrement( itemIndex_, i, items_->size( ) );
        }
        else
        {
            index = loopDecrement( itemIndex_, i, items_->size( ) );
        }

        std::string endname = items_->at( (index+selectedOffsetIndex_ ) % items_->size( ) )->collectionInfo->lowercaseName( );

        if (startname != endname)
        {
            itemIndex_ = index;
            break;
        }
    }

    if ( !increment ) // For decrement, find the first game of the new sub
    {
        bool prevLetterSubToCurrent = false;
        config_.getProperty( "prevLetterSubToCurrent", prevLetterSubToCurrent );
        if ( !prevLetterSubToCurrent || items_->at( (itemIndex_+1+selectedOffsetIndex_ ) % items_->size( ) ) == startItem )
        {
            startname = items_->at( (itemIndex_+selectedOffsetIndex_ ) % items_->size( ) )->collectionInfo->lowercaseName( );

            for ( unsigned int i = 0; i < items_->size( ); ++i )
            {
                unsigned int index = loopDecrement( itemIndex_, i, items_->size( ) );

                std::string endname = items_->at( (index+selectedOffsetIndex_ ) % items_->size( ) )->collectionInfo->lowercaseName( );

                if (startname != endname)
                {
                    itemIndex_ = loopIncrement( index,1,items_->size( ) );
                    break;
                }
            }
        }
        else
        {
            itemIndex_ = loopIncrement( itemIndex_,1,items_->size( ) );
        }
    }
}


void ScrollingList::cfwLetterSubUp( )
{
    if (Utils::toLower( collectionName ) != items_->at( (itemIndex_+selectedOffsetIndex_ ) % items_->size( ) )->collectionInfo->lowercaseName( ))
        subChange( true );
    else
        letterChange( true );
}


void ScrollingList::cfwLetterSubDown( )
{
    if (Utils::toLower( collectionName ) != items_->at( (itemIndex_+selectedOffsetIndex_ ) % items_->size( ) )->collectionInfo->lowercaseName( ))
    {
        subChange( false );
        if (Utils::toLower( collectionName ) == items_->at( (itemIndex_+selectedOffsetIndex_ ) % items_->size( ) )->collectionInfo->lowercaseName( ))
        {
            subChange( true );
            letterChange( false );
        }
    }
    else
    {
        letterChange( false );
        if (Utils::toLower( collectionName ) != items_->at( (itemIndex_+selectedOffsetIndex_ ) % items_->size( ) )->collectionInfo->lowercaseName( ))
        {
            letterChange( true );
            subChange( false );
        }
    }
}


void ScrollingList::allocateGraphicsMemory( )
{
    Component::allocateGraphicsMemory( );
    scrollPeriod_ = startScrollTime_;

    allocateSpritePoints( );
}


void ScrollingList::freeGraphicsMemory( )
{
    Component::freeGraphicsMemory( );
    scrollPeriod_ = 0;
    
    deallocateSpritePoints( );
}

void ScrollingList::triggerEnterEvent( )
{
    triggerEventOnAll("enter", 0);
}

void ScrollingList::triggerExitEvent( )
{
    triggerEventOnAll("exit", 0);
}

void ScrollingList::triggerMenuEnterEvent( int menuIndex )
{
    triggerEventOnAll("menuEnter", menuIndex);
}

void ScrollingList::triggerMenuExitEvent( int menuIndex )
{
    triggerEventOnAll("menuExit", menuIndex);
}

void ScrollingList::triggerGameEnterEvent( int menuIndex )
{
    triggerEventOnAll("gameEnter", menuIndex);
}

void ScrollingList::triggerGameExitEvent( int menuIndex )
{
    triggerEventOnAll("gameExit", menuIndex);
}

void ScrollingList::triggerHighlightEnterEvent( int menuIndex )
{
    triggerEventOnAll("highlightEnter", menuIndex);
}

void ScrollingList::triggerHighlightExitEvent( int menuIndex )
{
    triggerEventOnAll("highlightExit", menuIndex);
}

void ScrollingList::triggerPlaylistEnterEvent( int menuIndex )
{
    triggerEventOnAll("playlistEnter", menuIndex);
}

void ScrollingList::triggerPlaylistExitEvent( int menuIndex )
{
    triggerEventOnAll("playlistExit", menuIndex);
}

void ScrollingList::triggerMenuJumpEnterEvent( int menuIndex )
{
    triggerEventOnAll("menuJumpEnter", menuIndex);
}

void ScrollingList::triggerMenuJumpExitEvent( int menuIndex )
{
    triggerEventOnAll("menuJumpExit", menuIndex);
}

void ScrollingList::triggerAttractEnterEvent( int menuIndex )
{
    triggerEventOnAll("attractEnter", menuIndex);
}

void ScrollingList::triggerAttractEvent( int menuIndex )
{
    triggerEventOnAll("attract", menuIndex);
}

void ScrollingList::triggerAttractExitEvent( int menuIndex )
{
    triggerEventOnAll("attractExit", menuIndex);
}

void ScrollingList::triggerJukeboxJumpEvent( int menuIndex )
{
    triggerEventOnAll("jukeboxJump", menuIndex);
}

void ScrollingList::triggerEventOnAll(std::string event, int menuIndex)
{
    for (unsigned int i = 0; i < components_.size(); ++i)
    {
        Component* c = components_.at(i);
        if (c) c->triggerEvent(event, menuIndex);
    }
}

void ScrollingList::update( float dt )
{

    Component::update( dt );

    if (components_.size( ) == 0 ) return;
    if (!items_ ) return;

    for ( unsigned int i = 0; i < scrollPoints_->size( ); i++ )
    {
        Component *c = components_.at( i );
        if (c) {
            c->playlistName = playlistName;
            c->update(dt);
        }
    }
}


unsigned int ScrollingList::getSelectedIndex( )
{
    if ( !items_ ) return 0;
    return loopIncrement( itemIndex_, selectedOffsetIndex_, items_->size( ) );
}


void ScrollingList::setSelectedIndex( unsigned int index )
{
     if ( !items_ ) return;
     itemIndex_ = loopDecrement( index, selectedOffsetIndex_, items_->size( ) );
}


unsigned int ScrollingList::getSize( )
{
    if ( !items_ ) return 0;
    return items_->size( );
}


void ScrollingList::resetTweens( Component *c, AnimationEvents *sets, ViewInfo *currentViewInfo, ViewInfo *nextViewInfo, double scrollTime )
{
    if ( !c ) return;
    if ( !sets ) return;
    if ( !currentViewInfo ) return;
    if ( !nextViewInfo ) return;

    currentViewInfo->ImageHeight  = c->baseViewInfo.ImageHeight;
    currentViewInfo->ImageWidth   = c->baseViewInfo.ImageWidth;
    nextViewInfo->ImageHeight     = c->baseViewInfo.ImageHeight;
    nextViewInfo->ImageWidth      = c->baseViewInfo.ImageWidth;
    nextViewInfo->BackgroundAlpha = c->baseViewInfo.BackgroundAlpha;

    c->setTweens(sets );

    Animation *scrollTween = sets->getAnimation("menuScroll" );
    scrollTween->Clear( );
    c->baseViewInfo = *currentViewInfo;

    TweenSet *set = new TweenSet( );
    if (currentViewInfo->Restart)
        set->push(new Tween(TWEEN_PROPERTY_RESTART, LINEAR, currentViewInfo->Restart, nextViewInfo->Restart, 0));

    set->push(new Tween(TWEEN_PROPERTY_HEIGHT, LINEAR, currentViewInfo->Height, nextViewInfo->Height, scrollTime ) );
    set->push(new Tween(TWEEN_PROPERTY_WIDTH, LINEAR, currentViewInfo->Width, nextViewInfo->Width, scrollTime ) );
    set->push(new Tween(TWEEN_PROPERTY_ANGLE, LINEAR, currentViewInfo->Angle, nextViewInfo->Angle, scrollTime ) );
    set->push(new Tween(TWEEN_PROPERTY_ALPHA, LINEAR, currentViewInfo->Alpha, nextViewInfo->Alpha, scrollTime ) );
    set->push(new Tween(TWEEN_PROPERTY_X, LINEAR, currentViewInfo->X, nextViewInfo->X, scrollTime ) );
    set->push(new Tween(TWEEN_PROPERTY_Y, LINEAR, currentViewInfo->Y, nextViewInfo->Y, scrollTime ) );
    set->push(new Tween(TWEEN_PROPERTY_X_ORIGIN, LINEAR, currentViewInfo->XOrigin, nextViewInfo->XOrigin, scrollTime ) );
    set->push(new Tween(TWEEN_PROPERTY_Y_ORIGIN, LINEAR, currentViewInfo->YOrigin, nextViewInfo->YOrigin, scrollTime ) );
    set->push(new Tween(TWEEN_PROPERTY_X_OFFSET, LINEAR, currentViewInfo->XOffset, nextViewInfo->XOffset, scrollTime ) );
    set->push(new Tween(TWEEN_PROPERTY_Y_OFFSET, LINEAR, currentViewInfo->YOffset, nextViewInfo->YOffset, scrollTime ) );
    set->push(new Tween(TWEEN_PROPERTY_FONT_SIZE, LINEAR, currentViewInfo->FontSize, nextViewInfo->FontSize, scrollTime ) );
    set->push(new Tween(TWEEN_PROPERTY_BACKGROUND_ALPHA, LINEAR, currentViewInfo->BackgroundAlpha, nextViewInfo->BackgroundAlpha, scrollTime ) );
    set->push(new Tween(TWEEN_PROPERTY_MAX_WIDTH, LINEAR, currentViewInfo->MaxWidth, nextViewInfo->MaxWidth, scrollTime ) );
    set->push(new Tween(TWEEN_PROPERTY_MAX_HEIGHT, LINEAR, currentViewInfo->MaxHeight, nextViewInfo->MaxHeight, scrollTime ) );
    set->push(new Tween(TWEEN_PROPERTY_LAYER, LINEAR, currentViewInfo->Layer, nextViewInfo->Layer, scrollTime ) );
    set->push(new Tween(TWEEN_PROPERTY_VOLUME, LINEAR, currentViewInfo->Volume, nextViewInfo->Volume, scrollTime ) );
    set->push(new Tween(TWEEN_PROPERTY_MONITOR, LINEAR, currentViewInfo->Monitor, nextViewInfo->Monitor, scrollTime ) );

<<<<<<< HEAD
    if (currentViewInfo->Restart)
        set->push(new Tween(TWEEN_PROPERTY_RESTART, LINEAR, currentViewInfo->Restart, nextViewInfo->Restart, 0));

=======
>>>>>>> 6efc828b
    scrollTween->Push( set );
}


bool ScrollingList::allocateTexture( unsigned int index, Item *item )
{

    if ( index >= components_.size( ) ) return false;

    std::string imagePath;
    std::string videoPath;

    Component *t = NULL;

    ImageBuilder imageBuild;
    VideoBuilder videoBuild;

    std::string layoutName;
    config_.getProperty( "layout", layoutName );

    std::string typeLC = Utils::toLower( imageType_ );

    std::vector<std::string> names;
    names.push_back( item->name );
    names.push_back( item->fullTitle );
    if ( item->cloneof != "" )
        names.push_back( item->cloneof );
    if ( typeLC == "numberbuttons" )
        names.push_back( item->numberButtons );
    if ( typeLC == "numberplayers" )
        names.push_back( item->numberPlayers );
    if ( typeLC == "year" )
        names.push_back( item->year );
    if ( typeLC == "title" )
        names.push_back( item->title );
    if ( typeLC == "developer" )
    {
        if ( item->developer == "" )
        {
            names.push_back( item->manufacturer );
        }
        else
        {
            names.push_back( item->developer );
        }
    }
    if ( typeLC == "manufacturer" )
        names.push_back( item->manufacturer );
    if ( typeLC == "genre" )
        names.push_back( item->genre );
    if ( typeLC == "ctrltype" )
        names.push_back( item->ctrlType );
    if ( typeLC == "joyways" )
        names.push_back( item->joyWays );
    if ( typeLC == "rating" )
        names.push_back( item->rating );
    if ( typeLC == "score" )
        names.push_back( item->score );
    if (typeLC.rfind("playlist", 0) == 0)
        names.push_back(item->name);
    names.push_back("default");

    std::string name;
    std::string selectedItemName = getSelectedItemName();
    for ( unsigned int n = 0; n < names.size() && !t; ++n )
    {
        // check collection path for art
        if ( layoutMode_ )
        {
            if ( commonMode_ )
                imagePath = Utils::combinePath(Configuration::absolutePath, "layouts", layoutName, "collections", "_common");
            else
                imagePath = Utils::combinePath( Configuration::absolutePath, "layouts", layoutName, "collections", collectionName );
            imagePath = Utils::combinePath( imagePath, "medium_artwork", imageType_ );
            videoPath = Utils::combinePath( imagePath, "medium_artwork", videoType_ );
        }
        else
        {
            if ( commonMode_ )
            {
                imagePath = Utils::combinePath(Configuration::absolutePath, "collections", "_common" );
                imagePath = Utils::combinePath( imagePath, "medium_artwork", imageType_ );
                videoPath = Utils::combinePath( imagePath, "medium_artwork", videoType_ );
            }
            else
            {
                config_.getMediaPropertyAbsolutePath( collectionName, imageType_, false, imagePath );
                config_.getMediaPropertyAbsolutePath( collectionName, videoType_, false, videoPath );
            }
        }
        if ( !t )
        {
            if ( videoType_ != "null" )
            {
                t = videoBuild.createVideo( videoPath, page, names[n], baseViewInfo.Monitor, false );
            }
            else
            {
                name = names[n];
                if (selectedImage_ && item->name == selectedItemName) {
                    t = imageBuild.CreateImage(imagePath, page, name + "-selected", baseViewInfo.Monitor);
                }
                if (!t) {
                    t = imageBuild.CreateImage(imagePath, page, name, baseViewInfo.Monitor);
                }
            }
        }

        // check sub-collection path for art
        if ( !t && !commonMode_ )
        {
            if ( layoutMode_ )
            {
                imagePath = Utils::combinePath( Configuration::absolutePath, "layouts", layoutName, "collections", item->collectionInfo->name );
                imagePath = Utils::combinePath( imagePath, "medium_artwork", imageType_ );
                videoPath = Utils::combinePath( imagePath, "medium_artwork", videoType_ );
            }
            else
            {
                config_.getMediaPropertyAbsolutePath( item->collectionInfo->name, imageType_, false, imagePath );
                config_.getMediaPropertyAbsolutePath( item->collectionInfo->name, videoType_, false, videoPath );
            }
            if ( videoType_ != "null" )
            {
                t = videoBuild.createVideo( videoPath, page, names[n], baseViewInfo.Monitor, false );
            }
            else
            {
                name = names[n];
                if (selectedImage_ && item->name == selectedItemName) {
                    t = imageBuild.CreateImage(imagePath, page, name + "-selected", baseViewInfo.Monitor);
                }
                if (!t) {
                    t = imageBuild.CreateImage(imagePath, page, name, baseViewInfo.Monitor);
                }
            }
        }
    }

    // check collection path for art based on system name
    if ( !t )
    {
        if ( layoutMode_ )
        {
            if ( commonMode_ )
                imagePath = Utils::combinePath(Configuration::absolutePath, "layouts", layoutName, "collections", "_common");
            else
                imagePath = Utils::combinePath( Configuration::absolutePath, "layouts", layoutName, "collections", item->name );
            imagePath = Utils::combinePath( imagePath, "system_artwork" );
            videoPath = imagePath;
        }
        else
        {
            if ( commonMode_ )
            {
                imagePath = Utils::combinePath(Configuration::absolutePath, "collections", "_common" );
                imagePath = Utils::combinePath( imagePath, "system_artwork" );
                videoPath = imagePath;
            }
            else
            {
                config_.getMediaPropertyAbsolutePath( item->name, imageType_, true, imagePath );
                config_.getMediaPropertyAbsolutePath( item->name, videoType_, true, videoPath );
            }
        }
        if ( videoType_ != "null" )
        {
            t = videoBuild.createVideo( videoPath, page, videoType_, baseViewInfo.Monitor, false );
        }
        else
        {
            name = imageType_;
            if (selectedImage_ && item->name == selectedItemName) {
                t = imageBuild.CreateImage(imagePath, page, name + "-selected", baseViewInfo.Monitor);
            }
            if (!t) {
                t = imageBuild.CreateImage(imagePath, page, name, baseViewInfo.Monitor);
            }
        }
    }

    // check rom directory path for art
    if ( !t )
    {
        if ( videoType_ != "null" )
        {
            t = videoBuild.createVideo( item->filepath, page, videoType_, baseViewInfo.Monitor, false );
        }
        else
        {
            name = imageType_;
            if (selectedImage_ && item->name == selectedItemName) {
                t = imageBuild.CreateImage(item->filepath, page, name + "-selected", baseViewInfo.Monitor);
            }
            if (!t) {
                t = imageBuild.CreateImage(item->filepath, page, name, baseViewInfo.Monitor);
            }
        }
    }

    // Check for fallback art in case no video could be found
    if ( videoType_ != "null" && !t)
    {
        for ( unsigned int n = 0; n < names.size() && !t; ++n )
        {
            // check collection path for art
            if ( layoutMode_ )
            {
                if ( commonMode_ )
                    imagePath = Utils::combinePath(Configuration::absolutePath, "layouts", layoutName, "collections", "_common");
                else
                    imagePath = Utils::combinePath( Configuration::absolutePath, "layouts", layoutName, "collections", collectionName );
               imagePath = Utils::combinePath( imagePath, "medium_artwork", imageType_ );
            }
            else
            {
                if ( commonMode_ )
                {
                    imagePath = Utils::combinePath(Configuration::absolutePath, "collections", "_common" );
                    imagePath = Utils::combinePath( imagePath, "medium_artwork", imageType_ );
                }
                else
                {
                    config_.getMediaPropertyAbsolutePath( collectionName, imageType_, false, imagePath );
                }
            }

            name = names[n];
            if (selectedImage_ && item->name == selectedItemName) {
                t = imageBuild.CreateImage(imagePath, page, name + "-selected", baseViewInfo.Monitor);
            }
            if (!t) {
                t = imageBuild.CreateImage(imagePath, page, name, baseViewInfo.Monitor);
            }

            // check sub-collection path for art
            if ( !t && !commonMode_ )
            {
                if ( layoutMode_ )
                {
                    imagePath = Utils::combinePath( Configuration::absolutePath, "layouts", layoutName, "collections", item->collectionInfo->name );
                    imagePath = Utils::combinePath( imagePath, "medium_artwork", imageType_ );
                }
                else
                {
                    config_.getMediaPropertyAbsolutePath( item->collectionInfo->name, imageType_, false, imagePath );
                }
                name = names[n];
                if (selectedImage_ && item->name == selectedItemName) {
                    t = imageBuild.CreateImage(imagePath, page, name + "-selected", baseViewInfo.Monitor);
                }
                if (!t) {
                    t = imageBuild.CreateImage(imagePath, page, name, baseViewInfo.Monitor);
                }
            }
        }

        // check collection path for art based on system name
        if ( !t )
        {
            if ( layoutMode_ )
            {
                if ( commonMode_ )
                    imagePath = Utils::combinePath(Configuration::absolutePath, "layouts", layoutName, "collections", "_common");
                else
                    imagePath = Utils::combinePath( Configuration::absolutePath, "layouts", layoutName, "collections", item->name );
                imagePath = Utils::combinePath( imagePath, "system_artwork" );
            }
            else
            {
                if ( commonMode_ )
                {
                    imagePath = Utils::combinePath(Configuration::absolutePath, "collections", "_common" );
                    imagePath = Utils::combinePath( imagePath, "system_artwork" );
                }
                else
                {
                    config_.getMediaPropertyAbsolutePath( item->name, imageType_, true, imagePath );
                }
            }
            if ( !t )
            {
                name = imageType_;
                if (selectedImage_ && item->name == selectedItemName) {
                    t = imageBuild.CreateImage(imagePath, page, name + "-selected", baseViewInfo.Monitor);
                }
                if (!t) {
                    t = imageBuild.CreateImage(imagePath, page, name, baseViewInfo.Monitor);
                }
            }
        }
        // check rom directory path for art
        if ( !t )
        {
            name = imageType_;
            if (selectedImage_ && item->name == selectedItemName) {
                t = imageBuild.CreateImage(item->filepath, page, name + "-selected", baseViewInfo.Monitor);
            }
            if (!t) {
                t = imageBuild.CreateImage(item->filepath, page, name, baseViewInfo.Monitor);
            }
        }

    }

    if ( !t )
    {
        t = new Text(item->title, page, fontInst_, baseViewInfo.Monitor );
    }

    if ( t )
    {
        components_.at( index ) = t;
    }

    return true;
}


void ScrollingList::deallocateTexture( unsigned int index )
{
    if ( components_.size(  ) <= index ) return;

    Component *s = components_.at( index );

    if ( s )
        s->freeGraphicsMemory(  );
}

void ScrollingList::draw(  )
{
    //todo: Poor design implementation.
    // caller should instead call ScrollingList::Draw( unsigned int layer )
}


void ScrollingList::draw( unsigned int layer )
{
    
    if ( components_.size(  ) == 0 ) return;

    for ( unsigned int i = 0; i < components_.size(  ); ++i )
    {
        Component *c = components_.at( i );
        if ( c && c->baseViewInfo.Layer == layer ) c->draw(  );
    }
}


bool ScrollingList::isIdle(  )
{
    if ( !Component::isIdle(  ) ) return false;

    for ( unsigned int i = 0; i < components_.size(  ); ++i )
    {
        Component *c = components_.at( i );
        if ( c && !c->isIdle(  ) ) return false;
    }

    return true;
}


bool ScrollingList::isAttractIdle(  )
{
    if ( !Component::isAttractIdle(  ) ) return false;

    for ( unsigned int i = 0; i < components_.size(  ); ++i )
    {
        Component *c = components_.at( i );
        if ( c && !c->isAttractIdle(  ) ) return false;
    }

    return true;
}


void ScrollingList::resetScrollPeriod(  )
{
    scrollPeriod_ = startScrollTime_;
    return;
}


void ScrollingList::updateScrollPeriod(  )
{
    scrollPeriod_ -= scrollAcceleration_;
    if ( scrollPeriod_ < minScrollTime_ )
    {
        scrollPeriod_ = minScrollTime_;
    }
}


void ScrollingList::scroll( bool forward )
{
    // playlist menus don't scroll
    if (playlistType_)
        return;

    if ( !items_ || items_->size(  ) == 0 ) return;
    if ( !scrollPoints_ || scrollPoints_->size(  ) == 0 ) return;

    if ( scrollPeriod_ < minScrollTime_ )
    {
        scrollPeriod_ = minScrollTime_;
    }

    // Replace the item that's scrolled out
    if ( forward )
    {
        Item *i    = items_->at( loopIncrement( itemIndex_, scrollPoints_->size(  ), items_->size(  ) ) );
        itemIndex_ = loopIncrement( itemIndex_, 1, items_->size(  ) );
        deallocateTexture( 0 );
        allocateTexture( 0, i );
    }
    else
    {
        Item *i    = items_->at( loopDecrement( itemIndex_, 1, items_->size(  ) ) );
        itemIndex_ = loopDecrement( itemIndex_, 1, items_->size(  ) );
        deallocateTexture( loopDecrement( 0, 1, components_.size(  ) ) );
        allocateTexture( loopDecrement( 0, 1, components_.size(  ) ), i );
    }

    // Set the animations
    for ( unsigned int i = 0; i < scrollPoints_->size(  ); i++ )
    {
        unsigned int nextI;
        if ( forward )
        {
            nextI = loopDecrement( i, 1, scrollPoints_->size(  ) );
        }
        else
        {
            nextI = loopIncrement( i, 1, scrollPoints_->size(  ) );
        }

        Component *c = components_.at( i );
        c->allocateGraphicsMemory( );

        resetTweens( c, tweenPoints_->at( nextI ), scrollPoints_->at( i ), scrollPoints_->at( nextI ), scrollPeriod_ );
        c->baseViewInfo.font = scrollPoints_->at( nextI )->font; // Use the font settings of the next index
        c->triggerEvent(  "menuScroll" );
    }

    // Reorder the components
    Component *c = components_.at( 0 );
    if ( forward )
    {
        for ( unsigned int i = scrollPoints_->size(  ); i > 0; i-- )
        {
            unsigned int prevI = loopDecrement( i, 1, scrollPoints_->size(  ) );
            Component *store   = components_.at( prevI );
            components_[prevI] = c;
            c                  = store;
            
        }
    }
    else
    {
        for ( unsigned int i = 0; i < scrollPoints_->size(  ); i++ )
        {
            unsigned int nextI = loopIncrement( i, 1, scrollPoints_->size(  ) );
            Component *store   = components_.at( nextI );
            components_[nextI] = c;
            c                  = store;
            
        }
    }

    return;
}

bool ScrollingList::isPlaylist()
{
    return playlistType_;
}<|MERGE_RESOLUTION|>--- conflicted
+++ resolved
@@ -747,12 +747,6 @@
     set->push(new Tween(TWEEN_PROPERTY_VOLUME, LINEAR, currentViewInfo->Volume, nextViewInfo->Volume, scrollTime ) );
     set->push(new Tween(TWEEN_PROPERTY_MONITOR, LINEAR, currentViewInfo->Monitor, nextViewInfo->Monitor, scrollTime ) );
 
-<<<<<<< HEAD
-    if (currentViewInfo->Restart)
-        set->push(new Tween(TWEEN_PROPERTY_RESTART, LINEAR, currentViewInfo->Restart, nextViewInfo->Restart, 0));
-
-=======
->>>>>>> 6efc828b
     scrollTween->Push( set );
 }
 
