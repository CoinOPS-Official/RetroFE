/* This file is part of RetroFE.
 *
 * RetroFE is free software: you can redistribute it and/or modify
 * it under the terms of the GNU General Public License as published by
 * the Free Software Foundation, either version 3 of the License, or
 * (at your option) any later version.
 *
 * RetroFE is distributed in the hope that it will be useful,
 * but WITHOUT ANY WARRANTY; without even the implied warranty of
 * MERCHANTABILITY or FITNESS FOR A PARTICULAR PURPOSE.  See the
 * GNU General Public License for more details.
 *
 * You should have received a copy of the GNU General Public License
 * along with RetroFE.  If not, see <http://www.gnu.org/licenses/>.
 */

#include "VideoComponent.h"
#include "../ViewInfo.h"
#include "../../Database/Configuration.h"
#include "../../Utility/Log.h"
#include "../../Utility/Utils.h"
#include "../../Video/GStreamerVideo.h"
#include "../../Video/VideoFactory.h"
#include "../../SDL.h"
#include <string>

VideoComponent::VideoComponent(Page &p, const std::string& videoFile, int monitor, int numLoops)
    : Component(p)
    , videoFile_(videoFile)
    , numLoops_(numLoops)
    , monitor_(monitor)
{

}

VideoComponent::~VideoComponent()
{
    freeGraphicsMemory();
}


bool VideoComponent::update(float dt)
{
    if (videoInst_)
    {
        isPlaying_ = static_cast<GStreamerVideo*>(videoInst_)->isPlaying();

<<<<<<< HEAD
        // Update the hasBeenOnScreen_ status.
        if (baseViewInfo.Alpha > 0)
        {
            hasBeenOnScreen_ = true;
=======
        if (isPlaying_ && !hasPlayedOnce_)
        {
            // Mark this video as having played at least once.
            hasPlayedOnce_ = true;
>>>>>>> da81c986
        }

        if (isPlaying_)
        {
<<<<<<< HEAD
            // Handle video restarting.
            if (baseViewInfo.Restart && hasBeenOnScreen_)
            {
                videoInst_->restart();
                LOG_DEBUG("VideoComponent", "Seeking to beginning of " + Utils::getFileName(videoFile_));
                baseViewInfo.Restart = false;
            }

            // Handle pausing and resuming based on Alpha.
            if (videoInst_->getTexture() && baseViewInfo.PauseOnScroll)
            {
                if (baseViewInfo.Alpha == 0.0 && !isPaused())
                {
                    pause();
                    LOG_DEBUG("VideoComponent", "Paused " + Utils::getFileName(videoFile_));
                }
                else if (baseViewInfo.Alpha != 0.0 && isPaused())
                {
                    pause();
                    LOG_DEBUG("VideoComponent", "Resumed " + Utils::getFileName(videoFile_));
=======
            if (baseViewInfo.Restart && hasPlayedOnce_) {
                videoInst_->restart();
                Logger::write(Logger::ZONE_DEBUG, "VideoComponent", "Seeking to beginning of " + Utils::getFileName(videoFile_));

                baseViewInfo.Restart = false;
            }
            if (videoInst_->getTexture()) {
                if (baseViewInfo.PauseOnScroll) {
                    if (baseViewInfo.Alpha == 0.0 && !isPaused()) {
                        pause();
                        Logger::write(Logger::ZONE_DEBUG, "VideoComponent", "Paused " + Utils::getFileName(videoFile_));
                    }
                    else if (baseViewInfo.Alpha != 0.0 && isPaused()) {
                        pause();
                        Logger::write(Logger::ZONE_DEBUG, "VideoComponent", "Resumed " + Utils::getFileName(videoFile_));
                    }
>>>>>>> da81c986
                }
                videoInst_->setVolume(baseViewInfo.Volume);
            }

<<<<<<< HEAD
            videoInst_->setVolume(baseViewInfo.Volume);
            videoInst_->update(dt);

            // Update video size information.
=======
            videoInst_->update(dt);

            // video needs to run a frame to start getting size info
>>>>>>> da81c986
            if (baseViewInfo.ImageHeight == 0 && baseViewInfo.ImageWidth == 0)
            {
                baseViewInfo.ImageHeight = static_cast<float>(videoInst_->getHeight());
                baseViewInfo.ImageWidth = static_cast<float>(videoInst_->getWidth());
            }
        }
    }

    // The rest of the update logic
    return Component::update(dt);
}


void VideoComponent::allocateGraphicsMemory()
{
    Component::allocateGraphicsMemory();

    if(!isPlaying_)
    {
        if (!videoInst_) {
            videoInst_ = VideoFactory::createVideo(monitor_, numLoops_);
        }
        if (videoFile_ != "") {
            isPlaying_ = videoInst_->play(videoFile_);
        }
    }
}


void VideoComponent::freeGraphicsMemory()
{
    //videoInst_->stop()
        
    Component::freeGraphicsMemory();
    LOG_DEBUG("VideoComponent", "Component Freed " + Utils::getFileName(videoFile_));
    
    if (videoInst_) 
    {
        delete videoInst_;
        isPlaying_ = false;
<<<<<<< HEAD
        LOG_DEBUG("VideoComponent", "Deleted " + Utils::getFileName(videoFile_));
=======
        Logger::write(Logger::ZONE_DEBUG, "VideoComponent", "Deleted " + Utils::getFileName(videoFile_));
>>>>>>> da81c986
        videoInst_ = nullptr;
        
    }
}


void VideoComponent::draw()
{
    SDL_Rect rect = { 0, 0, 0, 0 };

    rect.x = static_cast<int>(baseViewInfo.XRelativeToOrigin());
    rect.y = static_cast<int>(baseViewInfo.YRelativeToOrigin());
    rect.h = static_cast<int>(baseViewInfo.ScaledHeight());
    rect.w = static_cast<int>(baseViewInfo.ScaledWidth());

    videoInst_->draw();
    SDL_Texture *texture = videoInst_->getTexture();

    if(texture)
    {
        SDL::renderCopy(texture, baseViewInfo.Alpha, nullptr, &rect, baseViewInfo, page.getLayoutWidthByMonitor(baseViewInfo.Monitor), page.getLayoutHeightByMonitor(baseViewInfo.Monitor));
    }
}

bool VideoComponent::isPlaying()
{
    return isPlaying_;
}

std::string VideoComponent::filePath()
{
    return videoFile_;
}

void VideoComponent::skipForward( )
{
    if ( videoInst_ )
        videoInst_->skipForward( );
}


void VideoComponent::skipBackward( )
{
    if ( videoInst_ )
        videoInst_->skipBackward( );
}


void VideoComponent::skipForwardp( )
{
    if ( videoInst_ )
        videoInst_->skipForwardp( );
}


void VideoComponent::skipBackwardp( )
{
    if ( videoInst_ )
        videoInst_->skipBackwardp( );
}


void VideoComponent::pause( )
{
    if ( videoInst_ )
        videoInst_->pause( );
}


void VideoComponent::restart( )
{
    if ( videoInst_ )
        videoInst_->restart( );
}


unsigned long long VideoComponent::getCurrent( )
{
    if ( videoInst_ )
        return videoInst_->getCurrent( );
    else
        return 0;
}


unsigned long long VideoComponent::getDuration( )
{
    if ( videoInst_ )
        return videoInst_->getDuration( );
    else
        return 0;
}


bool VideoComponent::isPaused( )
{
    if ( videoInst_ )
        return videoInst_->isPaused( );
    else
        return false;
}<|MERGE_RESOLUTION|>--- conflicted
+++ resolved
@@ -45,22 +45,14 @@
     {
         isPlaying_ = static_cast<GStreamerVideo*>(videoInst_)->isPlaying();
 
-<<<<<<< HEAD
         // Update the hasBeenOnScreen_ status.
         if (baseViewInfo.Alpha > 0)
         {
             hasBeenOnScreen_ = true;
-=======
-        if (isPlaying_ && !hasPlayedOnce_)
-        {
-            // Mark this video as having played at least once.
-            hasPlayedOnce_ = true;
->>>>>>> da81c986
         }
 
         if (isPlaying_)
         {
-<<<<<<< HEAD
             // Handle video restarting.
             if (baseViewInfo.Restart && hasBeenOnScreen_)
             {
@@ -81,38 +73,14 @@
                 {
                     pause();
                     LOG_DEBUG("VideoComponent", "Resumed " + Utils::getFileName(videoFile_));
-=======
-            if (baseViewInfo.Restart && hasPlayedOnce_) {
-                videoInst_->restart();
-                Logger::write(Logger::ZONE_DEBUG, "VideoComponent", "Seeking to beginning of " + Utils::getFileName(videoFile_));
-
-                baseViewInfo.Restart = false;
-            }
-            if (videoInst_->getTexture()) {
-                if (baseViewInfo.PauseOnScroll) {
-                    if (baseViewInfo.Alpha == 0.0 && !isPaused()) {
-                        pause();
-                        Logger::write(Logger::ZONE_DEBUG, "VideoComponent", "Paused " + Utils::getFileName(videoFile_));
-                    }
-                    else if (baseViewInfo.Alpha != 0.0 && isPaused()) {
-                        pause();
-                        Logger::write(Logger::ZONE_DEBUG, "VideoComponent", "Resumed " + Utils::getFileName(videoFile_));
-                    }
->>>>>>> da81c986
                 }
                 videoInst_->setVolume(baseViewInfo.Volume);
             }
 
-<<<<<<< HEAD
             videoInst_->setVolume(baseViewInfo.Volume);
             videoInst_->update(dt);
 
             // Update video size information.
-=======
-            videoInst_->update(dt);
-
-            // video needs to run a frame to start getting size info
->>>>>>> da81c986
             if (baseViewInfo.ImageHeight == 0 && baseViewInfo.ImageWidth == 0)
             {
                 baseViewInfo.ImageHeight = static_cast<float>(videoInst_->getHeight());
@@ -153,11 +121,7 @@
     {
         delete videoInst_;
         isPlaying_ = false;
-<<<<<<< HEAD
         LOG_DEBUG("VideoComponent", "Deleted " + Utils::getFileName(videoFile_));
-=======
-        Logger::write(Logger::ZONE_DEBUG, "VideoComponent", "Deleted " + Utils::getFileName(videoFile_));
->>>>>>> da81c986
         videoInst_ = nullptr;
         
     }
