--- conflicted
+++ resolved
@@ -69,7 +69,6 @@
 }
 void Component::allocateGraphicsMemory()
 {
-<<<<<<< HEAD
     if (!backgroundTexture_)
     {
         // make a 4x4 pixel wide surface to be stretched during rendering, make it a white background so we can use
@@ -80,9 +79,6 @@
         SDL_LockMutex(SDL::getMutex());
         backgroundTexture_ = SDL_CreateTextureFromSurface(SDL::getRenderer(baseViewInfo.Monitor), surface);
         SDL_UnlockMutex(SDL::getMutex());
-=======
->>>>>>> da81c986
-
 }
 
 
