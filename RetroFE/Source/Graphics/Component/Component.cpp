/* This file is part of RetroFE.
 *
 * RetroFE is free software: you can redistribute it and/or modify
 * it under the terms of the GNU General Public License as published by
 * the Free Software Foundation, either version 3 of the License, or
 * (at your option) any later version.
 *
 * RetroFE is distributed in the hope that it will be useful,
 * but WITHOUT ANY WARRANTY; without even the implied warranty of
 * MERCHANTABILITY or FITNESS FOR A PARTICULAR PURPOSE.  See the
 * GNU General Public License for more details.
 *
 * You should have received a copy of the GNU General Public License
 * along with RetroFE.  If not, see <http://www.gnu.org/licenses/>.
 */
#include "Component.h"
#include "../Animate/Tween.h"
#include "../../Graphics/ViewInfo.h"
#include "../../Utility/Log.h"
#include "../../SDL.h"
#include "../PageBuilder.h"

Component::Component(Page &p)
: page(p)
{
    tweens_                   = NULL;
    backgroundTexture_        = NULL;
    menuScrollReload_         = false;
    freeGraphicsMemory();
    id_                       = -1;
}

Component::Component(const Component &copy)
    : page(copy.page)
{
    tweens_ = NULL;
    backgroundTexture_ = NULL;
    freeGraphicsMemory();

    if ( copy.tweens_ )
    {
        AnimationEvents *tweens = new AnimationEvents(*copy.tweens_);
        setTweens(tweens);
    }


}

Component::~Component()
{
    freeGraphicsMemory();
}

void Component::freeGraphicsMemory()
{
    animationRequestedType_ = "";
    animationType_          = "";
    animationRequested_     = false;
    newItemSelected         = false;
    newScrollItemSelected   = false;
    menuIndex_              = -1;

    currentTweens_        = NULL;
    currentTweenIndex_    = 0;
    currentTweenComplete_ = true;
    elapsedTweenTime_     = 0;

    if ( backgroundTexture_ )
    {
        SDL_LockMutex(SDL::getMutex());
        SDL_DestroyTexture(backgroundTexture_);
        SDL_UnlockMutex(SDL::getMutex());

        backgroundTexture_ = NULL;
    }
}
void Component::allocateGraphicsMemory()
{
    if ( !backgroundTexture_ )
    {
        // make a 4x4 pixel wide surface to be stretched during rendering, make it a white background so we can use
        // color  later
        SDL_Surface *surface = SDL_CreateRGBSurface(0, 4, 4, 32, 0, 0, 0, 0);
        SDL_FillRect(surface, NULL, SDL_MapRGB(surface->format, 255, 255, 255));

        SDL_LockMutex(SDL::getMutex());
        backgroundTexture_ = SDL_CreateTextureFromSurface(SDL::getRenderer(baseViewInfo.Monitor), surface);
        SDL_UnlockMutex(SDL::getMutex());

        SDL_FreeSurface(surface);
        SDL_SetTextureBlendMode(backgroundTexture_, SDL_BLENDMODE_BLEND);
    }
}


void Component::deInitializeFonts()
{
}


void Component::initializeFonts()
{
}


void Component::triggerEvent(std::string event, int menuIndex)
{
    animationRequestedType_ = event;
    animationRequested_     = true;
    menuIndex_              = (menuIndex > 0 ? menuIndex : 0);
}

void Component::setPlaylist(std::string name)
{
    this->playlistName = name;
}

void Component::setNewItemSelected()
{
    newItemSelected = true;
}

void Component::setNewScrollItemSelected()
{
    newScrollItemSelected = true;
}

void Component::setId( int id )
{
    id_ = id;
}

bool Component::isIdle()
{
    return (currentTweenComplete_ || animationType_ == "idle" || animationType_ == "menuIdle" || animationType_ == "attract");
}

bool Component::isAttractIdle()
{
    return (currentTweenComplete_ || animationType_ == "idle" || animationType_ == "menuIdle");
}

bool Component::isMenuScrolling()
{
    return (!currentTweenComplete_ && animationType_ == "menuScroll");
}

void Component::setTweens(AnimationEvents *set)
{
    tweens_ = set;
}

void Component::update(float dt)
{
    elapsedTweenTime_ += dt;
<<<<<<< HEAD
        if (animationRequested_ && animationRequestedType_ != "")
=======
    if (animationRequested_ && animationRequestedType_ != "")
    {
        Animation* newTweens;
        // Check if this component is part of an active scrolling list
        if (menuIndex_ >= MENU_INDEX_HIGH)
>>>>>>> dd0fdf92
        {
            // Check for animation at index i
            newTweens = tweens_->getAnimation(animationRequestedType_, MENU_INDEX_HIGH);
            if (!(newTweens && newTweens->size() > 0))
            {
                // Check for animation at the current menuIndex
                newTweens = tweens_->getAnimation(animationRequestedType_, menuIndex_ - MENU_INDEX_HIGH);
            }
        }
        else
        {
            // Check for animation at the current menuIndex
            newTweens = tweens_->getAnimation(animationRequestedType_, menuIndex_);
        }
        if (newTweens && newTweens->size() > 0)
        {
            animationType_ = animationRequestedType_;
            currentTweens_ = newTweens;
            currentTweenIndex_ = 0;
            elapsedTweenTime_ = 0;
            storeViewInfo_ = baseViewInfo;
            currentTweenComplete_ = false;
        }
<<<<<<< HEAD
=======
        animationRequested_ = false;
    }

    if (tweens_ && currentTweenComplete_)
    {
        animationType_ = "idle";
        currentTweens_ = tweens_->getAnimation("idle", menuIndex_);
        if (currentTweens_ && currentTweens_->size() == 0 && !page.isMenuScrolling())
        {
            currentTweens_ = tweens_->getAnimation("menuIdle", menuIndex_);
        }
        currentTweenIndex_ = 0;
        elapsedTweenTime_ = 0;
        storeViewInfo_ = baseViewInfo;
        currentTweenComplete_ = false;
        animationRequested_ = false;
    }
>>>>>>> dd0fdf92

    currentTweenComplete_ = animate();
    if ( currentTweenComplete_ )
    {
      currentTweens_     = NULL;
      currentTweenIndex_ = 0;
    }
}

void Component::draw()
{

    if ( backgroundTexture_ )
    {
        SDL_Rect rect;
        rect.h = static_cast<int>(baseViewInfo.ScaledHeight());
        rect.w = static_cast<int>(baseViewInfo.ScaledWidth());
        rect.x = static_cast<int>(baseViewInfo.XRelativeToOrigin());
        rect.y = static_cast<int>(baseViewInfo.YRelativeToOrigin());


        SDL_SetTextureColorMod(backgroundTexture_,
                               static_cast<char>(baseViewInfo.BackgroundRed*255),
                               static_cast<char>(baseViewInfo.BackgroundGreen*255),
                               static_cast<char>(baseViewInfo.BackgroundBlue*255));

        SDL::renderCopy(backgroundTexture_, baseViewInfo.BackgroundAlpha, NULL, &rect, baseViewInfo, page.getLayoutWidth(baseViewInfo.Monitor), page.getLayoutHeight(baseViewInfo.Monitor));
    }
}

bool Component::animate()
{
    bool completeDone = false;
    if ( !currentTweens_ || currentTweenIndex_ >= currentTweens_->size() )
    {
        completeDone = true;
    }
    else if ( currentTweens_ )
    {
        bool currentDone = true;
        TweenSet *tweens = currentTweens_->tweenSet(currentTweenIndex_);

        for(unsigned int i = 0; i < tweens->size(); i++)
        {
            Tween *tween = tweens->tweens()->at(i);
            double elapsedTime = elapsedTweenTime_;

            //todo: too many levels of nesting
            if ( elapsedTime < tween->duration )
                currentDone = false;
            else
                elapsedTime = static_cast<float>(tween->duration);

            switch(tween->property)
            {
            case TWEEN_PROPERTY_X:
                if (tween->startDefined)
                    baseViewInfo.X = tween->animate(elapsedTime);
                else
                    baseViewInfo.X = tween->animate(elapsedTime, storeViewInfo_.X);
                break;

            case TWEEN_PROPERTY_Y:
                if (tween->startDefined)
                    baseViewInfo.Y = tween->animate(elapsedTime);
                else
                    baseViewInfo.Y = tween->animate(elapsedTime, storeViewInfo_.Y);
                break;

            case TWEEN_PROPERTY_HEIGHT:
                if (tween->startDefined)
                    baseViewInfo.Height = tween->animate(elapsedTime);
                else
                    baseViewInfo.Height = tween->animate(elapsedTime, storeViewInfo_.Height);
                break;

            case TWEEN_PROPERTY_WIDTH:
                if (tween->startDefined)
                    baseViewInfo.Width = tween->animate(elapsedTime);
                else
                    baseViewInfo.Width = tween->animate(elapsedTime, storeViewInfo_.Width);
                break;

            case TWEEN_PROPERTY_ANGLE:
                if (tween->startDefined)
                    baseViewInfo.Angle = tween->animate(elapsedTime);
                else
                    baseViewInfo.Angle = tween->animate(elapsedTime, storeViewInfo_.Angle);
                break;

            case TWEEN_PROPERTY_ALPHA:
                if (tween->startDefined)
                    baseViewInfo.Alpha = tween->animate(elapsedTime);
                else
                    baseViewInfo.Alpha = tween->animate(elapsedTime, storeViewInfo_.Alpha);
                break;

            case TWEEN_PROPERTY_X_ORIGIN:
                if (tween->startDefined)
                    baseViewInfo.XOrigin = tween->animate(elapsedTime);
                else
                    baseViewInfo.XOrigin = tween->animate(elapsedTime, storeViewInfo_.XOrigin);
                break;

            case TWEEN_PROPERTY_Y_ORIGIN:
                if (tween->startDefined)
                    baseViewInfo.YOrigin = tween->animate(elapsedTime);
                else
                    baseViewInfo.YOrigin = tween->animate(elapsedTime, storeViewInfo_.YOrigin);
                break;

            case TWEEN_PROPERTY_X_OFFSET:
                if (tween->startDefined)
                    baseViewInfo.XOffset = tween->animate(elapsedTime);
                else
                    baseViewInfo.XOffset = tween->animate(elapsedTime, storeViewInfo_.XOffset);
                break;

            case TWEEN_PROPERTY_Y_OFFSET:
                if (tween->startDefined)
                    baseViewInfo.YOffset = tween->animate(elapsedTime);
                else
                    baseViewInfo.YOffset = tween->animate(elapsedTime, storeViewInfo_.YOffset);
                break;

            case TWEEN_PROPERTY_FONT_SIZE:
                if (tween->startDefined)
                    baseViewInfo.FontSize = tween->animate(elapsedTime);
                else
                    baseViewInfo.FontSize = tween->animate(elapsedTime, storeViewInfo_.FontSize);
                break;

            case TWEEN_PROPERTY_BACKGROUND_ALPHA:
                if (tween->startDefined)
                    baseViewInfo.BackgroundAlpha = tween->animate(elapsedTime);
                else
                    baseViewInfo.BackgroundAlpha = tween->animate(elapsedTime, storeViewInfo_.BackgroundAlpha);
                break;

            case TWEEN_PROPERTY_MAX_WIDTH:
                if (tween->startDefined)
                    baseViewInfo.MaxWidth = tween->animate(elapsedTime);
                else
                    baseViewInfo.MaxWidth = tween->animate(elapsedTime, storeViewInfo_.MaxWidth);
                break;

            case TWEEN_PROPERTY_MAX_HEIGHT:
                if (tween->startDefined)
                    baseViewInfo.MaxHeight = tween->animate(elapsedTime);
                else
                    baseViewInfo.MaxHeight = tween->animate(elapsedTime, storeViewInfo_.MaxHeight);
                break;

            case TWEEN_PROPERTY_LAYER:
                if (tween->startDefined)
                    baseViewInfo.Layer = static_cast<unsigned int>(tween->animate(elapsedTime));
                else
                    baseViewInfo.Layer = static_cast<unsigned int>(tween->animate(elapsedTime, storeViewInfo_.Layer));
                break;

            case TWEEN_PROPERTY_CONTAINER_X:
                if (tween->startDefined)
                    baseViewInfo.ContainerX = tween->animate(elapsedTime);
                else
                    baseViewInfo.ContainerX = tween->animate(elapsedTime, storeViewInfo_.ContainerX);
                break;

            case TWEEN_PROPERTY_CONTAINER_Y:
                if (tween->startDefined)
                    baseViewInfo.ContainerY = tween->animate(elapsedTime);
                else
                    baseViewInfo.ContainerY = tween->animate(elapsedTime, storeViewInfo_.ContainerY);
                break;

            case TWEEN_PROPERTY_CONTAINER_WIDTH:
                if (tween->startDefined)
                    baseViewInfo.ContainerWidth = tween->animate(elapsedTime);
                else
                    baseViewInfo.ContainerWidth = tween->animate(elapsedTime, storeViewInfo_.ContainerWidth);
                break;

            case TWEEN_PROPERTY_CONTAINER_HEIGHT:
                if (tween->startDefined)
                    baseViewInfo.ContainerHeight = tween->animate(elapsedTime);
                else
                    baseViewInfo.ContainerHeight = tween->animate(elapsedTime, storeViewInfo_.ContainerHeight);
                break;

            case TWEEN_PROPERTY_VOLUME:
                if (tween->startDefined)
                    baseViewInfo.Volume = tween->animate(elapsedTime);
                else
                    baseViewInfo.Volume = tween->animate(elapsedTime, storeViewInfo_.Volume);
                break;

            case TWEEN_PROPERTY_MONITOR:
                if (tween->startDefined)
                    baseViewInfo.Monitor = static_cast<unsigned int>(tween->animate(elapsedTime));
                else
                    baseViewInfo.Monitor = static_cast<unsigned int>(tween->animate(elapsedTime, storeViewInfo_.Monitor));
                break;

            case TWEEN_PROPERTY_NOP:
                break;
            }
        }

        if ( currentDone )
        {
            currentTweenIndex_++;
            elapsedTweenTime_ = 0;
            storeViewInfo_    = baseViewInfo;
        }
    }

    if ( !currentTweens_ || currentTweenIndex_ >= currentTweens_->tweenSets()->size() )
    {
        completeDone = true;
    }

    return completeDone;
}


bool Component::isPlaying()
{
    return false;
}




bool Component::isJukeboxPlaying()
{
    return false;
}


void Component::setMenuScrollReload(bool menuScrollReload)
{
    menuScrollReload_ = menuScrollReload;
}


bool Component::getMenuScrollReload()
{
    return menuScrollReload_;
}

int Component::getId( )
{
    return id_;
}<|MERGE_RESOLUTION|>--- conflicted
+++ resolved
@@ -153,15 +153,11 @@
 void Component::update(float dt)
 {
     elapsedTweenTime_ += dt;
-<<<<<<< HEAD
-        if (animationRequested_ && animationRequestedType_ != "")
-=======
     if (animationRequested_ && animationRequestedType_ != "")
     {
         Animation* newTweens;
         // Check if this component is part of an active scrolling list
         if (menuIndex_ >= MENU_INDEX_HIGH)
->>>>>>> dd0fdf92
         {
             // Check for animation at index i
             newTweens = tweens_->getAnimation(animationRequestedType_, MENU_INDEX_HIGH);
@@ -185,8 +181,6 @@
             storeViewInfo_ = baseViewInfo;
             currentTweenComplete_ = false;
         }
-<<<<<<< HEAD
-=======
         animationRequested_ = false;
     }
 
@@ -204,7 +198,6 @@
         currentTweenComplete_ = false;
         animationRequested_ = false;
     }
->>>>>>> dd0fdf92
 
     currentTweenComplete_ = animate();
     if ( currentTweenComplete_ )
