/* This file is part of RetroFE.
 *
 * RetroFE is free software: you can redistribute it and/or modify
 * it under the terms of the GNU General Public License as published by
 * the Free Software Foundation, either version 3 of the License, or
 * (at your option) any later version.
 *
 * RetroFE is distributed in the hope that it will be useful,
 * but WITHOUT ANY WARRANTY; without even the implied warranty of
 * MERCHANTABILITY or FITNESS FOR A PARTICULAR PURPOSE.  See the
 * GNU General Public License for more details.
 *
 * You should have received a copy of the GNU General Public License
 * along with RetroFE.  If not, see <http://www.gnu.org/licenses/>.
 */
#include "Component.h"
#include "../Animate/Tween.h"
#include "../../Graphics/ViewInfo.h"
#include "../../Utility/Log.h"
#include "../../SDL.h"
#include "../PageBuilder.h"

Component::Component(Page &p)
: page(p)
{
    tweens_                   = nullptr;
    backgroundTexture_        = nullptr;
    menuScrollReload_         = false;
    animationDoneRemove_      = false;
    freeGraphicsMemory();
    id_                       = -1;
}

Component::Component(const Component& copy)
    : page(copy.page)
{
    tweens_ = nullptr;
<<<<<<< HEAD
=======
    //freeGraphicsMemory();
>>>>>>> 41fca463
    backgroundTexture_ = nullptr;
    freeGraphicsMemory();

    if (copy.tweens_)
    {
        auto* tweens = new AnimationEvents(*copy.tweens_);
        setTweens(tweens);
    }


}

Component& Component::operator=(const Component& other) {
    if (this != &other) {
        // Free existing resources
        if (tweens_) {
            delete tweens_;
        }
        tweens_ = (other.tweens_) ? new AnimationEvents(*other.tweens_) : nullptr;

        if (currentTweens_) {
            delete currentTweens_;
        }
        currentTweens_ = (other.currentTweens_) ? new Animation(*other.currentTweens_) : nullptr;

        if (backgroundTexture_) {
            SDL_DestroyTexture(backgroundTexture_);
        }

        backgroundTexture_ = nullptr;

        // Copy simple data types
        pauseOnScroll_ = other.pauseOnScroll_;
        currentTweenIndex_ = other.currentTweenIndex_;
        currentTweenComplete_ = other.currentTweenComplete_;
        elapsedTweenTime_ = other.elapsedTweenTime_;
        animationRequested_ = other.animationRequested_;
        menuScrollReload_ = other.menuScrollReload_;
        animationDoneRemove_ = other.animationDoneRemove_;
        menuIndex_ = other.menuIndex_;
        id_ = other.id_;

        // Copy complex data types
        storeViewInfo_ = other.storeViewInfo_;
        animationRequestedType_ = other.animationRequestedType_;
        animationType_ = other.animationType_;
    }
    return *this;
}


Component::~Component()
{
    freeGraphicsMemory();
}

void Component::freeGraphicsMemory()
{
    animationRequestedType_ = "";
    animationType_ = "";
    animationRequested_ = false;
    newItemSelected = false;
    newScrollItemSelected = false;
    menuIndex_ = -1;

    currentTweens_ = nullptr;
    currentTweenIndex_ = 0;
    currentTweenComplete_ = true;
<<<<<<< HEAD
    elapsedTweenTime_     = 0;
=======
    elapsedTweenTime_ = 0;
    SDL_LockMutex(SDL::getMutex());
    if (backgroundTexture_ != nullptr)
    {
        SDL_DestroyTexture(backgroundTexture_);
        backgroundTexture_ = nullptr;
    }
    SDL_UnlockMutex(SDL::getMutex());
}
>>>>>>> 41fca463

}
void Component::allocateGraphicsMemory()
{

}


void Component::deInitializeFonts()
{
}


void Component::initializeFonts()
{
}


void Component::triggerEvent(const std::string& event, int menuIndex)
{
    animationRequestedType_ = event;
    animationRequested_     = true;
    menuIndex_              = (menuIndex > 0 ? menuIndex : 0);
}

void Component::setPlaylist(const std::string& name)
{
    this->playlistName = name;
}

void Component::setNewItemSelected()
{
    newItemSelected = true;
}

void Component::setNewScrollItemSelected()
{
    newScrollItemSelected = true;
}

void Component::setId( int id )
{
    id_ = id;
}

bool Component::isIdle() const
{
    return (currentTweenComplete_ || animationType_ == "idle" || animationType_ == "menuIdle" || animationType_ == "attract");
}

bool Component::isAttractIdle() const
{
    return (currentTweenComplete_ || animationType_ == "idle" || animationType_ == "menuIdle");
}

bool Component::isMenuScrolling() const
{
    return (!currentTweenComplete_ && animationType_ == "menuScroll");
}

void Component::setTweens(AnimationEvents *set)
{
    tweens_ = set;
}

std::string Component::filePath()
{
    return std::string();
}

bool Component::update(float dt)
{
    elapsedTweenTime_ += dt;
    if (animationRequested_ && animationRequestedType_ != "")
    {
        Animation* newTweens;
        // Check if this component is part of an active scrolling list
        if (menuIndex_ >= MENU_INDEX_HIGH)
        {
            // Check for animation at index i
            newTweens = tweens_->getAnimation(animationRequestedType_, MENU_INDEX_HIGH);
            if (!(newTweens && newTweens->size() > 0))
            {
                // Check for animation at the current menuIndex
                newTweens = tweens_->getAnimation(animationRequestedType_, menuIndex_ - MENU_INDEX_HIGH);
            }
        }
        else
        {
            // Check for animation at the current menuIndex
            newTweens = tweens_->getAnimation(animationRequestedType_, menuIndex_);
        }
        if (newTweens && newTweens->size() > 0)
        {
            //todo delete old tweens?
            animationType_ = animationRequestedType_;
            currentTweens_ = newTweens;
            currentTweenIndex_ = 0;
            elapsedTweenTime_ = 0;
            storeViewInfo_ = baseViewInfo;
            currentTweenComplete_ = false;
        }
        animationRequested_ = false;
    }

    if (tweens_ && currentTweenComplete_)
    {
        animationType_ = "idle";
        currentTweens_ = tweens_->getAnimation("idle", menuIndex_);
        if (currentTweens_ && currentTweens_->size() == 0 && !page.isMenuScrolling())
        {
            currentTweens_ = tweens_->getAnimation("menuIdle", menuIndex_);
        }
        currentTweenIndex_ = 0;
        elapsedTweenTime_ = 0;
        storeViewInfo_ = baseViewInfo;
        currentTweenComplete_ = false;
        animationRequested_ = false;
    }

    currentTweenComplete_ = animate();
    if ( currentTweenComplete_ )
    {
      currentTweens_     = nullptr;
      currentTweenIndex_ = 0;
    }

    return currentTweenComplete_;
}

void Component::draw()
{

}

bool Component::animate()
{
    bool completeDone = false;
    if ( !currentTweens_ || currentTweenIndex_ >= currentTweens_->size() )
    {
        completeDone = true;
    }
    else if ( currentTweens_ )
    {
        bool currentDone = true;
        TweenSet *tweens = currentTweens_->tweenSet(currentTweenIndex_);
        std::string playlist;
        bool foundFiltered;
        for(unsigned int i = 0; i < tweens->size(); i++)
        {
            Tween const *tween = tweens->tweens()->at(i);
            // only animate if filter matches current playlist or in playlist1,playlist2,playlist3
            if (tween->playlistFilter != "" && playlistName != "") {
                foundFiltered = false;
                std::stringstream ss(tween->playlistFilter);
                playlist = "";
                while (ss.good())
                {
                    getline(ss, playlist, ',');
                    if (playlistName == playlist) {
                        foundFiltered = true;
                        break;
                    }
                }
                // didn't find match, skip
                if (!foundFiltered) {
                    continue;
                }
            }
            double elapsedTime = elapsedTweenTime_;

            //todo: too many levels of nesting
            if ( elapsedTime < tween->duration )
                currentDone = false;
            else
                elapsedTime = static_cast<float>(tween->duration);

            switch (tween->property)
            {
            case TWEEN_PROPERTY_X:
                if (tween->startDefined)
                    baseViewInfo.X = tween->animate(elapsedTime);
                else
                    baseViewInfo.X = tween->animate(elapsedTime, storeViewInfo_.X);
                break;

            case TWEEN_PROPERTY_Y:
                if (tween->startDefined)
                    baseViewInfo.Y = tween->animate(elapsedTime);
                else
                    baseViewInfo.Y = tween->animate(elapsedTime, storeViewInfo_.Y);
                break;

            case TWEEN_PROPERTY_HEIGHT:
                if (tween->startDefined)
                    baseViewInfo.Height = tween->animate(elapsedTime);
                else
                    baseViewInfo.Height = tween->animate(elapsedTime, storeViewInfo_.Height);
                break;

            case TWEEN_PROPERTY_WIDTH:
                if (tween->startDefined)
                    baseViewInfo.Width = tween->animate(elapsedTime);
                else
                    baseViewInfo.Width = tween->animate(elapsedTime, storeViewInfo_.Width);
                break;

            case TWEEN_PROPERTY_ANGLE:
                if (tween->startDefined)
                    baseViewInfo.Angle = tween->animate(elapsedTime);
                else
                    baseViewInfo.Angle = tween->animate(elapsedTime, storeViewInfo_.Angle);
                break;

            case TWEEN_PROPERTY_ALPHA:
                if (tween->startDefined)
                    baseViewInfo.Alpha = tween->animate(elapsedTime);
                else
                    baseViewInfo.Alpha = tween->animate(elapsedTime, storeViewInfo_.Alpha);
                break;

            case TWEEN_PROPERTY_X_ORIGIN:
                if (tween->startDefined)
                    baseViewInfo.XOrigin = tween->animate(elapsedTime);
                else
                    baseViewInfo.XOrigin = tween->animate(elapsedTime, storeViewInfo_.XOrigin);
                break;

            case TWEEN_PROPERTY_Y_ORIGIN:
                if (tween->startDefined)
                    baseViewInfo.YOrigin = tween->animate(elapsedTime);
                else
                    baseViewInfo.YOrigin = tween->animate(elapsedTime, storeViewInfo_.YOrigin);
                break;

            case TWEEN_PROPERTY_X_OFFSET:
                if (tween->startDefined)
                    baseViewInfo.XOffset = tween->animate(elapsedTime);
                else
                    baseViewInfo.XOffset = tween->animate(elapsedTime, storeViewInfo_.XOffset);
                break;

            case TWEEN_PROPERTY_Y_OFFSET:
                if (tween->startDefined)
                    baseViewInfo.YOffset = tween->animate(elapsedTime);
                else
                    baseViewInfo.YOffset = tween->animate(elapsedTime, storeViewInfo_.YOffset);
                break;

            case TWEEN_PROPERTY_FONT_SIZE:
                if (tween->startDefined)
                    baseViewInfo.FontSize = tween->animate(elapsedTime);
                else
                    baseViewInfo.FontSize = tween->animate(elapsedTime, storeViewInfo_.FontSize);
                break;

            case TWEEN_PROPERTY_BACKGROUND_ALPHA:
                if (tween->startDefined)
                    baseViewInfo.BackgroundAlpha = tween->animate(elapsedTime);
                else
                    baseViewInfo.BackgroundAlpha = tween->animate(elapsedTime, storeViewInfo_.BackgroundAlpha);
                break;

            case TWEEN_PROPERTY_MAX_WIDTH:
                if (tween->startDefined)
                    baseViewInfo.MaxWidth = tween->animate(elapsedTime);
                else
                    baseViewInfo.MaxWidth = tween->animate(elapsedTime, storeViewInfo_.MaxWidth);
                break;

            case TWEEN_PROPERTY_MAX_HEIGHT:
                if (tween->startDefined)
                    baseViewInfo.MaxHeight = tween->animate(elapsedTime);
                else
                    baseViewInfo.MaxHeight = tween->animate(elapsedTime, storeViewInfo_.MaxHeight);
                break;

            case TWEEN_PROPERTY_LAYER:
                if (tween->startDefined)
                    baseViewInfo.Layer = static_cast<unsigned int>(tween->animate(elapsedTime));
                else
                    baseViewInfo.Layer = static_cast<unsigned int>(tween->animate(elapsedTime, storeViewInfo_.Layer));
                break;

            case TWEEN_PROPERTY_CONTAINER_X:
                if (tween->startDefined)
                    baseViewInfo.ContainerX = tween->animate(elapsedTime);
                else
                    baseViewInfo.ContainerX = tween->animate(elapsedTime, storeViewInfo_.ContainerX);
                break;

            case TWEEN_PROPERTY_CONTAINER_Y:
                if (tween->startDefined)
                    baseViewInfo.ContainerY = tween->animate(elapsedTime);
                else
                    baseViewInfo.ContainerY = tween->animate(elapsedTime, storeViewInfo_.ContainerY);
                break;

            case TWEEN_PROPERTY_CONTAINER_WIDTH:
                if (tween->startDefined)
                    baseViewInfo.ContainerWidth = tween->animate(elapsedTime);
                else
                    baseViewInfo.ContainerWidth = tween->animate(elapsedTime, storeViewInfo_.ContainerWidth);
                break;

            case TWEEN_PROPERTY_CONTAINER_HEIGHT:
                if (tween->startDefined)
                    baseViewInfo.ContainerHeight = tween->animate(elapsedTime);
                else
                    baseViewInfo.ContainerHeight = tween->animate(elapsedTime, storeViewInfo_.ContainerHeight);
                break;

            case TWEEN_PROPERTY_VOLUME:
                if (tween->startDefined)
                    baseViewInfo.Volume = tween->animate(elapsedTime);
                else
                    baseViewInfo.Volume = tween->animate(elapsedTime, storeViewInfo_.Volume);
                break;

            case TWEEN_PROPERTY_MONITOR:
                if (tween->startDefined)
                    baseViewInfo.Monitor = static_cast<unsigned int>(tween->animate(elapsedTime));
                else
                    baseViewInfo.Monitor = static_cast<unsigned int>(tween->animate(elapsedTime, storeViewInfo_.Monitor));
                break;

            case TWEEN_PROPERTY_NOP:
                break;
            case TWEEN_PROPERTY_RESTART:
                baseViewInfo.Restart = (tween->duration != 0.0) && (elapsedTime == 0.0);
                break;
            }
        }

        if ( currentDone )
        {
            currentTweenIndex_++;
            elapsedTweenTime_ = 0;
            storeViewInfo_    = baseViewInfo;
        }
    }

    if ( !currentTweens_ || currentTweenIndex_ >= currentTweens_->tweenSets()->size() )
    {
        completeDone = true;
    }

    return completeDone;
}


bool Component::isPlaying()
{
    return false;
}



bool Component::isJukeboxPlaying()
{
    return false;
}


void Component::setMenuScrollReload(bool menuScrollReload)
{
    menuScrollReload_ = menuScrollReload;
}


bool Component::getMenuScrollReload() const
{
    return menuScrollReload_;
}

void Component::setAnimationDoneRemove(bool value)
{
    animationDoneRemove_ = value;
}

bool Component::getAnimationDoneRemove() const
{
    return animationDoneRemove_;
}

int Component::getId( ) const
{
    return id_;
}

void Component::setPauseOnScroll(bool value)
{   
    pauseOnScroll_ = value;
}

bool Component::getPauseOnScroll() const 
{
    return pauseOnScroll_;
}<|MERGE_RESOLUTION|>--- conflicted
+++ resolved
@@ -24,9 +24,9 @@
 : page(p)
 {
     tweens_                   = nullptr;
-    backgroundTexture_        = nullptr;
     menuScrollReload_         = false;
     animationDoneRemove_      = false;
+    backgroundTexture_ = nullptr;
     freeGraphicsMemory();
     id_                       = -1;
 }
@@ -35,12 +35,8 @@
     : page(copy.page)
 {
     tweens_ = nullptr;
-<<<<<<< HEAD
-=======
     //freeGraphicsMemory();
->>>>>>> 41fca463
     backgroundTexture_ = nullptr;
-    freeGraphicsMemory();
 
     if (copy.tweens_)
     {
@@ -107,9 +103,6 @@
     currentTweens_ = nullptr;
     currentTweenIndex_ = 0;
     currentTweenComplete_ = true;
-<<<<<<< HEAD
-    elapsedTweenTime_     = 0;
-=======
     elapsedTweenTime_ = 0;
     SDL_LockMutex(SDL::getMutex());
     if (backgroundTexture_ != nullptr)
@@ -119,12 +112,24 @@
     }
     SDL_UnlockMutex(SDL::getMutex());
 }
->>>>>>> 41fca463
-
-}
+
+// used to draw lines in the layout using <container>
 void Component::allocateGraphicsMemory()
 {
-
+    if (!backgroundTexture_)
+    {
+        // make a 4x4 pixel wide surface to be stretched during rendering, make it a white background so we can use
+        // color  later
+        SDL_Surface* surface = SDL_CreateRGBSurface(0, 4, 4, 32, 0, 0, 0, 0);
+        SDL_FillRect(surface, NULL, SDL_MapRGB(surface->format, 255, 255, 255));
+
+        SDL_LockMutex(SDL::getMutex());
+        backgroundTexture_ = SDL_CreateTextureFromSurface(SDL::getRenderer(baseViewInfo.Monitor), surface);
+        SDL_UnlockMutex(SDL::getMutex());
+
+        SDL_FreeSurface(surface);
+        SDL_SetTextureBlendMode(backgroundTexture_, SDL_BLENDMODE_BLEND);
+    }
 }
 
 
@@ -250,9 +255,25 @@
     return currentTweenComplete_;
 }
 
+// used to draw lines in the layout using <container>
 void Component::draw()
 {
-
+    if (backgroundTexture_)
+    {
+        SDL_Rect rect;
+        rect.h = static_cast<int>(baseViewInfo.ScaledHeight());
+        rect.w = static_cast<int>(baseViewInfo.ScaledWidth());
+        rect.x = static_cast<int>(baseViewInfo.XRelativeToOrigin());
+        rect.y = static_cast<int>(baseViewInfo.YRelativeToOrigin());
+
+
+        SDL_SetTextureColorMod(backgroundTexture_,
+            static_cast<char>(baseViewInfo.BackgroundRed * 255),
+            static_cast<char>(baseViewInfo.BackgroundGreen * 255),
+            static_cast<char>(baseViewInfo.BackgroundBlue * 255));
+
+        SDL::renderCopy(backgroundTexture_, baseViewInfo.BackgroundAlpha, NULL, &rect, baseViewInfo, page.getLayoutWidthByMonitor(baseViewInfo.Monitor), page.getLayoutHeightByMonitor(baseViewInfo.Monitor));
+    }
 }
 
 bool Component::animate()
