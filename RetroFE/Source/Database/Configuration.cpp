--- conflicted
+++ resolved
@@ -481,12 +481,7 @@
     return true;
 }
 
-<<<<<<< HEAD
 void Configuration::printProperties() const {
-    
-=======
-void Configuration::dumpPropertiesToFile(const std::string& filename) {
->>>>>>> ae5dbbbb
     // Separate items with and without prefixes
     std::vector<std::pair<std::string, std::string>> withPrefix, withoutPrefix;
     for (const auto& pair : properties_) {
@@ -497,11 +492,7 @@
             withoutPrefix.push_back(pair);
         }
     }
-<<<<<<< HEAD
-    
-=======
-
->>>>>>> ae5dbbbb
+  
     // Sort each group
     std::sort(withoutPrefix.begin(), withoutPrefix.end(),
         [](const auto& a, const auto& b) {
@@ -511,8 +502,6 @@
         [](const auto& a, const auto& b) {
             return Utils::toLower(a.first) < Utils::toLower(b.first);
         });
-
-<<<<<<< HEAD
     for (const auto& pair : withoutPrefix) {
         fprintf(stdout, "%s=%s\n", pair.first.c_str(), pair.second.c_str());
     }
@@ -532,7 +521,7 @@
             withoutPrefix.push_back(pair);
         }
     }
-    
+  
     // Sort each group
     std::sort(withoutPrefix.begin(), withoutPrefix.end(),
               [](const auto& a, const auto& b) {
@@ -543,29 +532,17 @@
         return Utils::toLower(a.first) < Utils::toLower(b.first);
     });
     
-=======
->>>>>>> ae5dbbbb
     // Write to file
     std::ofstream file(filename);
     if (!file.is_open()) {
         // Handle the error
         return;
     }
-<<<<<<< HEAD
-    
-=======
-
->>>>>>> ae5dbbbb
     for (const auto& pair : withoutPrefix) {
         file << pair.first << "=" << pair.second << std::endl;
     }
     for (const auto& pair : withPrefix) {
         file << pair.first << "=" << pair.second << std::endl;
     }
-<<<<<<< HEAD
-    
-=======
-
->>>>>>> ae5dbbbb
     file.close();
 }