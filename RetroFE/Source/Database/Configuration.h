/* This file is part of RetroFE.
 *
 * RetroFE is free software: you can redistribute it and/or modify
 * it under the terms of the GNU General Public License as published by
 * the Free Software Foundation, either version 3 of the License, or
 * (at your option) any later version.
 *
 * RetroFE is distributed in the hope that it will be useful,
 * but WITHOUT ANY WARRANTY; without even the implied warranty of
 * MERCHANTABILITY or FITNESS FOR A PARTICULAR PURPOSE.  See the
 * GNU General Public License for more details.
 *
 * You should have received a copy of the GNU General Public License
 * along with RetroFE.  If not, see <http://www.gnu.org/licenses/>.
 */
#pragma once

#include <string>
#include <map>
#include <vector>

class Configuration
{
public:
    Configuration();
    virtual ~Configuration();
    static void initialize();
    static std::string convertToAbsolutePath(const std::string& prefix, const std::string& path);
    static std::string trimEnds(std::string str);
	void clearProperties( );
    // gets the global configuration
    bool import(const std::string& keyPrefix, const std::string& file, bool mustExist = true);
    bool import(const std::string& collection, const std::string& keyPrefix, const std::string& file, bool mustExist = true);
    bool getProperty(const std::string& key, std::string &value);
    bool getProperty(const std::string& key, int &value);
    bool getProperty(const std::string& key, bool &value);
    void childKeyCrumbs(const std::string& parent, std::vector<std::string> &children);
    void setProperty(const std::string& key, const std::string& value);
    bool propertiesEmpty() const;
    bool propertyExists(const std::string& key);
    bool propertyPrefixExists(const std::string& key);
    bool getPropertyAbsolutePath(const std::string& key, std::string &value);
    void getMediaPropertyAbsolutePath(const std::string& collectionName, const std::string& mediaType, std::string &value);
    void getMediaPropertyAbsolutePath(const std::string& collectionName, const std::string& mediaType, bool system, std::string &value);
    void getCollectionAbsolutePath(const std::string& collectionName, std::string &value);
    bool StartLogging(Configuration* config);
<<<<<<< HEAD
    void printProperties() const;
=======
>>>>>>> ae5dbbbb
    void dumpPropertiesToFile(const std::string& filename);
    static std::string absolutePath;
	static int AvdecMaxThreads;
    static int AvdecThreadType;
    static bool HardwareVideoAccel; // Declare HardwareVideoAccel as a static member variable
	static bool MuteVideo;

private:
    bool getRawProperty(const std::string& key, std::string &value);
    bool parseLine(const std::string& collection, std::string keyPrefix, std::string line, int lineCount);
    using PropertiesType = std::map<std::string, std::string, std::less<>>;
    typedef std::pair<std::string, std::string> PropertiesPair;

    PropertiesType properties_;

};<|MERGE_RESOLUTION|>--- conflicted
+++ resolved
@@ -44,10 +44,7 @@
     void getMediaPropertyAbsolutePath(const std::string& collectionName, const std::string& mediaType, bool system, std::string &value);
     void getCollectionAbsolutePath(const std::string& collectionName, std::string &value);
     bool StartLogging(Configuration* config);
-<<<<<<< HEAD
     void printProperties() const;
-=======
->>>>>>> ae5dbbbb
     void dumpPropertiesToFile(const std::string& filename);
     static std::string absolutePath;
 	static int AvdecMaxThreads;
