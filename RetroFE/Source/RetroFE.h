/* This file is part of RetroFE.
 *
 * RetroFE is free software: you can redistribute it and/or modify
 * it under the terms of the GNU General Public License as published by
 * the Free Software Foundation, either version 3 of the License, or
 * (at your option) any later version.
 *
 * RetroFE is distributed in the hope that it will be useful,
 * but WITHOUT ANY WARRANTY; without even the implied warranty of
 * MERCHANTABILITY or FITNESS FOR A PARTICULAR PURPOSE.  See the
 * GNU General Public License for more details.
 *
 * You should have received a copy of the GNU General Public License
 * along with RetroFE.  If not, see <http://www.gnu.org/licenses/>.
 */
#pragma once


#include "Collection/Item.h"
#include "Control/UserInput.h"
#include "Database/DB.h"
#include "Database/MetadataDatabase.h"
#include "Execute/AttractMode.h"
#include "Graphics/FontCache.h"
#include "Video/IVideo.h"
#include "Video/VideoFactory.h"
#include <SDL2/SDL.h>
#include <SDL2/SDL_ttf.h>
#include <list>
#include <stack>
#include <map>
#include <string>
#ifdef WIN32
    #include <windows.h>
#endif


class CollectionInfo;
class Configuration;
class Page;


class RetroFE
{

public:
    RetroFE( Configuration &c );
    virtual ~RetroFE( );
    bool     deInitialize( );
    bool     run( );
    void     freeGraphicsMemory( );
    void     allocateGraphicsMemory( );
    void     launchEnter( );
    void     launchExit( );
#ifdef WIN32	
	void RetroFE::postMessage(LPCTSTR windowTitle, UINT Msg, WPARAM wParam, LPARAM lParam );
#endif	

private:
#ifdef WIN32	
    HWND hwnd;
#endif
    volatile bool initialized;
    volatile bool initializeError;
    SDL_Thread   *initializeThread;
    static int    initialize( void *context );

    enum RETROFE_STATE
    {
        RETROFE_IDLE,
        RETROFE_LOAD_ART,
        RETROFE_ENTER,
        RETROFE_SPLASH_EXIT,
        RETROFE_PLAYLIST_REQUEST,
        RETROFE_PLAYLIST_EXIT,
        RETROFE_PLAYLIST_LOAD_ART,
        RETROFE_PLAYLIST_ENTER,
        RETROFE_MENUJUMP_REQUEST,
        RETROFE_MENUJUMP_EXIT,
        RETROFE_MENUJUMP_LOAD_ART,
        RETROFE_MENUJUMP_ENTER,
        RETROFE_HIGHLIGHT_REQUEST,
        RETROFE_HIGHLIGHT_EXIT,
        RETROFE_HIGHLIGHT_LOAD_ART,
        RETROFE_HIGHLIGHT_ENTER,
        RETROFE_NEXT_PAGE_REQUEST,
        RETROFE_NEXT_PAGE_MENU_EXIT,
        RETROFE_NEXT_PAGE_MENU_LOAD_ART,
        RETROFE_NEXT_PAGE_MENU_ENTER,
        RETROFE_COLLECTION_UP_REQUEST,
        RETROFE_COLLECTION_UP_EXIT,
        RETROFE_COLLECTION_UP_MENU_ENTER,
        RETROFE_COLLECTION_UP_ENTER,
        RETROFE_COLLECTION_UP_SCROLL,
        RETROFE_COLLECTION_HIGHLIGHT_REQUEST,
        RETROFE_COLLECTION_HIGHLIGHT_EXIT,
        RETROFE_COLLECTION_HIGHLIGHT_LOAD_ART,
        RETROFE_COLLECTION_HIGHLIGHT_ENTER,
        RETROFE_COLLECTION_DOWN_REQUEST,
        RETROFE_COLLECTION_DOWN_EXIT,
        RETROFE_COLLECTION_DOWN_MENU_ENTER,
        RETROFE_COLLECTION_DOWN_ENTER,
        RETROFE_COLLECTION_DOWN_SCROLL,
        RETROFE_HANDLE_MENUENTRY,
        RETROFE_LAUNCH_ENTER,
        RETROFE_LAUNCH_REQUEST,
        RETROFE_LAUNCH_EXIT,
        RETROFE_BACK_REQUEST,
        RETROFE_BACK_MENU_EXIT,
        RETROFE_BACK_MENU_LOAD_ART,
        RETROFE_BACK_MENU_ENTER,
        RETROFE_MENUMODE_START_REQUEST,
        RETROFE_MENUMODE_START_LOAD_ART,
        RETROFE_MENUMODE_START_ENTER,
        RETROFE_NEW,
        RETROFE_QUIT_REQUEST,
        RETROFE_QUIT,
    };

    void            render();
    bool            back( bool &exit );
    bool isStandalonePlaylist(std::string playlist);
    bool isInAttractModeSkipPlaylist(std::string playlist);
    void goToNextAttractModePlaylistByCycle(std::vector<std::string> cycleVector);
    void            quit( );
    Page           *loadPage( );
    Page           *loadSplashPage( );
    RETROFE_STATE   processUserInput( Page *page );
    void            update( float dt, bool scrollActive );
    CollectionInfo *getCollection( std::string collectionName );
    void updatePageControls(std::string type);
    CollectionInfo *getMenuCollection( std::string collectionName );
	void            saveRetroFEState( );
    std::string getLayoutFileName();


    Configuration     &config_;
    DB                *db_;
    MetadataDatabase  *metadb_;
    UserInput          input_;
    Page              *currentPage_;
    std::stack<Page *> pages_;
    float              keyInputDisable_;
    float              currentTime_;
    float              lastLaunchReturnTime_;
    float              keyLastTime_;
    float              keyDelayTime_;
    Item              *nextPageItem_;
    FontCache          fontcache_;
    AttractMode        attract_;
    bool               menuMode_;
    bool               attractMode_;
	int                attractModePlaylistCollectionNumber_;
	bool               reboot_;
<<<<<<< HEAD
    bool               kioskLock_;
=======
    bool               paused_;
>>>>>>> e5e493a7
	std::string        firstPlaylist_;
    std::map<std::string, bool> lkupAttractModeSkipPlaylist_;
    std::map<std::string, unsigned int> lastMenuOffsets_;
    std::map<std::string, std::string>  lastMenuPlaylists_;
};<|MERGE_RESOLUTION|>--- conflicted
+++ resolved
@@ -152,11 +152,8 @@
     bool               attractMode_;
 	int                attractModePlaylistCollectionNumber_;
 	bool               reboot_;
-<<<<<<< HEAD
     bool               kioskLock_;
-=======
     bool               paused_;
->>>>>>> e5e493a7
 	std::string        firstPlaylist_;
     std::map<std::string, bool> lkupAttractModeSkipPlaylist_;
     std::map<std::string, unsigned int> lastMenuOffsets_;
