/* This file is part of RetroFE.
 *
 * RetroFE is free software: you can redistribute it and/or modify
 * it under the terms of the GNU General Public License as published by
 * the Free Software Foundation, either version 3 of the License, or
 * (at your option) any later version.
 *
 * RetroFE is distributed in the hope that it will be useful,
 * but WITHOUT ANY WARRANTY; without even the implied warranty of
 * MERCHANTABILITY or FITNESS FOR A PARTICULAR PURPOSE.  See the
 * GNU General Public License for more details.
 *
 * You should have received a copy of the GNU General Public License
 * along with RetroFE.  If not, see <http://www.gnu.org/licenses/>.
 */
#include "GStreamerVideo.h"
#include "../Database/Configuration.h"
#include "../Graphics/Component/Image.h"
#include "../Graphics/ViewInfo.h"
#include "../SDL.h"
#include "../Utility/Log.h"
#include "../Utility/Utils.h"
#include <SDL2/SDL.h>
#include <cstdio>
#include <cstdlib>
#include <cstring>
#include <gst/app/gstappsink.h>
#include <gst/audio/audio.h>
#include <gst/gstdebugutils.h>
#include <gst/video/video.h>
#include <sstream>
#include <sys/stat.h>
#include <sys/types.h>
#include <vector>

bool GStreamerVideo::initialized_ = false;
bool GStreamerVideo::pluginsInitialized_ = false;

typedef enum
{
    GST_PLAY_FLAG_VIDEO = (1 << 0),
    GST_PLAY_FLAG_AUDIO = (1 << 1),
} GstPlayFlags;

GStreamerVideo::GStreamerVideo(int monitor)

    : monitor_(monitor)

{
    bufferQueue_ = g_async_queue_new_full((GDestroyNotify)gst_buffer_unref);
    initializePlugins();
}

GStreamerVideo::~GStreamerVideo() = default;

void GStreamerVideo::initializePlugins()
{
    if (!pluginsInitialized_)
    {
        pluginsInitialized_ = true;

#if defined(WIN32)
        enablePlugin("directsoundsink");
        disablePlugin("mfdeviceprovider");
        if (!Configuration::HardwareVideoAccel)
        {
            // enablePlugin("openh264dec");
            disablePlugin("d3d11h264dec");
            disablePlugin("d3d11h265dec");
            disablePlugin("GstNvH264Dec");
            enablePlugin("avdec_h264");
            enablePlugin("avdec_h265");
        }
        else
        {
            enablePlugin("d3d11h264dec");

            // enablePlugin("qsvh264dec");
        }
#elif defined(__APPLE__)
        // if (Configuration::HardwareVideoAccel) {
        //     enablePlugin("vah264dec");
        //     enablePlugin("vah265dec");
        // }
#else
        if (Configuration::HardwareVideoAccel)
        {
            enablePlugin("vah264dec");
            enablePlugin("vah265dec");
        }
        if (!Configuration::HardwareVideoAccel)
        {
            disablePlugin("vah264dec");
            disablePlugin("vah265dec");
            enablePlugin("openh264dec")
            disablePlugin("avdec_h264");
            disablePlugin("avdec_h265");
        }
#endif
    }
}

void GStreamerVideo::setNumLoops(int n)
{
    if (n > 0)
        numLoops_ = n;
}

SDL_Texture* GStreamerVideo::getTexture() const
{
    SDL_LockMutex(SDL::getMutex());
    SDL_Texture* texture = texture_;
    SDL_UnlockMutex(SDL::getMutex());
    return texture;
}

bool GStreamerVideo::initialize()
{
    if (initialized_)
    {
        initialized_ = true;
        return true;
    }
    if (!gst_is_initialized())
    {
        LOG_DEBUG("GStreamer", "Initializing in instance");
        gst_init(nullptr, nullptr);
        std::string path = Utils::combinePath(Configuration::absolutePath, "retrofe");
#ifdef WIN32
        GstRegistry *registry = gst_registry_get();
        gst_registry_scan_path(registry, path.c_str());
#endif
    }
    initialized_ = true;
    return true;
}

bool GStreamerVideo::deInitialize()
{
    gst_deinit();
    initialized_ = false;
    paused_ = false;
    return true;
}

bool GStreamerVideo::stop()
{
    if (!initialized_)
    {
        return false;
    }

    stopping_.store(true, std::memory_order_release);

    g_object_set(videoSink_, "signal-handoffs", FALSE, nullptr);

    isPlaying_ = false;

    std::unique_lock lock(stopMutex_);

    if (playbin_)
    {
        // Set the pipeline state to NULL
        gst_element_set_state(playbin_, GST_STATE_NULL);

        // Wait for the state change to complete
        GstState state;
        GstStateChangeReturn ret = gst_element_get_state(playbin_, &state, nullptr, GST_CLOCK_TIME_NONE);
        if (ret != GST_STATE_CHANGE_SUCCESS)
        {
            LOG_ERROR("Video", "Failed to change playbin state to NULL");
        }

        if (videoInfo_)
            gst_video_info_free(videoInfo_);


        if (bufferQueue_)
        {
            g_async_queue_unref(bufferQueue_);
        }
        
        // Disconnect signal handlers
        if (elementSetupHandlerId_)
        {
            g_signal_handler_disconnect(playbin_, elementSetupHandlerId_);
            elementSetupHandlerId_ = 0;
        }
        if (aboutToFinishHandlerId_ != 0)
        {
            g_signal_handler_disconnect(playbin_, aboutToFinishHandlerId_);
            aboutToFinishHandlerId_ = 0;
        }

        if (handoffHandlerId_)
        {
            g_signal_handler_disconnect(videoSink_, handoffHandlerId_);
            handoffHandlerId_ = 0;
        }

        if (prerollHandlerId_)
        {
            g_signal_handler_disconnect(videoSink_, prerollHandlerId_);
            prerollHandlerId_ = 0;
        }

        // Remove elements from the custom bin and unreference them
        if (videoBin_)
        {
            gst_bin_remove_many(GST_BIN(videoBin_), videoSink_, capsFilter_, nullptr);
            gst_object_unref(videoBin_);
        }

        if (videoBus_)
        {
            gst_object_unref(videoBus_);
        }
        // Unreference the playbin
        gst_object_unref(playbin_);
        playbin_ = nullptr;
        videoSink_ = nullptr;
        capsFilter_ = nullptr;
        videoBin_ = nullptr;
        videoBus_ = nullptr;



    }

    SDL_LockMutex(SDL::getMutex());
    if (texture_ != nullptr)
    {
        SDL_DestroyTexture(texture_);
        texture_ = nullptr;
    }
    SDL_UnlockMutex(SDL::getMutex());

    return true;
}

bool GStreamerVideo::play(const std::string &file)
{
    playCount_ = 0;
    if (!initialized_)
        return false;

    currentFile_ = file;
    if (!initializeGstElements(file))
        return false;
    // Start playing
    // Start playing
    if (GstStateChangeReturn playState = gst_element_set_state(GST_ELEMENT(playbin_), GST_STATE_PLAYING);
        playState != GST_STATE_CHANGE_ASYNC)
    {
        isPlaying_ = false;
        LOG_ERROR("Video", "Unable to set the pipeline to the playing state.");
        stop();
        return false;
    }
    paused_ = false;
    isPlaying_ = true;
    // Set the volume to zero and mute the video
    // gst_stream_volume_set_volume(GST_STREAM_VOLUME(playbin_),
    // GST_STREAM_VOLUME_FORMAT_LINEAR, 0.0);
    // gst_stream_volume_set_mute(GST_STREAM_VOLUME(playbin_), true);

    if (Configuration::debugDotEnabled)
    {
        // Environment variable is set, proceed with dot file generation
        GstState state;
        GstState pending;
        // Wait up to 5 seconds for the state change to complete
        GstClockTime timeout = 5 * GST_SECOND; // Define your timeout
        GstStateChangeReturn ret = gst_element_get_state(GST_ELEMENT(playbin_), &state, &pending, timeout);
        if (ret == GST_STATE_CHANGE_SUCCESS && state == GST_STATE_PLAYING)
        {
            // The pipeline is in the playing state, proceed with dot file generation
            // Generate dot file for playbin_
            std::string playbinDotFileName = generateDotFileName("playbin", currentFile_);
            GST_DEBUG_BIN_TO_DOT_FILE(GST_BIN(playbin_), GST_DEBUG_GRAPH_SHOW_ALL, playbinDotFileName.c_str());
        }
    }
    return true;
}

bool GStreamerVideo::initializeGstElements(const std::string &file)
{
    gchar *uriFile = gst_filename_to_uri(file.c_str(), nullptr);
    gint flags;
    if (!uriFile)
    {
        LOG_DEBUG("Video", "Failed to convert filename to URI");
        return false;
    }

    playbin_ = gst_element_factory_make("playbin", "player");
    capsFilter_ = gst_element_factory_make("capsfilter", "caps_filter");
    videoBin_ = gst_bin_new("SinkBin");
    videoSink_ = gst_element_factory_make("fakesink", "video_sink");

<<<<<<< HEAD
    if (!playbin_ || !videoBin_ || !videoSink_ || !capsFilter_)
=======
    gst_pipeline_set_latency(GST_PIPELINE(playbin_), GST_CLOCK_TIME_NONE);

    if (!playbin_ || !videoSink_)
>>>>>>> 3a01ff66
    {
        LOG_DEBUG("Video", "Could not create GStreamer elements");
        g_free(uriFile);
        return false;
    }

    g_object_get(playbin_, "flags", &flags, nullptr);
    flags |= GST_PLAY_FLAG_VIDEO | GST_PLAY_FLAG_AUDIO;
    g_object_set(playbin_, "flags", flags, nullptr);

    GstCaps *videoConvertCaps = gst_caps_new_empty();
    if (Configuration::HardwareVideoAccel)
    {
        videoConvertCaps = gst_caps_from_string(
            "video/x-raw,format=(string)NV12,pixel-aspect-ratio=(fraction)1/1");
        sdlFormat_ = SDL_PIXELFORMAT_NV12;
        LOG_DEBUG("GStreamerVideo", "SDL pixel format selected: SDL_PIXELFORMAT_NV12. HarwareVideoAccel:true");
    }
    else
    {
        videoConvertCaps = gst_caps_from_string("video/x-raw,format=(string)I420,pixel-aspect-ratio=(fraction)1/1");
        sdlFormat_ = SDL_PIXELFORMAT_IYUV;
        LOG_DEBUG("GStreamerVideo", "SDL pixel format selected: SDL_PIXELFORMAT_IYUV. HarwareVideoAccel:false");
    }

    g_object_set(capsFilter_, "caps", videoConvertCaps, nullptr);
    gst_caps_unref(videoConvertCaps);

    gst_bin_add_many(GST_BIN(videoBin_), capsFilter_, videoSink_, nullptr);
    if (!gst_element_link_many(capsFilter_, videoSink_, nullptr))
    {
        LOG_DEBUG("Video", "Could not link video processing elements");
        g_free(uriFile);
        return false;
    }

    GstPad *sinkPad = gst_element_get_static_pad(capsFilter_, "sink");
    GstPad *ghostPad = gst_ghost_pad_new("sink", sinkPad);
    gst_element_add_pad(videoBin_, ghostPad);
    gst_object_unref(sinkPad);

    g_object_set(playbin_, "uri", uriFile, "video-sink", videoBin_, nullptr);
    gst_object_unref(videoBin_);
    g_object_set(playbin_, "volume", 0.0, nullptr);

    g_free(uriFile);

    if (GstPad *pad = gst_element_get_static_pad(videoSink_, "sink"))
    {
        padProbeId_ = gst_pad_add_probe(pad, GST_PAD_PROBE_TYPE_EVENT_DOWNSTREAM, padProbeCallback, this, nullptr);
        gst_object_unref(pad);
    }

    elementSetupHandlerId_ = g_signal_connect(playbin_, "element-setup", G_CALLBACK(elementSetupCallback), this);
<<<<<<< HEAD
    //sourceSetupHandlerId_ = g_signal_connect(playbin_, "source-setup", G_CALLBACK(sourceSetupCallback), nullptr);

    videoBus_ = gst_pipeline_get_bus(GST_PIPELINE(playbin_));
    gst_object_unref(videoBus_);

    g_object_set(videoSink_, "signal-handoffs", TRUE, "sync", TRUE, "enable-last-sample", FALSE, nullptr);

    handoffHandlerId_ = g_signal_connect(videoSink_, "handoff", G_CALLBACK(processNewBuffer), this);
    prerollHandlerId_ = g_signal_connect(videoSink_, "preroll-handoff", G_CALLBACK(processNewBuffer), this);
=======
    aboutToFinishHandlerId_ = g_signal_connect(playbin_, "about-to-finish", G_CALLBACK(aboutToFinishCallback), this);
>>>>>>> 3a01ff66

    return true;
}

void GStreamerVideo::elementSetupCallback(GstElement* playbin, GstElement* element, gpointer data)
{
    gchar* elementName = gst_element_get_name(element);

    if (!Configuration::HardwareVideoAccel)
    {
        if (g_str_has_prefix(elementName, "avdec_h26"))
        {
            // Modify the properties of the avdec_h26x element here
            g_object_set(element, "thread-type", Configuration::AvdecThreadType, "max-threads",
                Configuration::AvdecMaxThreads, "direct-rendering", FALSE, nullptr);
        }
    }
#ifdef WIN32
    if (g_str_has_prefix(elementName, "wasapi"))
    {
        g_object_set(element, "low-latency", TRUE, nullptr);
    }
#endif

    if (g_str_has_prefix(elementName, "urisourcebin"))
    {
        g_object_set(element, "use-buffering", FALSE, "parse-streams", FALSE, nullptr);
    }

    if (g_str_has_prefix(elementName, "vconv"))
    {
        g_object_set(element, "use-converters", FALSE, "use-balance", FALSE, nullptr);
    }
    if (g_str_has_prefix(elementName, "multiqueue"))
    {
        g_object_set(element, "max-size-buffers", 0, "max-size-bytes", 0, nullptr);
    }

    g_free(elementName);
}

GstPadProbeReturn GStreamerVideo::padProbeCallback(GstPad *pad, GstPadProbeInfo *info, gpointer user_data)
{
    auto *video = static_cast<GStreamerVideo *>(user_data);

    auto *event = GST_PAD_PROBE_INFO_EVENT(info);
    if (GST_EVENT_TYPE(event) == GST_EVENT_CAPS)
    {
        GstCaps *caps = nullptr;
        gst_event_parse_caps(event, &caps);
        if (caps)
        {
            if (gst_video_info_from_caps(video->videoInfo_, caps))
            {
                video->width_ = video->videoInfo_->width;
                video->height_ = video->videoInfo_->height;
                LOG_DEBUG("GStreamerVideo", "Video dimensions: width = " + std::to_string(video->width_) +
                                                ", height = " + std::to_string(video->height_));

                // Remove the pad probe after getting the video dimensions
                gst_pad_remove_probe(pad, video->padProbeId_);
                video->padProbeId_ = 0;
            }
        }
    }
    return GST_PAD_PROBE_OK;
}
void GStreamerVideo::createSdlTexture()
{
    LOG_DEBUG("GStreamerVideo", "Creating SDL texture with width: " + std::to_string(width_) +
                                    ", height: " + std::to_string(height_) + ", format: " + std::to_string(sdlFormat_));


    texture_ = SDL_CreateTexture(SDL::getRenderer(monitor_), sdlFormat_, SDL_TEXTUREACCESS_STREAMING, width_, height_);

    if (!texture_)
    {
        LOG_ERROR("GStreamerVideo", "SDL_CreateTexture failed: " + std::string(SDL_GetError()));
        return;
    }

    if (SDL_SetTextureBlendMode(texture_, SDL_BLENDMODE_BLEND) != 0)
    {
        LOG_ERROR("GStreamerVideo", "SDL_SetTextureBlendMode failed: " + std::string(SDL_GetError()));
        SDL_DestroyTexture(texture_);
        texture_ = nullptr;
        return;
    }

    LOG_DEBUG("GStreamerVideo", "SDL texture created and blend mode set successfully. Texture pointer: " +
                                    std::to_string(reinterpret_cast<std::uintptr_t>(texture_)));
}

void GStreamerVideo::loopHandler()
{
    if (videoBus_)
    {
<<<<<<< HEAD
        GstMessage *msg = gst_bus_pop_filtered(videoBus_, GST_MESSAGE_EOS);
        if (msg)
        {
            playCount_++;
            // If the number of loops is 0 or greater than the current playCount_,
            // seek the playback to the beginning.
            if (!numLoops_ || numLoops_ > playCount_)
            {
                gst_element_seek(playbin_, 1.0, GST_FORMAT_TIME, GST_SEEK_FLAG_FLUSH, GST_SEEK_TYPE_SET, 0,
                                 GST_SEEK_TYPE_NONE, GST_CLOCK_TIME_NONE);
            }
            else
            {
                stop();
            }
            gst_message_unref(msg);
=======
        isVisible_ = isVisible;

        if (!isVisible_)
        {
            // Set max-buffers to 1 to flush the appsink when the video is not visible
            gst_app_sink_set_max_buffers(GST_APP_SINK(videoSink_), 1);
        }
        else
        {
            // Reset max-buffers to 5 when the video becomes visible
            gst_app_sink_set_max_buffers(GST_APP_SINK(videoSink_), 5);
>>>>>>> 3a01ff66
        }
    }
}

void GStreamerVideo::volumeUpdate()
{
    if (!isPlaying_)
        return;
    bool shouldMute = false;
    double targetVolume = 0.0;
    if (bool muteVideo = Configuration::MuteVideo; muteVideo)
    {
        shouldMute = true;
    }
    else
    {
        if (volume_ > 1.0)
            volume_ = 1.0;
        if (currentVolume_ > volume_ || currentVolume_ + 0.005 >= volume_)
            currentVolume_ = volume_;
        else
            currentVolume_ += 0.005;
        targetVolume = currentVolume_;
        if (currentVolume_ < 0.1)
            shouldMute = true;
    }
    // Only set the volume if it has changed since the last call.
    if (targetVolume != lastSetVolume_)
    {
        gst_stream_volume_set_volume(GST_STREAM_VOLUME(playbin_), GST_STREAM_VOLUME_FORMAT_LINEAR, targetVolume);
        lastSetVolume_ = targetVolume;
    }
    // Only set the mute state if it has changed since the last call.
    if (shouldMute != lastSetMuteState_)
    {
        gst_stream_volume_set_mute(GST_STREAM_VOLUME(playbin_), shouldMute);
        lastSetMuteState_ = shouldMute;
    }
}

int GStreamerVideo::getHeight()
{
    return height_;
}

int GStreamerVideo::getWidth()
{
    return width_;
}

void GStreamerVideo::processNewBuffer(GstElement const * /* fakesink */, const GstBuffer *buf, GstPad *new_pad,
                                      gpointer userdata)
{
    auto *video = static_cast<GStreamerVideo *>(userdata);
    std::shared_lock lock(video->stopMutex_);
    if (video && !video->stopping_.load(std::memory_order_acquire))
    {
        if (g_async_queue_length(video->bufferQueue_) >= 15)
        {
            auto oldBuffer = static_cast<GstBuffer *>(g_async_queue_pop(video->bufferQueue_));
            if (oldBuffer)
            {
                gst_buffer_unref(oldBuffer);
                LOG_DEBUG("Video", "Buffer queue limit reached. Oldest buffer removed.");
            }
        }

        GstBuffer *copied_buf = gst_buffer_copy(buf);
        g_async_queue_push(video->bufferQueue_, copied_buf);
        int queue_size = g_async_queue_length(video->bufferQueue_);
        LOG_DEBUG("Video",
                  "Buffer received, copied, and added to queue. Current queue size: " + std::to_string(queue_size));
    }
}

void GStreamerVideo::draw()
{
    if (stopping_.load(std::memory_order_acquire) || !isPlaying_)
    {
        return;
    }

    std::shared_lock lock(stopMutex_);

    auto buffer = static_cast<GstBuffer*>(g_async_queue_try_pop(bufferQueue_));
    if (!buffer)
    {
        return;
    }

    SDL_LockMutex(SDL::getMutex());


    if (!texture_ && width_ != 0 && height_ != 0)
    {
        createSdlTexture();
    }

    if (texture_)
    {
        GstVideoFrame vframe(GST_VIDEO_FRAME_INIT);
        if (gst_video_frame_map(&vframe, videoInfo_, buffer,
            (GstMapFlags)(GST_MAP_READ | GST_VIDEO_FRAME_MAP_FLAG_NO_REF)))
        {
            if (sdlFormat_ == SDL_PIXELFORMAT_NV12)
            {
                if (SDL_UpdateNVTexture(texture_, nullptr,
                    static_cast<const Uint8*>(GST_VIDEO_FRAME_PLANE_DATA(&vframe, 0)),
                    GST_VIDEO_FRAME_PLANE_STRIDE(&vframe, 0),
                    static_cast<const Uint8*>(GST_VIDEO_FRAME_PLANE_DATA(&vframe, 1)),
                    GST_VIDEO_FRAME_PLANE_STRIDE(&vframe, 1)) != 0)
                {
                    LOG_ERROR("Video", "SDL_UpdateNVTexture failed: " + std::string(SDL_GetError()));
                }
            }
            else if (sdlFormat_ == SDL_PIXELFORMAT_IYUV)
            {
                if (SDL_UpdateYUVTexture(texture_, nullptr,
                    static_cast<const Uint8*>(GST_VIDEO_FRAME_PLANE_DATA(&vframe, 0)),
                    GST_VIDEO_FRAME_PLANE_STRIDE(&vframe, 0),
                    static_cast<const Uint8*>(GST_VIDEO_FRAME_PLANE_DATA(&vframe, 1)),
                    GST_VIDEO_FRAME_PLANE_STRIDE(&vframe, 1),
                    static_cast<const Uint8*>(GST_VIDEO_FRAME_PLANE_DATA(&vframe, 2)),
                    GST_VIDEO_FRAME_PLANE_STRIDE(&vframe, 2)) != 0)
                {
                    LOG_ERROR("Video", "SDL_UpdateYUVTexture failed: " + std::string(SDL_GetError()));
                }
            }
            else
            {
                LOG_ERROR("Video", "Unsupported format or fallback handling required.");
            }

            gst_video_frame_unmap(&vframe);
        }
    }
    gst_buffer_unref(buffer);
    SDL_UnlockMutex(SDL::getMutex());

}

bool GStreamerVideo::isPlaying()
{
    return isPlaying_;
}

void GStreamerVideo::setVolume(float volume)
{
    if (!isPlaying_)
        return;
    volume_ = volume;
}

void GStreamerVideo::skipForward()
{
    if (!isPlaying_)
        return;
    gint64 current;
    gint64 duration;
    if (!gst_element_query_position(playbin_, GST_FORMAT_TIME, &current))
        return;
    if (!gst_element_query_duration(playbin_, GST_FORMAT_TIME, &duration))
        return;
    current += 60 * GST_SECOND;
    if (current > duration)
        current = duration - 1;
    gst_element_seek_simple(playbin_, GST_FORMAT_TIME, GstSeekFlags(GST_SEEK_FLAG_FLUSH | GST_SEEK_FLAG_KEY_UNIT),
                            current);
}

void GStreamerVideo::skipBackward()
{
    if (!isPlaying_)
        return;
    gint64 current;
    if (!gst_element_query_position(playbin_, GST_FORMAT_TIME, &current))
        return;
    if (current > 60 * GST_SECOND)
        current -= 60 * GST_SECOND;
    else
        current = 0;
    gst_element_seek_simple(playbin_, GST_FORMAT_TIME, GstSeekFlags(GST_SEEK_FLAG_FLUSH | GST_SEEK_FLAG_KEY_UNIT),
                            current);
}

void GStreamerVideo::skipForwardp()
{
    if (!isPlaying_)
        return;
    gint64 current;
    gint64 duration;
    if (!gst_element_query_position(playbin_, GST_FORMAT_TIME, &current))
        return;
    if (!gst_element_query_duration(playbin_, GST_FORMAT_TIME, &duration))
        return;
    current += duration / 20;
    if (current > duration)
        current = duration - 1;
    gst_element_seek_simple(playbin_, GST_FORMAT_TIME, GstSeekFlags(GST_SEEK_FLAG_FLUSH | GST_SEEK_FLAG_KEY_UNIT),
                            current);
}

void GStreamerVideo::skipBackwardp()
{

    if (!isPlaying_)
        return;
    gint64 current;
    gint64 duration;
    if (!gst_element_query_position(playbin_, GST_FORMAT_TIME, &current))
        return;
    if (!gst_element_query_duration(playbin_, GST_FORMAT_TIME, &duration))
        return;
    if (current > duration / 20)
        current -= duration / 20;
    else
        current = 0;
    gst_element_seek_simple(playbin_, GST_FORMAT_TIME, GstSeekFlags(GST_SEEK_FLAG_FLUSH | GST_SEEK_FLAG_KEY_UNIT),
                            current);
}

void GStreamerVideo::pause()
{
    if (!isPlaying_)
        return;

    paused_ = !paused_;

    if (paused_)
    {
        g_object_set(videoSink_, "signal-handoffs", FALSE, nullptr);
        gst_element_set_state(GST_ELEMENT(playbin_), GST_STATE_PAUSED);
    }
    else
    {
        g_object_set(videoSink_, "signal-handoffs", TRUE, nullptr);
        gst_element_set_state(GST_ELEMENT(playbin_), GST_STATE_PLAYING);
    }
}

void GStreamerVideo::restart()
{
    if (!isPlaying_)
        return;

    gst_element_seek_simple(playbin_, GST_FORMAT_TIME, GstSeekFlags(GST_SEEK_FLAG_FLUSH), 0);
}

unsigned long long GStreamerVideo::getCurrent()
{
    gint64 ret = 0;
    if (!gst_element_query_position(playbin_, GST_FORMAT_TIME, &ret) || !isPlaying_)
        ret = 0;
    return (unsigned long long)ret;
}

unsigned long long GStreamerVideo::getDuration()
{
    gint64 ret = 0;
    if (!gst_element_query_duration(playbin_, GST_FORMAT_TIME, &ret) || !isPlaying_)
        ret = 0;
    return (unsigned long long)ret;
}

bool GStreamerVideo::isPaused()
{
    return paused_;
}

std::string GStreamerVideo::generateDotFileName(const std::string &prefix, const std::string &videoFilePath) const
{
    std::string videoFileName = Utils::getFileName(videoFilePath);

    auto now = std::chrono::system_clock::now();
    auto now_c = std::chrono::system_clock::to_time_t(now);
    auto microseconds = std::chrono::duration_cast<std::chrono::microseconds>(now.time_since_epoch()) % 1000000;

    std::stringstream ss;
    ss << prefix << "_" << videoFileName << "_" << std::put_time(std::localtime(&now_c), "%Y%m%d_%H%M%S_")
       << std::setfill('0') << std::setw(6) << microseconds.count();

    return ss.str();
}

void GStreamerVideo::enablePlugin(const std::string &pluginName)
{
    GstElementFactory *factory = gst_element_factory_find(pluginName.c_str());
    if (factory)
    {
        // Sets the plugin rank to PRIMARY + 1 to prioritize its use
        gst_plugin_feature_set_rank(GST_PLUGIN_FEATURE(factory), GST_RANK_PRIMARY + 1);
        gst_object_unref(factory);
    }
}

void GStreamerVideo::disablePlugin(const std::string &pluginName)
{
    GstElementFactory *factory = gst_element_factory_find(pluginName.c_str());
    if (factory)
    {
        // Sets the plugin rank to GST_RANK_NONE to disable its use
        gst_plugin_feature_set_rank(GST_PLUGIN_FEATURE(factory), GST_RANK_NONE);
        gst_object_unref(factory);
    }
}
<|MERGE_RESOLUTION|>--- conflicted
+++ resolved
@@ -1,806 +1,782 @@
-/* This file is part of RetroFE.
- *
- * RetroFE is free software: you can redistribute it and/or modify
- * it under the terms of the GNU General Public License as published by
- * the Free Software Foundation, either version 3 of the License, or
- * (at your option) any later version.
- *
- * RetroFE is distributed in the hope that it will be useful,
- * but WITHOUT ANY WARRANTY; without even the implied warranty of
- * MERCHANTABILITY or FITNESS FOR A PARTICULAR PURPOSE.  See the
- * GNU General Public License for more details.
- *
- * You should have received a copy of the GNU General Public License
- * along with RetroFE.  If not, see <http://www.gnu.org/licenses/>.
- */
-#include "GStreamerVideo.h"
-#include "../Database/Configuration.h"
-#include "../Graphics/Component/Image.h"
-#include "../Graphics/ViewInfo.h"
-#include "../SDL.h"
-#include "../Utility/Log.h"
-#include "../Utility/Utils.h"
-#include <SDL2/SDL.h>
-#include <cstdio>
-#include <cstdlib>
-#include <cstring>
-#include <gst/app/gstappsink.h>
-#include <gst/audio/audio.h>
-#include <gst/gstdebugutils.h>
-#include <gst/video/video.h>
-#include <sstream>
-#include <sys/stat.h>
-#include <sys/types.h>
-#include <vector>
-
-bool GStreamerVideo::initialized_ = false;
-bool GStreamerVideo::pluginsInitialized_ = false;
-
-typedef enum
-{
-    GST_PLAY_FLAG_VIDEO = (1 << 0),
-    GST_PLAY_FLAG_AUDIO = (1 << 1),
-} GstPlayFlags;
-
-GStreamerVideo::GStreamerVideo(int monitor)
-
-    : monitor_(monitor)
-
-{
-    bufferQueue_ = g_async_queue_new_full((GDestroyNotify)gst_buffer_unref);
-    initializePlugins();
-}
-
-GStreamerVideo::~GStreamerVideo() = default;
-
-void GStreamerVideo::initializePlugins()
-{
-    if (!pluginsInitialized_)
-    {
-        pluginsInitialized_ = true;
-
-#if defined(WIN32)
-        enablePlugin("directsoundsink");
-        disablePlugin("mfdeviceprovider");
-        if (!Configuration::HardwareVideoAccel)
-        {
-            // enablePlugin("openh264dec");
-            disablePlugin("d3d11h264dec");
-            disablePlugin("d3d11h265dec");
-            disablePlugin("GstNvH264Dec");
-            enablePlugin("avdec_h264");
-            enablePlugin("avdec_h265");
-        }
-        else
-        {
-            enablePlugin("d3d11h264dec");
-
-            // enablePlugin("qsvh264dec");
-        }
-#elif defined(__APPLE__)
-        // if (Configuration::HardwareVideoAccel) {
-        //     enablePlugin("vah264dec");
-        //     enablePlugin("vah265dec");
-        // }
-#else
-        if (Configuration::HardwareVideoAccel)
-        {
-            enablePlugin("vah264dec");
-            enablePlugin("vah265dec");
-        }
-        if (!Configuration::HardwareVideoAccel)
-        {
-            disablePlugin("vah264dec");
-            disablePlugin("vah265dec");
-            enablePlugin("openh264dec")
-            disablePlugin("avdec_h264");
-            disablePlugin("avdec_h265");
-        }
-#endif
-    }
-}
-
-void GStreamerVideo::setNumLoops(int n)
-{
-    if (n > 0)
-        numLoops_ = n;
-}
-
-SDL_Texture* GStreamerVideo::getTexture() const
-{
-    SDL_LockMutex(SDL::getMutex());
-    SDL_Texture* texture = texture_;
-    SDL_UnlockMutex(SDL::getMutex());
-    return texture;
-}
-
-bool GStreamerVideo::initialize()
-{
-    if (initialized_)
-    {
-        initialized_ = true;
-        return true;
-    }
-    if (!gst_is_initialized())
-    {
-        LOG_DEBUG("GStreamer", "Initializing in instance");
-        gst_init(nullptr, nullptr);
-        std::string path = Utils::combinePath(Configuration::absolutePath, "retrofe");
-#ifdef WIN32
-        GstRegistry *registry = gst_registry_get();
-        gst_registry_scan_path(registry, path.c_str());
-#endif
-    }
-    initialized_ = true;
-    return true;
-}
-
-bool GStreamerVideo::deInitialize()
-{
-    gst_deinit();
-    initialized_ = false;
-    paused_ = false;
-    return true;
-}
-
-bool GStreamerVideo::stop()
-{
-    if (!initialized_)
-    {
-        return false;
-    }
-
-    stopping_.store(true, std::memory_order_release);
-
-    g_object_set(videoSink_, "signal-handoffs", FALSE, nullptr);
-
-    isPlaying_ = false;
-
-    std::unique_lock lock(stopMutex_);
-
-    if (playbin_)
-    {
-        // Set the pipeline state to NULL
-        gst_element_set_state(playbin_, GST_STATE_NULL);
-
-        // Wait for the state change to complete
-        GstState state;
-        GstStateChangeReturn ret = gst_element_get_state(playbin_, &state, nullptr, GST_CLOCK_TIME_NONE);
-        if (ret != GST_STATE_CHANGE_SUCCESS)
-        {
-            LOG_ERROR("Video", "Failed to change playbin state to NULL");
-        }
-
-        if (videoInfo_)
-            gst_video_info_free(videoInfo_);
-
-
-        if (bufferQueue_)
-        {
-            g_async_queue_unref(bufferQueue_);
-        }
-        
-        // Disconnect signal handlers
-        if (elementSetupHandlerId_)
-        {
-            g_signal_handler_disconnect(playbin_, elementSetupHandlerId_);
-            elementSetupHandlerId_ = 0;
-        }
-        if (aboutToFinishHandlerId_ != 0)
-        {
-            g_signal_handler_disconnect(playbin_, aboutToFinishHandlerId_);
-            aboutToFinishHandlerId_ = 0;
-        }
-
-        if (handoffHandlerId_)
-        {
-            g_signal_handler_disconnect(videoSink_, handoffHandlerId_);
-            handoffHandlerId_ = 0;
-        }
-
-        if (prerollHandlerId_)
-        {
-            g_signal_handler_disconnect(videoSink_, prerollHandlerId_);
-            prerollHandlerId_ = 0;
-        }
-
-        // Remove elements from the custom bin and unreference them
-        if (videoBin_)
-        {
-            gst_bin_remove_many(GST_BIN(videoBin_), videoSink_, capsFilter_, nullptr);
-            gst_object_unref(videoBin_);
-        }
-
-        if (videoBus_)
-        {
-            gst_object_unref(videoBus_);
-        }
-        // Unreference the playbin
-        gst_object_unref(playbin_);
-        playbin_ = nullptr;
-        videoSink_ = nullptr;
-        capsFilter_ = nullptr;
-        videoBin_ = nullptr;
-        videoBus_ = nullptr;
-
-
-
-    }
-
-    SDL_LockMutex(SDL::getMutex());
-    if (texture_ != nullptr)
-    {
-        SDL_DestroyTexture(texture_);
-        texture_ = nullptr;
-    }
-    SDL_UnlockMutex(SDL::getMutex());
-
-    return true;
-}
-
-bool GStreamerVideo::play(const std::string &file)
-{
-    playCount_ = 0;
-    if (!initialized_)
-        return false;
-
-    currentFile_ = file;
-    if (!initializeGstElements(file))
-        return false;
-    // Start playing
-    // Start playing
-    if (GstStateChangeReturn playState = gst_element_set_state(GST_ELEMENT(playbin_), GST_STATE_PLAYING);
-        playState != GST_STATE_CHANGE_ASYNC)
-    {
-        isPlaying_ = false;
-        LOG_ERROR("Video", "Unable to set the pipeline to the playing state.");
-        stop();
-        return false;
-    }
-    paused_ = false;
-    isPlaying_ = true;
-    // Set the volume to zero and mute the video
-    // gst_stream_volume_set_volume(GST_STREAM_VOLUME(playbin_),
-    // GST_STREAM_VOLUME_FORMAT_LINEAR, 0.0);
-    // gst_stream_volume_set_mute(GST_STREAM_VOLUME(playbin_), true);
-
-    if (Configuration::debugDotEnabled)
-    {
-        // Environment variable is set, proceed with dot file generation
-        GstState state;
-        GstState pending;
-        // Wait up to 5 seconds for the state change to complete
-        GstClockTime timeout = 5 * GST_SECOND; // Define your timeout
-        GstStateChangeReturn ret = gst_element_get_state(GST_ELEMENT(playbin_), &state, &pending, timeout);
-        if (ret == GST_STATE_CHANGE_SUCCESS && state == GST_STATE_PLAYING)
-        {
-            // The pipeline is in the playing state, proceed with dot file generation
-            // Generate dot file for playbin_
-            std::string playbinDotFileName = generateDotFileName("playbin", currentFile_);
-            GST_DEBUG_BIN_TO_DOT_FILE(GST_BIN(playbin_), GST_DEBUG_GRAPH_SHOW_ALL, playbinDotFileName.c_str());
-        }
-    }
-    return true;
-}
-
-bool GStreamerVideo::initializeGstElements(const std::string &file)
-{
-    gchar *uriFile = gst_filename_to_uri(file.c_str(), nullptr);
-    gint flags;
-    if (!uriFile)
-    {
-        LOG_DEBUG("Video", "Failed to convert filename to URI");
-        return false;
-    }
-
-    playbin_ = gst_element_factory_make("playbin", "player");
-    capsFilter_ = gst_element_factory_make("capsfilter", "caps_filter");
-    videoBin_ = gst_bin_new("SinkBin");
-    videoSink_ = gst_element_factory_make("fakesink", "video_sink");
-
-<<<<<<< HEAD
-    if (!playbin_ || !videoBin_ || !videoSink_ || !capsFilter_)
-=======
-    gst_pipeline_set_latency(GST_PIPELINE(playbin_), GST_CLOCK_TIME_NONE);
-
-    if (!playbin_ || !videoSink_)
->>>>>>> 3a01ff66
-    {
-        LOG_DEBUG("Video", "Could not create GStreamer elements");
-        g_free(uriFile);
-        return false;
-    }
-
-    g_object_get(playbin_, "flags", &flags, nullptr);
-    flags |= GST_PLAY_FLAG_VIDEO | GST_PLAY_FLAG_AUDIO;
-    g_object_set(playbin_, "flags", flags, nullptr);
-
-    GstCaps *videoConvertCaps = gst_caps_new_empty();
-    if (Configuration::HardwareVideoAccel)
-    {
-        videoConvertCaps = gst_caps_from_string(
-            "video/x-raw,format=(string)NV12,pixel-aspect-ratio=(fraction)1/1");
-        sdlFormat_ = SDL_PIXELFORMAT_NV12;
-        LOG_DEBUG("GStreamerVideo", "SDL pixel format selected: SDL_PIXELFORMAT_NV12. HarwareVideoAccel:true");
-    }
-    else
-    {
-        videoConvertCaps = gst_caps_from_string("video/x-raw,format=(string)I420,pixel-aspect-ratio=(fraction)1/1");
-        sdlFormat_ = SDL_PIXELFORMAT_IYUV;
-        LOG_DEBUG("GStreamerVideo", "SDL pixel format selected: SDL_PIXELFORMAT_IYUV. HarwareVideoAccel:false");
-    }
-
-    g_object_set(capsFilter_, "caps", videoConvertCaps, nullptr);
-    gst_caps_unref(videoConvertCaps);
-
-    gst_bin_add_many(GST_BIN(videoBin_), capsFilter_, videoSink_, nullptr);
-    if (!gst_element_link_many(capsFilter_, videoSink_, nullptr))
-    {
-        LOG_DEBUG("Video", "Could not link video processing elements");
-        g_free(uriFile);
-        return false;
-    }
-
-    GstPad *sinkPad = gst_element_get_static_pad(capsFilter_, "sink");
-    GstPad *ghostPad = gst_ghost_pad_new("sink", sinkPad);
-    gst_element_add_pad(videoBin_, ghostPad);
-    gst_object_unref(sinkPad);
-
-    g_object_set(playbin_, "uri", uriFile, "video-sink", videoBin_, nullptr);
-    gst_object_unref(videoBin_);
-    g_object_set(playbin_, "volume", 0.0, nullptr);
-
-    g_free(uriFile);
-
-    if (GstPad *pad = gst_element_get_static_pad(videoSink_, "sink"))
-    {
-        padProbeId_ = gst_pad_add_probe(pad, GST_PAD_PROBE_TYPE_EVENT_DOWNSTREAM, padProbeCallback, this, nullptr);
-        gst_object_unref(pad);
-    }
-
-    elementSetupHandlerId_ = g_signal_connect(playbin_, "element-setup", G_CALLBACK(elementSetupCallback), this);
-<<<<<<< HEAD
-    //sourceSetupHandlerId_ = g_signal_connect(playbin_, "source-setup", G_CALLBACK(sourceSetupCallback), nullptr);
-
-    videoBus_ = gst_pipeline_get_bus(GST_PIPELINE(playbin_));
-    gst_object_unref(videoBus_);
-
-    g_object_set(videoSink_, "signal-handoffs", TRUE, "sync", TRUE, "enable-last-sample", FALSE, nullptr);
-
-    handoffHandlerId_ = g_signal_connect(videoSink_, "handoff", G_CALLBACK(processNewBuffer), this);
-    prerollHandlerId_ = g_signal_connect(videoSink_, "preroll-handoff", G_CALLBACK(processNewBuffer), this);
-=======
-    aboutToFinishHandlerId_ = g_signal_connect(playbin_, "about-to-finish", G_CALLBACK(aboutToFinishCallback), this);
->>>>>>> 3a01ff66
-
-    return true;
-}
-
-void GStreamerVideo::elementSetupCallback(GstElement* playbin, GstElement* element, gpointer data)
-{
-    gchar* elementName = gst_element_get_name(element);
-
-    if (!Configuration::HardwareVideoAccel)
-    {
-        if (g_str_has_prefix(elementName, "avdec_h26"))
-        {
-            // Modify the properties of the avdec_h26x element here
-            g_object_set(element, "thread-type", Configuration::AvdecThreadType, "max-threads",
-                Configuration::AvdecMaxThreads, "direct-rendering", FALSE, nullptr);
-        }
-    }
-#ifdef WIN32
-    if (g_str_has_prefix(elementName, "wasapi"))
-    {
-        g_object_set(element, "low-latency", TRUE, nullptr);
-    }
-#endif
-
-    if (g_str_has_prefix(elementName, "urisourcebin"))
-    {
-        g_object_set(element, "use-buffering", FALSE, "parse-streams", FALSE, nullptr);
-    }
-
-    if (g_str_has_prefix(elementName, "vconv"))
-    {
-        g_object_set(element, "use-converters", FALSE, "use-balance", FALSE, nullptr);
-    }
-    if (g_str_has_prefix(elementName, "multiqueue"))
-    {
-        g_object_set(element, "max-size-buffers", 0, "max-size-bytes", 0, nullptr);
-    }
-
-    g_free(elementName);
-}
-
-GstPadProbeReturn GStreamerVideo::padProbeCallback(GstPad *pad, GstPadProbeInfo *info, gpointer user_data)
-{
-    auto *video = static_cast<GStreamerVideo *>(user_data);
-
-    auto *event = GST_PAD_PROBE_INFO_EVENT(info);
-    if (GST_EVENT_TYPE(event) == GST_EVENT_CAPS)
-    {
-        GstCaps *caps = nullptr;
-        gst_event_parse_caps(event, &caps);
-        if (caps)
-        {
-            if (gst_video_info_from_caps(video->videoInfo_, caps))
-            {
-                video->width_ = video->videoInfo_->width;
-                video->height_ = video->videoInfo_->height;
-                LOG_DEBUG("GStreamerVideo", "Video dimensions: width = " + std::to_string(video->width_) +
-                                                ", height = " + std::to_string(video->height_));
-
-                // Remove the pad probe after getting the video dimensions
-                gst_pad_remove_probe(pad, video->padProbeId_);
-                video->padProbeId_ = 0;
-            }
-        }
-    }
-    return GST_PAD_PROBE_OK;
-}
-void GStreamerVideo::createSdlTexture()
-{
-    LOG_DEBUG("GStreamerVideo", "Creating SDL texture with width: " + std::to_string(width_) +
-                                    ", height: " + std::to_string(height_) + ", format: " + std::to_string(sdlFormat_));
-
-
-    texture_ = SDL_CreateTexture(SDL::getRenderer(monitor_), sdlFormat_, SDL_TEXTUREACCESS_STREAMING, width_, height_);
-
-    if (!texture_)
-    {
-        LOG_ERROR("GStreamerVideo", "SDL_CreateTexture failed: " + std::string(SDL_GetError()));
-        return;
-    }
-
-    if (SDL_SetTextureBlendMode(texture_, SDL_BLENDMODE_BLEND) != 0)
-    {
-        LOG_ERROR("GStreamerVideo", "SDL_SetTextureBlendMode failed: " + std::string(SDL_GetError()));
-        SDL_DestroyTexture(texture_);
-        texture_ = nullptr;
-        return;
-    }
-
-    LOG_DEBUG("GStreamerVideo", "SDL texture created and blend mode set successfully. Texture pointer: " +
-                                    std::to_string(reinterpret_cast<std::uintptr_t>(texture_)));
-}
-
-void GStreamerVideo::loopHandler()
-{
-    if (videoBus_)
-    {
-<<<<<<< HEAD
-        GstMessage *msg = gst_bus_pop_filtered(videoBus_, GST_MESSAGE_EOS);
-        if (msg)
-        {
-            playCount_++;
-            // If the number of loops is 0 or greater than the current playCount_,
-            // seek the playback to the beginning.
-            if (!numLoops_ || numLoops_ > playCount_)
-            {
-                gst_element_seek(playbin_, 1.0, GST_FORMAT_TIME, GST_SEEK_FLAG_FLUSH, GST_SEEK_TYPE_SET, 0,
-                                 GST_SEEK_TYPE_NONE, GST_CLOCK_TIME_NONE);
-            }
-            else
-            {
-                stop();
-            }
-            gst_message_unref(msg);
-=======
-        isVisible_ = isVisible;
-
-        if (!isVisible_)
-        {
-            // Set max-buffers to 1 to flush the appsink when the video is not visible
-            gst_app_sink_set_max_buffers(GST_APP_SINK(videoSink_), 1);
-        }
-        else
-        {
-            // Reset max-buffers to 5 when the video becomes visible
-            gst_app_sink_set_max_buffers(GST_APP_SINK(videoSink_), 5);
->>>>>>> 3a01ff66
-        }
-    }
-}
-
-void GStreamerVideo::volumeUpdate()
-{
-    if (!isPlaying_)
-        return;
-    bool shouldMute = false;
-    double targetVolume = 0.0;
-    if (bool muteVideo = Configuration::MuteVideo; muteVideo)
-    {
-        shouldMute = true;
-    }
-    else
-    {
-        if (volume_ > 1.0)
-            volume_ = 1.0;
-        if (currentVolume_ > volume_ || currentVolume_ + 0.005 >= volume_)
-            currentVolume_ = volume_;
-        else
-            currentVolume_ += 0.005;
-        targetVolume = currentVolume_;
-        if (currentVolume_ < 0.1)
-            shouldMute = true;
-    }
-    // Only set the volume if it has changed since the last call.
-    if (targetVolume != lastSetVolume_)
-    {
-        gst_stream_volume_set_volume(GST_STREAM_VOLUME(playbin_), GST_STREAM_VOLUME_FORMAT_LINEAR, targetVolume);
-        lastSetVolume_ = targetVolume;
-    }
-    // Only set the mute state if it has changed since the last call.
-    if (shouldMute != lastSetMuteState_)
-    {
-        gst_stream_volume_set_mute(GST_STREAM_VOLUME(playbin_), shouldMute);
-        lastSetMuteState_ = shouldMute;
-    }
-}
-
-int GStreamerVideo::getHeight()
-{
-    return height_;
-}
-
-int GStreamerVideo::getWidth()
-{
-    return width_;
-}
-
-void GStreamerVideo::processNewBuffer(GstElement const * /* fakesink */, const GstBuffer *buf, GstPad *new_pad,
-                                      gpointer userdata)
-{
-    auto *video = static_cast<GStreamerVideo *>(userdata);
-    std::shared_lock lock(video->stopMutex_);
-    if (video && !video->stopping_.load(std::memory_order_acquire))
-    {
-        if (g_async_queue_length(video->bufferQueue_) >= 15)
-        {
-            auto oldBuffer = static_cast<GstBuffer *>(g_async_queue_pop(video->bufferQueue_));
-            if (oldBuffer)
-            {
-                gst_buffer_unref(oldBuffer);
-                LOG_DEBUG("Video", "Buffer queue limit reached. Oldest buffer removed.");
-            }
-        }
-
-        GstBuffer *copied_buf = gst_buffer_copy(buf);
-        g_async_queue_push(video->bufferQueue_, copied_buf);
-        int queue_size = g_async_queue_length(video->bufferQueue_);
-        LOG_DEBUG("Video",
-                  "Buffer received, copied, and added to queue. Current queue size: " + std::to_string(queue_size));
-    }
-}
-
-void GStreamerVideo::draw()
-{
-    if (stopping_.load(std::memory_order_acquire) || !isPlaying_)
-    {
-        return;
-    }
-
-    std::shared_lock lock(stopMutex_);
-
-    auto buffer = static_cast<GstBuffer*>(g_async_queue_try_pop(bufferQueue_));
-    if (!buffer)
-    {
-        return;
-    }
-
-    SDL_LockMutex(SDL::getMutex());
-
-
-    if (!texture_ && width_ != 0 && height_ != 0)
-    {
-        createSdlTexture();
-    }
-
-    if (texture_)
-    {
-        GstVideoFrame vframe(GST_VIDEO_FRAME_INIT);
-        if (gst_video_frame_map(&vframe, videoInfo_, buffer,
-            (GstMapFlags)(GST_MAP_READ | GST_VIDEO_FRAME_MAP_FLAG_NO_REF)))
-        {
-            if (sdlFormat_ == SDL_PIXELFORMAT_NV12)
-            {
-                if (SDL_UpdateNVTexture(texture_, nullptr,
-                    static_cast<const Uint8*>(GST_VIDEO_FRAME_PLANE_DATA(&vframe, 0)),
-                    GST_VIDEO_FRAME_PLANE_STRIDE(&vframe, 0),
-                    static_cast<const Uint8*>(GST_VIDEO_FRAME_PLANE_DATA(&vframe, 1)),
-                    GST_VIDEO_FRAME_PLANE_STRIDE(&vframe, 1)) != 0)
-                {
-                    LOG_ERROR("Video", "SDL_UpdateNVTexture failed: " + std::string(SDL_GetError()));
-                }
-            }
-            else if (sdlFormat_ == SDL_PIXELFORMAT_IYUV)
-            {
-                if (SDL_UpdateYUVTexture(texture_, nullptr,
-                    static_cast<const Uint8*>(GST_VIDEO_FRAME_PLANE_DATA(&vframe, 0)),
-                    GST_VIDEO_FRAME_PLANE_STRIDE(&vframe, 0),
-                    static_cast<const Uint8*>(GST_VIDEO_FRAME_PLANE_DATA(&vframe, 1)),
-                    GST_VIDEO_FRAME_PLANE_STRIDE(&vframe, 1),
-                    static_cast<const Uint8*>(GST_VIDEO_FRAME_PLANE_DATA(&vframe, 2)),
-                    GST_VIDEO_FRAME_PLANE_STRIDE(&vframe, 2)) != 0)
-                {
-                    LOG_ERROR("Video", "SDL_UpdateYUVTexture failed: " + std::string(SDL_GetError()));
-                }
-            }
-            else
-            {
-                LOG_ERROR("Video", "Unsupported format or fallback handling required.");
-            }
-
-            gst_video_frame_unmap(&vframe);
-        }
-    }
-    gst_buffer_unref(buffer);
-    SDL_UnlockMutex(SDL::getMutex());
-
-}
-
-bool GStreamerVideo::isPlaying()
-{
-    return isPlaying_;
-}
-
-void GStreamerVideo::setVolume(float volume)
-{
-    if (!isPlaying_)
-        return;
-    volume_ = volume;
-}
-
-void GStreamerVideo::skipForward()
-{
-    if (!isPlaying_)
-        return;
-    gint64 current;
-    gint64 duration;
-    if (!gst_element_query_position(playbin_, GST_FORMAT_TIME, &current))
-        return;
-    if (!gst_element_query_duration(playbin_, GST_FORMAT_TIME, &duration))
-        return;
-    current += 60 * GST_SECOND;
-    if (current > duration)
-        current = duration - 1;
-    gst_element_seek_simple(playbin_, GST_FORMAT_TIME, GstSeekFlags(GST_SEEK_FLAG_FLUSH | GST_SEEK_FLAG_KEY_UNIT),
-                            current);
-}
-
-void GStreamerVideo::skipBackward()
-{
-    if (!isPlaying_)
-        return;
-    gint64 current;
-    if (!gst_element_query_position(playbin_, GST_FORMAT_TIME, &current))
-        return;
-    if (current > 60 * GST_SECOND)
-        current -= 60 * GST_SECOND;
-    else
-        current = 0;
-    gst_element_seek_simple(playbin_, GST_FORMAT_TIME, GstSeekFlags(GST_SEEK_FLAG_FLUSH | GST_SEEK_FLAG_KEY_UNIT),
-                            current);
-}
-
-void GStreamerVideo::skipForwardp()
-{
-    if (!isPlaying_)
-        return;
-    gint64 current;
-    gint64 duration;
-    if (!gst_element_query_position(playbin_, GST_FORMAT_TIME, &current))
-        return;
-    if (!gst_element_query_duration(playbin_, GST_FORMAT_TIME, &duration))
-        return;
-    current += duration / 20;
-    if (current > duration)
-        current = duration - 1;
-    gst_element_seek_simple(playbin_, GST_FORMAT_TIME, GstSeekFlags(GST_SEEK_FLAG_FLUSH | GST_SEEK_FLAG_KEY_UNIT),
-                            current);
-}
-
-void GStreamerVideo::skipBackwardp()
-{
-
-    if (!isPlaying_)
-        return;
-    gint64 current;
-    gint64 duration;
-    if (!gst_element_query_position(playbin_, GST_FORMAT_TIME, &current))
-        return;
-    if (!gst_element_query_duration(playbin_, GST_FORMAT_TIME, &duration))
-        return;
-    if (current > duration / 20)
-        current -= duration / 20;
-    else
-        current = 0;
-    gst_element_seek_simple(playbin_, GST_FORMAT_TIME, GstSeekFlags(GST_SEEK_FLAG_FLUSH | GST_SEEK_FLAG_KEY_UNIT),
-                            current);
-}
-
-void GStreamerVideo::pause()
-{
-    if (!isPlaying_)
-        return;
-
-    paused_ = !paused_;
-
-    if (paused_)
-    {
-        g_object_set(videoSink_, "signal-handoffs", FALSE, nullptr);
-        gst_element_set_state(GST_ELEMENT(playbin_), GST_STATE_PAUSED);
-    }
-    else
-    {
-        g_object_set(videoSink_, "signal-handoffs", TRUE, nullptr);
-        gst_element_set_state(GST_ELEMENT(playbin_), GST_STATE_PLAYING);
-    }
-}
-
-void GStreamerVideo::restart()
-{
-    if (!isPlaying_)
-        return;
-
-    gst_element_seek_simple(playbin_, GST_FORMAT_TIME, GstSeekFlags(GST_SEEK_FLAG_FLUSH), 0);
-}
-
-unsigned long long GStreamerVideo::getCurrent()
-{
-    gint64 ret = 0;
-    if (!gst_element_query_position(playbin_, GST_FORMAT_TIME, &ret) || !isPlaying_)
-        ret = 0;
-    return (unsigned long long)ret;
-}
-
-unsigned long long GStreamerVideo::getDuration()
-{
-    gint64 ret = 0;
-    if (!gst_element_query_duration(playbin_, GST_FORMAT_TIME, &ret) || !isPlaying_)
-        ret = 0;
-    return (unsigned long long)ret;
-}
-
-bool GStreamerVideo::isPaused()
-{
-    return paused_;
-}
-
-std::string GStreamerVideo::generateDotFileName(const std::string &prefix, const std::string &videoFilePath) const
-{
-    std::string videoFileName = Utils::getFileName(videoFilePath);
-
-    auto now = std::chrono::system_clock::now();
-    auto now_c = std::chrono::system_clock::to_time_t(now);
-    auto microseconds = std::chrono::duration_cast<std::chrono::microseconds>(now.time_since_epoch()) % 1000000;
-
-    std::stringstream ss;
-    ss << prefix << "_" << videoFileName << "_" << std::put_time(std::localtime(&now_c), "%Y%m%d_%H%M%S_")
-       << std::setfill('0') << std::setw(6) << microseconds.count();
-
-    return ss.str();
-}
-
-void GStreamerVideo::enablePlugin(const std::string &pluginName)
-{
-    GstElementFactory *factory = gst_element_factory_find(pluginName.c_str());
-    if (factory)
-    {
-        // Sets the plugin rank to PRIMARY + 1 to prioritize its use
-        gst_plugin_feature_set_rank(GST_PLUGIN_FEATURE(factory), GST_RANK_PRIMARY + 1);
-        gst_object_unref(factory);
-    }
-}
-
-void GStreamerVideo::disablePlugin(const std::string &pluginName)
-{
-    GstElementFactory *factory = gst_element_factory_find(pluginName.c_str());
-    if (factory)
-    {
-        // Sets the plugin rank to GST_RANK_NONE to disable its use
-        gst_plugin_feature_set_rank(GST_PLUGIN_FEATURE(factory), GST_RANK_NONE);
-        gst_object_unref(factory);
-    }
-}
+/* This file is part of RetroFE.
+ *
+ * RetroFE is free software: you can redistribute it and/or modify
+ * it under the terms of the GNU General Public License as published by
+ * the Free Software Foundation, either version 3 of the License, or
+ * (at your option) any later version.
+ *
+ * RetroFE is distributed in the hope that it will be useful,
+ * but WITHOUT ANY WARRANTY; without even the implied warranty of
+ * MERCHANTABILITY or FITNESS FOR A PARTICULAR PURPOSE.  See the
+ * GNU General Public License for more details.
+ *
+ * You should have received a copy of the GNU General Public License
+ * along with RetroFE.  If not, see <http://www.gnu.org/licenses/>.
+ */
+#include "GStreamerVideo.h"
+#include "../Database/Configuration.h"
+#include "../Graphics/Component/Image.h"
+#include "../Graphics/ViewInfo.h"
+#include "../SDL.h"
+#include "../Utility/Log.h"
+#include "../Utility/Utils.h"
+#include <SDL2/SDL.h>
+#include <cstdio>
+#include <cstdlib>
+#include <cstring>
+#include <gst/app/gstappsink.h>
+#include <gst/audio/audio.h>
+#include <gst/gstdebugutils.h>
+#include <gst/video/video.h>
+#include <sstream>
+#include <sys/stat.h>
+#include <sys/types.h>
+#include <vector>
+
+bool GStreamerVideo::initialized_ = false;
+bool GStreamerVideo::pluginsInitialized_ = false;
+
+typedef enum
+{
+    GST_PLAY_FLAG_VIDEO = (1 << 0),
+    GST_PLAY_FLAG_AUDIO = (1 << 1),
+} GstPlayFlags;
+
+GStreamerVideo::GStreamerVideo(int monitor)
+
+    : monitor_(monitor)
+
+{
+    bufferQueue_ = g_async_queue_new_full((GDestroyNotify)gst_buffer_unref);
+    initializePlugins();
+}
+
+GStreamerVideo::~GStreamerVideo() = default;
+
+void GStreamerVideo::initializePlugins()
+{
+    if (!pluginsInitialized_)
+    {
+        pluginsInitialized_ = true;
+
+#if defined(WIN32)
+        enablePlugin("directsoundsink");
+        disablePlugin("mfdeviceprovider");
+        if (!Configuration::HardwareVideoAccel)
+        {
+            // enablePlugin("openh264dec");
+            disablePlugin("d3d11h264dec");
+            disablePlugin("d3d11h265dec");
+            disablePlugin("GstNvH264Dec");
+            enablePlugin("avdec_h264");
+            enablePlugin("avdec_h265");
+        }
+        else
+        {
+            enablePlugin("d3d11h264dec");
+
+            // enablePlugin("qsvh264dec");
+        }
+#elif defined(__APPLE__)
+        // if (Configuration::HardwareVideoAccel) {
+        //     enablePlugin("vah264dec");
+        //     enablePlugin("vah265dec");
+        // }
+#else
+        if (Configuration::HardwareVideoAccel)
+        {
+            enablePlugin("vah264dec");
+            enablePlugin("vah265dec");
+        }
+        if (!Configuration::HardwareVideoAccel)
+        {
+            disablePlugin("vah264dec");
+            disablePlugin("vah265dec");
+            enablePlugin("openh264dec")
+            disablePlugin("avdec_h264");
+            disablePlugin("avdec_h265");
+        }
+#endif
+    }
+}
+
+void GStreamerVideo::setNumLoops(int n)
+{
+    if (n > 0)
+        numLoops_ = n;
+}
+
+SDL_Texture* GStreamerVideo::getTexture() const
+{
+    SDL_LockMutex(SDL::getMutex());
+    SDL_Texture* texture = texture_;
+    SDL_UnlockMutex(SDL::getMutex());
+    return texture;
+}
+
+bool GStreamerVideo::initialize()
+{
+    if (initialized_)
+    {
+        initialized_ = true;
+        return true;
+    }
+    if (!gst_is_initialized())
+    {
+        LOG_DEBUG("GStreamer", "Initializing in instance");
+        gst_init(nullptr, nullptr);
+        std::string path = Utils::combinePath(Configuration::absolutePath, "retrofe");
+#ifdef WIN32
+        GstRegistry *registry = gst_registry_get();
+        gst_registry_scan_path(registry, path.c_str());
+#endif
+    }
+    initialized_ = true;
+    return true;
+}
+
+bool GStreamerVideo::deInitialize()
+{
+    gst_deinit();
+    initialized_ = false;
+    paused_ = false;
+    return true;
+}
+
+bool GStreamerVideo::stop()
+{
+    if (!initialized_)
+    {
+        return false;
+    }
+
+    stopping_.store(true, std::memory_order_release);
+
+    g_object_set(videoSink_, "signal-handoffs", FALSE, nullptr);
+
+    isPlaying_ = false;
+
+    std::unique_lock lock(stopMutex_);
+
+    if (playbin_)
+    {
+        // Set the pipeline state to NULL
+        gst_element_set_state(playbin_, GST_STATE_NULL);
+
+        // Wait for the state change to complete
+        GstState state;
+        GstStateChangeReturn ret = gst_element_get_state(playbin_, &state, nullptr, GST_CLOCK_TIME_NONE);
+        if (ret != GST_STATE_CHANGE_SUCCESS)
+        {
+            LOG_ERROR("Video", "Failed to change playbin state to NULL");
+        }
+
+        if (videoInfo_)
+            gst_video_info_free(videoInfo_);
+
+
+        if (bufferQueue_)
+        {
+            g_async_queue_unref(bufferQueue_);
+        }
+        
+        // Disconnect signal handlers
+        if (elementSetupHandlerId_)
+        {
+            g_signal_handler_disconnect(playbin_, elementSetupHandlerId_);
+            elementSetupHandlerId_ = 0;
+        }
+        if (aboutToFinishHandlerId_ != 0)
+        {
+            g_signal_handler_disconnect(playbin_, aboutToFinishHandlerId_);
+            aboutToFinishHandlerId_ = 0;
+        }
+
+        if (handoffHandlerId_)
+        {
+            g_signal_handler_disconnect(videoSink_, handoffHandlerId_);
+            handoffHandlerId_ = 0;
+        }
+
+        if (prerollHandlerId_)
+        {
+            g_signal_handler_disconnect(videoSink_, prerollHandlerId_);
+            prerollHandlerId_ = 0;
+        }
+
+        // Remove elements from the custom bin and unreference them
+        if (videoBin_)
+        {
+            gst_bin_remove_many(GST_BIN(videoBin_), videoSink_, capsFilter_, nullptr);
+            gst_object_unref(videoBin_);
+        }
+
+        if (videoBus_)
+        {
+            gst_object_unref(videoBus_);
+        }
+        // Unreference the playbin
+        gst_object_unref(playbin_);
+        playbin_ = nullptr;
+        videoSink_ = nullptr;
+        capsFilter_ = nullptr;
+        videoBin_ = nullptr;
+        videoBus_ = nullptr;
+
+
+
+    }
+
+    SDL_LockMutex(SDL::getMutex());
+    if (texture_ != nullptr)
+    {
+        SDL_DestroyTexture(texture_);
+        texture_ = nullptr;
+    }
+    SDL_UnlockMutex(SDL::getMutex());
+
+    return true;
+}
+
+bool GStreamerVideo::play(const std::string &file)
+{
+    playCount_ = 0;
+    if (!initialized_)
+        return false;
+
+    currentFile_ = file;
+    if (!initializeGstElements(file))
+        return false;
+    // Start playing
+    // Start playing
+    if (GstStateChangeReturn playState = gst_element_set_state(GST_ELEMENT(playbin_), GST_STATE_PLAYING);
+        playState != GST_STATE_CHANGE_ASYNC)
+    {
+        isPlaying_ = false;
+        LOG_ERROR("Video", "Unable to set the pipeline to the playing state.");
+        stop();
+        return false;
+    }
+    paused_ = false;
+    isPlaying_ = true;
+    // Set the volume to zero and mute the video
+    // gst_stream_volume_set_volume(GST_STREAM_VOLUME(playbin_),
+    // GST_STREAM_VOLUME_FORMAT_LINEAR, 0.0);
+    // gst_stream_volume_set_mute(GST_STREAM_VOLUME(playbin_), true);
+
+    if (Configuration::debugDotEnabled)
+    {
+        // Environment variable is set, proceed with dot file generation
+        GstState state;
+        GstState pending;
+        // Wait up to 5 seconds for the state change to complete
+        GstClockTime timeout = 5 * GST_SECOND; // Define your timeout
+        GstStateChangeReturn ret = gst_element_get_state(GST_ELEMENT(playbin_), &state, &pending, timeout);
+        if (ret == GST_STATE_CHANGE_SUCCESS && state == GST_STATE_PLAYING)
+        {
+            // The pipeline is in the playing state, proceed with dot file generation
+            // Generate dot file for playbin_
+            std::string playbinDotFileName = generateDotFileName("playbin", currentFile_);
+            GST_DEBUG_BIN_TO_DOT_FILE(GST_BIN(playbin_), GST_DEBUG_GRAPH_SHOW_ALL, playbinDotFileName.c_str());
+        }
+    }
+    return true;
+}
+
+bool GStreamerVideo::initializeGstElements(const std::string &file)
+{
+    gchar *uriFile = gst_filename_to_uri(file.c_str(), nullptr);
+    gint flags;
+    if (!uriFile)
+    {
+        LOG_DEBUG("Video", "Failed to convert filename to URI");
+        return false;
+    }
+
+    playbin_ = gst_element_factory_make("playbin", "player");
+    capsFilter_ = gst_element_factory_make("capsfilter", "caps_filter");
+    videoBin_ = gst_bin_new("SinkBin");
+    videoSink_ = gst_element_factory_make("fakesink", "video_sink");
+
+    if (!playbin_ || !videoBin_ || !videoSink_ || !capsFilter_)
+    {
+        LOG_DEBUG("Video", "Could not create GStreamer elements");
+        g_free(uriFile);
+        return false;
+    }
+
+    g_object_get(playbin_, "flags", &flags, nullptr);
+    flags |= GST_PLAY_FLAG_VIDEO | GST_PLAY_FLAG_AUDIO;
+    g_object_set(playbin_, "flags", flags, nullptr);
+
+    GstCaps *videoConvertCaps = gst_caps_new_empty();
+    if (Configuration::HardwareVideoAccel)
+    {
+        videoConvertCaps = gst_caps_from_string(
+            "video/x-raw,format=(string)NV12,pixel-aspect-ratio=(fraction)1/1");
+        sdlFormat_ = SDL_PIXELFORMAT_NV12;
+        LOG_DEBUG("GStreamerVideo", "SDL pixel format selected: SDL_PIXELFORMAT_NV12. HarwareVideoAccel:true");
+    }
+    else
+    {
+        videoConvertCaps = gst_caps_from_string("video/x-raw,format=(string)I420,pixel-aspect-ratio=(fraction)1/1");
+        sdlFormat_ = SDL_PIXELFORMAT_IYUV;
+        LOG_DEBUG("GStreamerVideo", "SDL pixel format selected: SDL_PIXELFORMAT_IYUV. HarwareVideoAccel:false");
+    }
+
+    g_object_set(capsFilter_, "caps", videoConvertCaps, nullptr);
+    gst_caps_unref(videoConvertCaps);
+
+    gst_bin_add_many(GST_BIN(videoBin_), capsFilter_, videoSink_, nullptr);
+    if (!gst_element_link_many(capsFilter_, videoSink_, nullptr))
+    {
+        LOG_DEBUG("Video", "Could not link video processing elements");
+        g_free(uriFile);
+        return false;
+    }
+
+    GstPad *sinkPad = gst_element_get_static_pad(capsFilter_, "sink");
+    GstPad *ghostPad = gst_ghost_pad_new("sink", sinkPad);
+    gst_element_add_pad(videoBin_, ghostPad);
+    gst_object_unref(sinkPad);
+
+    g_object_set(playbin_, "uri", uriFile, "video-sink", videoBin_, nullptr);
+    gst_object_unref(videoBin_);
+    g_object_set(playbin_, "volume", 0.0, nullptr);
+
+    g_free(uriFile);
+
+    if (GstPad *pad = gst_element_get_static_pad(videoSink_, "sink"))
+    {
+        padProbeId_ = gst_pad_add_probe(pad, GST_PAD_PROBE_TYPE_EVENT_DOWNSTREAM, padProbeCallback, this, nullptr);
+        gst_object_unref(pad);
+    }
+
+    elementSetupHandlerId_ = g_signal_connect(playbin_, "element-setup", G_CALLBACK(elementSetupCallback), this);
+    //sourceSetupHandlerId_ = g_signal_connect(playbin_, "source-setup", G_CALLBACK(sourceSetupCallback), nullptr);
+
+    videoBus_ = gst_pipeline_get_bus(GST_PIPELINE(playbin_));
+    gst_object_unref(videoBus_);
+
+    g_object_set(videoSink_, "signal-handoffs", TRUE, "sync", TRUE, "enable-last-sample", FALSE, nullptr);
+
+    handoffHandlerId_ = g_signal_connect(videoSink_, "handoff", G_CALLBACK(processNewBuffer), this);
+    prerollHandlerId_ = g_signal_connect(videoSink_, "preroll-handoff", G_CALLBACK(processNewBuffer), this);
+
+    return true;
+}
+
+void GStreamerVideo::elementSetupCallback(GstElement* playbin, GstElement* element, gpointer data)
+{
+    gchar* elementName = gst_element_get_name(element);
+
+    if (!Configuration::HardwareVideoAccel)
+    {
+        if (g_str_has_prefix(elementName, "avdec_h26"))
+        {
+            // Modify the properties of the avdec_h26x element here
+            g_object_set(element, "thread-type", Configuration::AvdecThreadType, "max-threads",
+                Configuration::AvdecMaxThreads, "direct-rendering", FALSE, nullptr);
+        }
+    }
+#ifdef WIN32
+    if (g_str_has_prefix(elementName, "wasapi"))
+    {
+        g_object_set(element, "low-latency", TRUE, nullptr);
+    }
+#endif
+
+    if (g_str_has_prefix(elementName, "urisourcebin"))
+    {
+        g_object_set(element, "use-buffering", FALSE, "parse-streams", FALSE, nullptr);
+    }
+
+    if (g_str_has_prefix(elementName, "vconv"))
+    {
+        g_object_set(element, "use-converters", FALSE, "use-balance", FALSE, nullptr);
+    }
+    if (g_str_has_prefix(elementName, "multiqueue"))
+    {
+        g_object_set(element, "max-size-buffers", 0, "max-size-bytes", 0, nullptr);
+    }
+
+    g_free(elementName);
+}
+
+GstPadProbeReturn GStreamerVideo::padProbeCallback(GstPad *pad, GstPadProbeInfo *info, gpointer user_data)
+{
+    auto *video = static_cast<GStreamerVideo *>(user_data);
+
+    auto *event = GST_PAD_PROBE_INFO_EVENT(info);
+    if (GST_EVENT_TYPE(event) == GST_EVENT_CAPS)
+    {
+        GstCaps *caps = nullptr;
+        gst_event_parse_caps(event, &caps);
+        if (caps)
+        {
+            if (gst_video_info_from_caps(video->videoInfo_, caps))
+            {
+                video->width_ = video->videoInfo_->width;
+                video->height_ = video->videoInfo_->height;
+                LOG_DEBUG("GStreamerVideo", "Video dimensions: width = " + std::to_string(video->width_) +
+                                                ", height = " + std::to_string(video->height_));
+
+                // Remove the pad probe after getting the video dimensions
+                gst_pad_remove_probe(pad, video->padProbeId_);
+                video->padProbeId_ = 0;
+            }
+        }
+    }
+    return GST_PAD_PROBE_OK;
+}
+void GStreamerVideo::createSdlTexture()
+{
+    LOG_DEBUG("GStreamerVideo", "Creating SDL texture with width: " + std::to_string(width_) +
+                                    ", height: " + std::to_string(height_) + ", format: " + std::to_string(sdlFormat_));
+
+
+    texture_ = SDL_CreateTexture(SDL::getRenderer(monitor_), sdlFormat_, SDL_TEXTUREACCESS_STREAMING, width_, height_);
+
+    if (!texture_)
+    {
+        LOG_ERROR("GStreamerVideo", "SDL_CreateTexture failed: " + std::string(SDL_GetError()));
+        return;
+    }
+
+    if (SDL_SetTextureBlendMode(texture_, SDL_BLENDMODE_BLEND) != 0)
+    {
+        LOG_ERROR("GStreamerVideo", "SDL_SetTextureBlendMode failed: " + std::string(SDL_GetError()));
+        SDL_DestroyTexture(texture_);
+        texture_ = nullptr;
+        return;
+    }
+
+    LOG_DEBUG("GStreamerVideo", "SDL texture created and blend mode set successfully. Texture pointer: " +
+                                    std::to_string(reinterpret_cast<std::uintptr_t>(texture_)));
+}
+
+void GStreamerVideo::loopHandler()
+{
+    if (videoBus_)
+    {
+        GstMessage *msg = gst_bus_pop_filtered(videoBus_, GST_MESSAGE_EOS);
+        if (msg)
+        {
+            playCount_++;
+            // If the number of loops is 0 or greater than the current playCount_,
+            // seek the playback to the beginning.
+            if (!numLoops_ || numLoops_ > playCount_)
+            {
+                gst_element_seek(playbin_, 1.0, GST_FORMAT_TIME, GST_SEEK_FLAG_FLUSH, GST_SEEK_TYPE_SET, 0,
+                                 GST_SEEK_TYPE_NONE, GST_CLOCK_TIME_NONE);
+            }
+            else
+            {
+                stop();
+            }
+            gst_message_unref(msg);
+        }
+    }
+}
+
+void GStreamerVideo::volumeUpdate()
+{
+    if (!isPlaying_)
+        return;
+    bool shouldMute = false;
+    double targetVolume = 0.0;
+    if (bool muteVideo = Configuration::MuteVideo; muteVideo)
+    {
+        shouldMute = true;
+    }
+    else
+    {
+        if (volume_ > 1.0)
+            volume_ = 1.0;
+        if (currentVolume_ > volume_ || currentVolume_ + 0.005 >= volume_)
+            currentVolume_ = volume_;
+        else
+            currentVolume_ += 0.005;
+        targetVolume = currentVolume_;
+        if (currentVolume_ < 0.1)
+            shouldMute = true;
+    }
+    // Only set the volume if it has changed since the last call.
+    if (targetVolume != lastSetVolume_)
+    {
+        gst_stream_volume_set_volume(GST_STREAM_VOLUME(playbin_), GST_STREAM_VOLUME_FORMAT_LINEAR, targetVolume);
+        lastSetVolume_ = targetVolume;
+    }
+    // Only set the mute state if it has changed since the last call.
+    if (shouldMute != lastSetMuteState_)
+    {
+        gst_stream_volume_set_mute(GST_STREAM_VOLUME(playbin_), shouldMute);
+        lastSetMuteState_ = shouldMute;
+    }
+}
+
+int GStreamerVideo::getHeight()
+{
+    return height_;
+}
+
+int GStreamerVideo::getWidth()
+{
+    return width_;
+}
+
+void GStreamerVideo::processNewBuffer(GstElement const * /* fakesink */, const GstBuffer *buf, GstPad *new_pad,
+                                      gpointer userdata)
+{
+    auto *video = static_cast<GStreamerVideo *>(userdata);
+    std::shared_lock lock(video->stopMutex_);
+    if (video && !video->stopping_.load(std::memory_order_acquire))
+    {
+        if (g_async_queue_length(video->bufferQueue_) >= 15)
+        {
+            auto oldBuffer = static_cast<GstBuffer *>(g_async_queue_pop(video->bufferQueue_));
+            if (oldBuffer)
+            {
+                gst_buffer_unref(oldBuffer);
+                LOG_DEBUG("Video", "Buffer queue limit reached. Oldest buffer removed.");
+            }
+        }
+
+        GstBuffer *copied_buf = gst_buffer_copy(buf);
+        g_async_queue_push(video->bufferQueue_, copied_buf);
+        int queue_size = g_async_queue_length(video->bufferQueue_);
+        LOG_DEBUG("Video",
+                  "Buffer received, copied, and added to queue. Current queue size: " + std::to_string(queue_size));
+    }
+}
+
+void GStreamerVideo::draw()
+{
+    if (stopping_.load(std::memory_order_acquire) || !isPlaying_)
+    {
+        return;
+    }
+
+    std::shared_lock lock(stopMutex_);
+
+    auto buffer = static_cast<GstBuffer*>(g_async_queue_try_pop(bufferQueue_));
+    if (!buffer)
+    {
+        return;
+    }
+
+    SDL_LockMutex(SDL::getMutex());
+
+
+    if (!texture_ && width_ != 0 && height_ != 0)
+    {
+        createSdlTexture();
+    }
+
+    if (texture_)
+    {
+        GstVideoFrame vframe(GST_VIDEO_FRAME_INIT);
+        if (gst_video_frame_map(&vframe, videoInfo_, buffer,
+            (GstMapFlags)(GST_MAP_READ | GST_VIDEO_FRAME_MAP_FLAG_NO_REF)))
+        {
+            if (sdlFormat_ == SDL_PIXELFORMAT_NV12)
+            {
+                if (SDL_UpdateNVTexture(texture_, nullptr,
+                    static_cast<const Uint8*>(GST_VIDEO_FRAME_PLANE_DATA(&vframe, 0)),
+                    GST_VIDEO_FRAME_PLANE_STRIDE(&vframe, 0),
+                    static_cast<const Uint8*>(GST_VIDEO_FRAME_PLANE_DATA(&vframe, 1)),
+                    GST_VIDEO_FRAME_PLANE_STRIDE(&vframe, 1)) != 0)
+                {
+                    LOG_ERROR("Video", "SDL_UpdateNVTexture failed: " + std::string(SDL_GetError()));
+                }
+            }
+            else if (sdlFormat_ == SDL_PIXELFORMAT_IYUV)
+            {
+                if (SDL_UpdateYUVTexture(texture_, nullptr,
+                    static_cast<const Uint8*>(GST_VIDEO_FRAME_PLANE_DATA(&vframe, 0)),
+                    GST_VIDEO_FRAME_PLANE_STRIDE(&vframe, 0),
+                    static_cast<const Uint8*>(GST_VIDEO_FRAME_PLANE_DATA(&vframe, 1)),
+                    GST_VIDEO_FRAME_PLANE_STRIDE(&vframe, 1),
+                    static_cast<const Uint8*>(GST_VIDEO_FRAME_PLANE_DATA(&vframe, 2)),
+                    GST_VIDEO_FRAME_PLANE_STRIDE(&vframe, 2)) != 0)
+                {
+                    LOG_ERROR("Video", "SDL_UpdateYUVTexture failed: " + std::string(SDL_GetError()));
+                }
+            }
+            else
+            {
+                LOG_ERROR("Video", "Unsupported format or fallback handling required.");
+            }
+
+            gst_video_frame_unmap(&vframe);
+        }
+    }
+    gst_buffer_unref(buffer);
+    SDL_UnlockMutex(SDL::getMutex());
+
+}
+
+bool GStreamerVideo::isPlaying()
+{
+    return isPlaying_;
+}
+
+void GStreamerVideo::setVolume(float volume)
+{
+    if (!isPlaying_)
+        return;
+    volume_ = volume;
+}
+
+void GStreamerVideo::skipForward()
+{
+    if (!isPlaying_)
+        return;
+    gint64 current;
+    gint64 duration;
+    if (!gst_element_query_position(playbin_, GST_FORMAT_TIME, &current))
+        return;
+    if (!gst_element_query_duration(playbin_, GST_FORMAT_TIME, &duration))
+        return;
+    current += 60 * GST_SECOND;
+    if (current > duration)
+        current = duration - 1;
+    gst_element_seek_simple(playbin_, GST_FORMAT_TIME, GstSeekFlags(GST_SEEK_FLAG_FLUSH | GST_SEEK_FLAG_KEY_UNIT),
+                            current);
+}
+
+void GStreamerVideo::skipBackward()
+{
+    if (!isPlaying_)
+        return;
+    gint64 current;
+    if (!gst_element_query_position(playbin_, GST_FORMAT_TIME, &current))
+        return;
+    if (current > 60 * GST_SECOND)
+        current -= 60 * GST_SECOND;
+    else
+        current = 0;
+    gst_element_seek_simple(playbin_, GST_FORMAT_TIME, GstSeekFlags(GST_SEEK_FLAG_FLUSH | GST_SEEK_FLAG_KEY_UNIT),
+                            current);
+}
+
+void GStreamerVideo::skipForwardp()
+{
+    if (!isPlaying_)
+        return;
+    gint64 current;
+    gint64 duration;
+    if (!gst_element_query_position(playbin_, GST_FORMAT_TIME, &current))
+        return;
+    if (!gst_element_query_duration(playbin_, GST_FORMAT_TIME, &duration))
+        return;
+    current += duration / 20;
+    if (current > duration)
+        current = duration - 1;
+    gst_element_seek_simple(playbin_, GST_FORMAT_TIME, GstSeekFlags(GST_SEEK_FLAG_FLUSH | GST_SEEK_FLAG_KEY_UNIT),
+                            current);
+}
+
+void GStreamerVideo::skipBackwardp()
+{
+
+    if (!isPlaying_)
+        return;
+    gint64 current;
+    gint64 duration;
+    if (!gst_element_query_position(playbin_, GST_FORMAT_TIME, &current))
+        return;
+    if (!gst_element_query_duration(playbin_, GST_FORMAT_TIME, &duration))
+        return;
+    if (current > duration / 20)
+        current -= duration / 20;
+    else
+        current = 0;
+    gst_element_seek_simple(playbin_, GST_FORMAT_TIME, GstSeekFlags(GST_SEEK_FLAG_FLUSH | GST_SEEK_FLAG_KEY_UNIT),
+                            current);
+}
+
+void GStreamerVideo::pause()
+{
+    if (!isPlaying_)
+        return;
+
+    paused_ = !paused_;
+
+    if (paused_)
+    {
+        g_object_set(videoSink_, "signal-handoffs", FALSE, nullptr);
+        gst_element_set_state(GST_ELEMENT(playbin_), GST_STATE_PAUSED);
+    }
+    else
+    {
+        g_object_set(videoSink_, "signal-handoffs", TRUE, nullptr);
+        gst_element_set_state(GST_ELEMENT(playbin_), GST_STATE_PLAYING);
+    }
+}
+
+void GStreamerVideo::restart()
+{
+    if (!isPlaying_)
+        return;
+
+    gst_element_seek_simple(playbin_, GST_FORMAT_TIME, GstSeekFlags(GST_SEEK_FLAG_FLUSH), 0);
+}
+
+unsigned long long GStreamerVideo::getCurrent()
+{
+    gint64 ret = 0;
+    if (!gst_element_query_position(playbin_, GST_FORMAT_TIME, &ret) || !isPlaying_)
+        ret = 0;
+    return (unsigned long long)ret;
+}
+
+unsigned long long GStreamerVideo::getDuration()
+{
+    gint64 ret = 0;
+    if (!gst_element_query_duration(playbin_, GST_FORMAT_TIME, &ret) || !isPlaying_)
+        ret = 0;
+    return (unsigned long long)ret;
+}
+
+bool GStreamerVideo::isPaused()
+{
+    return paused_;
+}
+
+std::string GStreamerVideo::generateDotFileName(const std::string &prefix, const std::string &videoFilePath) const
+{
+    std::string videoFileName = Utils::getFileName(videoFilePath);
+
+    auto now = std::chrono::system_clock::now();
+    auto now_c = std::chrono::system_clock::to_time_t(now);
+    auto microseconds = std::chrono::duration_cast<std::chrono::microseconds>(now.time_since_epoch()) % 1000000;
+
+    std::stringstream ss;
+    ss << prefix << "_" << videoFileName << "_" << std::put_time(std::localtime(&now_c), "%Y%m%d_%H%M%S_")
+       << std::setfill('0') << std::setw(6) << microseconds.count();
+
+    return ss.str();
+}
+
+void GStreamerVideo::enablePlugin(const std::string &pluginName)
+{
+    GstElementFactory *factory = gst_element_factory_find(pluginName.c_str());
+    if (factory)
+    {
+        // Sets the plugin rank to PRIMARY + 1 to prioritize its use
+        gst_plugin_feature_set_rank(GST_PLUGIN_FEATURE(factory), GST_RANK_PRIMARY + 1);
+        gst_object_unref(factory);
+    }
+}
+
+void GStreamerVideo::disablePlugin(const std::string &pluginName)
+{
+    GstElementFactory *factory = gst_element_factory_find(pluginName.c_str());
+    if (factory)
+    {
+        // Sets the plugin rank to GST_RANK_NONE to disable its use
+        gst_plugin_feature_set_rank(GST_PLUGIN_FEATURE(factory), GST_RANK_NONE);
+        gst_object_unref(factory);
+    }
+}