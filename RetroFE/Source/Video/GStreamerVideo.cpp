--- conflicted
+++ resolved
@@ -54,14 +54,11 @@
     , volume_(0.0)
     , currentVolume_(0.0)
     , monitor_(monitor)
-	, MuteVideo(Configuration::MuteVideo)
+	  , MuteVideo(Configuration::MuteVideo)
     , hide_(false)
-<<<<<<< HEAD
     , nv12BufferSize_(0)
     , lastSetVolume_(0.0)
     , lastSetMuteState_(false)
-=======
->>>>>>> eea45716
 {
     paused_ = false;
 }
@@ -81,36 +78,6 @@
     return texture_;
 }
 
-<<<<<<< HEAD
-=======
-void GStreamerVideo::processNewBuffer(GstElement * /* fakesink */, GstBuffer *buf, GstPad *new_pad, gpointer userdata)
-{
-    GStreamerVideo *video = (GStreamerVideo *)userdata;
-    if (video && video->isPlaying_)
-    {
-        SDL_LockMutex(SDL::getMutex());
-        if (!video->frameReady_)
-        {
-            if (!video->width_ || !video->height_)
-            {
-                GstCaps *caps = gst_pad_get_current_caps(new_pad);
-                GstStructure *s = gst_caps_get_structure(caps, 0);
-                gst_structure_get_int(s, "width", &video->width_);
-                gst_structure_get_int(s, "height", &video->height_);
-                gst_caps_unref(caps);  // Don't forget to unref the caps
-            }
-            if (video->height_ && video->width_ && !video->videoBuffer_)
-            {
-                video->videoBuffer_ = gst_buffer_ref(buf);
-                video->frameReady_ = true;
-            }
-        }
-        SDL_UnlockMutex(SDL::getMutex());
-    }
-}
-
-
->>>>>>> eea45716
 bool GStreamerVideo::initialize()
 {
     if(initialized_)
@@ -199,7 +166,9 @@
     height_ = 0;
     width_ = 0;
     frameReady_ = false;
-
+    
+    Logger::write(Logger::ZONE_DEBUG, "GStreamerVideo", "Stopped " + Utils::getFileName(currentFile_));
+    
     return true;
 }
 
@@ -220,7 +189,7 @@
 
     currentFile_ = file;
 
-    stop();
+    //stop();
 
     gchar *uriFile = gst_filename_to_uri (file.c_str(), NULL);
     if(!uriFile)
@@ -333,13 +302,10 @@
         g_signal_connect(videoSink_, "new-sample", G_CALLBACK(GStreamerVideo::static_on_new_sample), this);
         /* Start playing */
         GstStateChangeReturn playState = gst_element_set_state(GST_ELEMENT(playbin_), GST_STATE_PLAYING);
-<<<<<<< HEAD
         Logger::write(Logger::ZONE_DEBUG, "GStreamerVideo", "Playing " + Utils::getFileName(currentFile_));
         
         isPlaying_ = true;
         
-=======
->>>>>>> eea45716
         //gst_debug_bin_to_dot_file(GST_BIN(playbin_), GST_DEBUG_GRAPH_SHOW_ALL, "pipeline");
         if (playState != GST_STATE_CHANGE_ASYNC)
         {
@@ -435,18 +401,10 @@
         }
     }
 
-<<<<<<< HEAD
     if (!hide_)
     {
         //SDL_LockMutex(SDL::getMutex());
         if (!texture_ && width_ != 0) //no need to check height here
-=======
-    
-	if (!hide_)
-	{
-        SDL_LockMutex(SDL::getMutex());
-        if (!texture_ && width_ != 0 && height_ != 0)
->>>>>>> eea45716
         {
             texture_ = SDL_CreateTexture(SDL::getRenderer(monitor_), SDL_PIXELFORMAT_NV12,
                                         SDL_TEXTUREACCESS_STREAMING, width_, height_);
@@ -464,7 +422,6 @@
                 int Ypitch = width_;
                 int UVpitch = width_; // Given it's packed UV, it's the same as width
 
-<<<<<<< HEAD
                 if (SDL_UpdateNVTexture(texture_, NULL, Yplane, Ypitch, UVplane, UVpitch) != 0) 
                 {
                     Logger::write(Logger::ZONE_ERROR, "Video", SDL_GetError());
@@ -474,21 +431,6 @@
                     SDL_UnlockMutex(SDL::getMutex());
                     return; // Depending on your flow, adjust this exit point accordingly
                 }
-=======
-                SDL_LockTexture(texture_, NULL, &pixels, &pitch);
-                gst_buffer_extract(videoBuffer_, 0, pixels, width_ * height_ * 3 / 2);
-                SDL_UnlockTexture(texture_);
-            }
-            else
-            {
-                GstMapInfo bufInfo;
-                const Uint8 *y_plane, *uv_plane;
-
-                gst_buffer_map(videoBuffer_, &bufInfo, GST_MAP_READ);
-
-                y_plane = bufInfo.data + meta->offset[0];
-                uv_plane = bufInfo.data + meta->offset[1]; // Assuming the UV plane immediately follows the Y plane in memory
->>>>>>> eea45716
 
                 gst_buffer_unmap(videoBuffer_, &bufInfo);
                 gst_buffer_unref(videoBuffer_);
@@ -518,7 +460,8 @@
             }
             else
             {
-                isPlaying_ = false;
+                Logger::write(Logger::ZONE_DEBUG, "GStreamerVideo", "End Of Stream " + Utils::getFileName(currentFile_));
+                stop();
             }
             gst_message_unref(msg);
         }
@@ -631,9 +574,15 @@
 {
     paused_ = !paused_;
     if (paused_)
+    {
         gst_element_set_state(GST_ELEMENT(playbin_), GST_STATE_PAUSED);
+        Logger::write(Logger::ZONE_DEBUG, "GStreamerVideo", "Pausing " + Utils::getFileName(currentFile_));
+    }
     else
+    {
         gst_element_set_state(GST_ELEMENT(playbin_), GST_STATE_PLAYING);
+        Logger::write(Logger::ZONE_DEBUG, "GStreamerVideo", "Unpausing " + Utils::getFileName(currentFile_));
+    }
 }
 
 
@@ -641,8 +590,11 @@
 {
 
     if ( !isPlaying_ )
-        return;
-
+    {
+            Logger::write(Logger::ZONE_DEBUG, "GStreamerVideo", "Not playing return");
+        return;
+    }
+    Logger::write(Logger::ZONE_DEBUG, "GStreamerVideo", "Seek to Start of " + Utils::getFileName(currentFile_));
     gst_element_seek_simple( playbin_, GST_FORMAT_TIME, GstSeekFlags( GST_SEEK_FLAG_FLUSH | GST_SEEK_FLAG_KEY_UNIT ), 0 );
 
 }
@@ -669,7 +621,6 @@
 bool GStreamerVideo::isPaused( )
 {
     return paused_;
-<<<<<<< HEAD
 }
 
 
@@ -803,6 +754,4 @@
     }
 
     return poolBuffer;
-=======
->>>>>>> eea45716
 }