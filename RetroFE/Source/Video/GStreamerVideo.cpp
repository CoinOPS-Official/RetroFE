--- conflicted
+++ resolved
@@ -1,950 +1,821 @@
-/* This file is part of RetroFE.
- *
- * RetroFE is free software: you can redistribute it and/or modify
- * it under the terms of the GNU General Public License as published by
- * the Free Software Foundation, either version 3 of the License, or
- * (at your option) any later version.
- *
- * RetroFE is distributed in the hope that it will be useful,
- * but WITHOUT ANY WARRANTY; without even the implied warranty of
- * MERCHANTABILITY or FITNESS FOR A PARTICULAR PURPOSE.  See the
- * GNU General Public License for more details.
- *
- * You should have received a copy of the GNU General Public License
- * along with RetroFE.  If not, see <http://www.gnu.org/licenses/>.
- */
-#include "GStreamerVideo.h"
-#include "../Graphics/ViewInfo.h"
-#include "../Graphics/Component/Image.h"
-#include "../Database/Configuration.h"
-#include "../Utility/Log.h"
-#include "../Utility/Utils.h"
-#include "../SDL.h"
-#include <sstream>
-#include <cstring>
-#include <cstdlib>
-#include <cstdio>
-#include <vector>
-#include <SDL2/SDL.h>
-#include <sys/stat.h>
-#include <sys/types.h>
-#include <gst/app/gstappsink.h>
-#include <gst/video/gstvideometa.h>
-#include <gst/video/video.h>
-#include <gst/audio/audio.h>
-
-bool GStreamerVideo::initialized_ = false;
-
-GStreamerVideo::GStreamerVideo( int monitor )
-
-   : monitor_(monitor)
-
-{
-    
-}
-
-GStreamerVideo::~GStreamerVideo()
-{
-    GStreamerVideo::stop();
-}
-
-void GStreamerVideo::setNumLoops(int n)
-{
-    if ( n > 0 )
-        numLoops_ = n;
-}
-
-SDL_Texture *GStreamerVideo::getTexture() const
-{
-    return texture_;
-}
-
-
-bool GStreamerVideo::initialize()
-{
-    if(initialized_)
-    {
-        initialized_ = true;
-        paused_ = false;
-        return true;
-    }
-
-    if (!gst_is_initialized())
-    {
-        LOG_DEBUG("GStreamer", "Initializing in instance");
-        gst_init(nullptr, nullptr);
-        std::string path = Utils::combinePath(Configuration::absolutePath, "retrofe");
-    #ifdef WIN32
-        GstRegistry* registry = gst_registry_get();
-        gst_registry_scan_path(registry, path.c_str());
-    #endif
-    }
-
-    initialized_ = true;
-    paused_      = false;
-
-    return true;
-}
-
-bool GStreamerVideo::deInitialize()
-{
-    gst_deinit();
-    initialized_ = false;
-    paused_      = false;
-    return true;
-}
-
-
-bool GStreamerVideo::stop()
-{
-    if (!initialized_)
-    {
-        return false;
-    }
-
-    // Disable handoffs for videoSink
-    if (videoSink_) 
-    {
-        g_object_set(G_OBJECT(videoSink_), "signal-handoffs", FALSE, nullptr);
-    }
-
-    // Disconnect associated signals
-    if (playbin_ && elementSetupHandlerId_) {
-        g_signal_handler_disconnect(playbin_, elementSetupHandlerId_);
-        elementSetupHandlerId_ = 0;
-    }
-
-    if (videoSink_ && handoffHandlerId_) {
-        g_signal_handler_disconnect(videoSink_, handoffHandlerId_);
-        handoffHandlerId_ = 0;
-    }
-
-    // Release the custom video sink bin
-    if (videoBin_)
-    {
-        gst_object_unref(videoBin_);
-        videoBin_ = nullptr;
-    }
-
-    // Initiate the transition of playbin to GST_STATE_NULL without waiting
-    if (playbin_)
-        {
-        gst_element_set_state(playbin_, GST_STATE_NULL);
-
-        // Optionally perform a quick, non-blocking state check
-        GstStateChangeReturn ret = gst_element_get_state(playbin_, nullptr, nullptr, 0);
-        if (ret != GST_STATE_CHANGE_SUCCESS && ret != GST_STATE_CHANGE_ASYNC) {
-            LOG_ERROR("Video", "Unexpected state change result when stopping playback");
-        }
-    }
-
-    // Release SDL Texture
-    if (texture_)
-    {
-        SDL_DestroyTexture(texture_);
-        texture_ = nullptr;
-    }
-
-    // Unref the video buffer
-    if (videoBuffer_)
-    {
-        gst_clear_buffer(&videoBuffer_);
-    }
-
-    // Free GStreamer elements and related resources
-    if (playbin_)
-    {
-        gst_object_unref(GST_OBJECT(playbin_));
-        playbin_ = nullptr;
-    }
-
-<<<<<<< HEAD
-    // Reset remaining pointers and variables to ensure the object is in a clean state.
-    videoMeta_ = nullptr;
-=======
->>>>>>> 534f0b92
-    videoBus_ = nullptr;
-    playbin_ = nullptr;
-    videoBin_ = nullptr;
-    capsFilter_ = nullptr;
-    videoSink_ = nullptr;
-    videoBuffer_ = nullptr;
-    
-    expectedBufSize_ = 0;
-    isPlaying_ = false;
-    height_ = 0;
-    width_ = 0;
- 
-    return true;
-}
-
-
-bool GStreamerVideo::play(const std::string& file)
-{
-    playCount_ = 0;
-
-    if(!initialized_)
-        return false;
-
-#if defined(WIN32)
-    enablePlugin("directsoundsink");
-    if (!Configuration::HardwareVideoAccel) 
-    {
-        //enablePlugin("openh264dec");
-        disablePlugin("d3d11h264dec");
-        disablePlugin("d3d11h265dec");
-    }
-#elif defined(__APPLE__)
-    if (Configuration::HardwareVideoAccel) 
-    {
-        enablePlugin("vah264dec");
-        enablePlugin("vah265dec");
-    }
-#else
-    if (Configuration::HardwareVideoAccel) 
-    {
-        enablePlugin("vah264dec");
-        enablePlugin("vah265dec");
-    }
-    if (!Configuration::HardwareVideoAccel) 
-    {
-        disablePlugin("vah264dec");
-        disablePlugin("vah265dec");
-        enablePlugin("avdec_h264");
-        enablePlugin("avdec_h265");
-    }
-#endif
-
-
-    currentFile_ = file;
-
-    if(!initializeGstElements(file))
-        return false;
-
-    // Start playing
-    if (GstStateChangeReturn playState = gst_element_set_state(GST_ELEMENT(playbin_), GST_STATE_PLAYING); playState != GST_STATE_CHANGE_ASYNC)
-    {
-        isPlaying_ = false;
-        LOG_ERROR("Video", "Unable to set the pipeline to the playing state.");
-        stop();
-        return false;
-    }
-
-    isPlaying_ = true;
-
-    // Set the volume to zero and mute the video
-    gst_stream_volume_set_volume(GST_STREAM_VOLUME(playbin_), GST_STREAM_VOLUME_FORMAT_LINEAR, 0.0);
-    gst_stream_volume_set_mute(GST_STREAM_VOLUME(playbin_), true);
-
-    if (Configuration::debugDotEnabled) {
-        // Environment variable is set, proceed with dot file generation
-
-        GstState state;
-        GstState pending;
-        // Wait up to 5 seconds for the state change to complete
-        GstClockTime timeout = 5 * GST_SECOND; // Define your timeout
-        GstStateChangeReturn ret = gst_element_get_state(GST_ELEMENT(playbin_), &state, &pending, timeout);
-
-        if (ret == GST_STATE_CHANGE_SUCCESS && state == GST_STATE_PLAYING) {
-            // The pipeline is in the playing state, proceed with dot file generation
-
-            // Generate dot file for playbin_
-            std::string playbinDotFileName = generateDotFileName("playbin", currentFile_);
-            GST_DEBUG_BIN_TO_DOT_FILE(GST_BIN(playbin_), GST_DEBUG_GRAPH_SHOW_ALL, playbinDotFileName.c_str());
-
-            // Generate dot file for videoBin_
-            std::string videoBinDotFileName = generateDotFileName("videobin", currentFile_);
-            GST_DEBUG_BIN_TO_DOT_FILE(GST_BIN(videoBin_), GST_DEBUG_GRAPH_SHOW_ALL, videoBinDotFileName.c_str());
-        }
-    }
-
-    return true;
-}
-
-bool GStreamerVideo::initializeGstElements(const std::string& file)
-{
-    gchar *uriFile = gst_filename_to_uri(file.c_str(), nullptr);
-
-    if(!uriFile)
-        return false;
-
-    playbin_ = gst_element_factory_make("playbin3", "player");
-    videoBin_ = gst_bin_new("SinkBin");
-    videoSink_ = gst_element_factory_make("fakesink", "video_sink");
-    capsFilter_ = gst_element_factory_make("capsfilter", "caps_filter");
-<<<<<<< HEAD
-    GstCaps* videoConvertCaps;
-    if (useD3dHardware_ || useVaHardware_) {
-        videoConvertCaps = gst_caps_from_string("video/x-raw,format=(string)NV12,pixel-aspect-ratio=(fraction)1/1");
-    }
-    else {
-        videoConvertCaps = gst_caps_from_string("video/x-raw,format=(string)I420,pixel-aspect-ratio=(fraction)1/1");
-=======
-
-    // Only create videoConvert and videoConvertCaps if not using DirectX11
-    if (Configuration::HardwareVideoAccel && SDL::getRendererBackend(0) == "direct3d11") {
-        // Omitting the videoConvert element entirely in DirectX11 case
-        videoConvertCaps_ = gst_caps_from_string("video/x-raw(memory:D3D11Memory),format=(string)NV12,pixel-aspect-ratio=(fraction)1/1");
-    }
-    else {
-        videoConvert_ = gst_element_factory_make("videoconvert", "video_convert");
-        videoConvertCaps_ = gst_caps_from_string("video/x-raw,format=(string)NV12,pixel-aspect-ratio=(fraction)1/1");
-        if (!videoConvert_) {
-            LOG_DEBUG("Video", "Could not create video convert element");
-            return false;
-        }
-        gst_bin_add(GST_BIN(videoBin_), videoConvert_);
->>>>>>> 534f0b92
-    }
-
-    if (!playbin_ || !videoSink_ || !capsFilter_) {
-        LOG_DEBUG("Video", "Could not create elements");
-        return false;
-    }
-
-    g_object_set(G_OBJECT(capsFilter_), "caps", videoConvertCaps, nullptr);
-    gst_caps_unref(videoConvertCaps);
-    videoConvertCaps = nullptr;
-
-    gst_bin_add_many(GST_BIN(videoBin_), capsFilter_, videoSink_, nullptr);
-
-    // Directly link capsFilter to videoSink
-    if (!gst_element_link(capsFilter_, videoSink_)) {
-        LOG_DEBUG("Video", "Could not link video processing elements");
-        return false;
-    }
-
-    GstPad* sinkPad = nullptr;
-    sinkPad = gst_element_get_static_pad(capsFilter_, "sink");
-
-    GstPad* ghostPad = gst_ghost_pad_new("sink", sinkPad);
-    gst_element_add_pad(videoBin_, ghostPad);
-    gst_object_unref(sinkPad);
-
-    // Set properties of playbin and videoSink
-    const guint PLAYBIN_FLAGS = 0x00000001 | 0x00000002;
-    g_object_set(G_OBJECT(playbin_), "uri", uriFile, "video-sink", videoBin_, "instant-uri", TRUE, "flags", PLAYBIN_FLAGS, "buffer-size", -1, nullptr);
-    g_free(uriFile);
-    elementSetupHandlerId_ = g_signal_connect(playbin_, "element-setup", G_CALLBACK(elementSetupCallback), this);
-    videoBus_ = gst_pipeline_get_bus(GST_PIPELINE(playbin_));
-    gst_object_unref(videoBus_);
-    g_object_set(G_OBJECT(videoSink_), "signal-handoffs", TRUE, "sync", TRUE, "enable-last-sample", FALSE, nullptr);
-    handoffHandlerId_ = g_signal_connect(videoSink_, "handoff", G_CALLBACK(processNewBuffer), this);
-
-    return true;
-}
-
-
-void GStreamerVideo::elementSetupCallback([[maybe_unused]] GstElement const* playbin, GstElement* element, [[maybe_unused]] GStreamerVideo const* video) {
-
-    gchar* elementName = gst_element_get_name(element);
-    if (!Configuration::HardwareVideoAccel)
-    {
-        if (g_str_has_prefix(elementName, "avdec_h26"))
-        {
-            // Modify the properties of the avdec_h265 element here
-            g_object_set(G_OBJECT(element), "thread-type", Configuration::AvdecThreadType, "max-threads", Configuration::AvdecMaxThreads, "direct-rendering", false, nullptr);
-        }
-    }
-#ifdef WIN32
-    if (strstr(elementName, "wasapi2") != nullptr)
-    {
-        g_object_set(G_OBJECT(element), "low-latency", TRUE, nullptr);
-    }
-#endif
-    g_free(elementName);
-
-}
-
-
-
-void GStreamerVideo::processNewBuffer(GstElement const* /* fakesink */, GstBuffer* buf, GstPad* new_pad, gpointer userdata) {
-    GStreamerVideo* video = (GStreamerVideo*)userdata;
-
-    SDL_LockMutex(SDL::getMutex());
-    if (video && video->isPlaying_ && !video->frameReady_) {
-        // Retrieve caps and set width/height if not yet set.
-        if (!video->width_ || !video->height_) {
-            GstCaps* caps = gst_pad_get_current_caps(new_pad);
-            if (caps) {
-                GstStructure* s = gst_caps_get_structure(caps, 0);
-                gst_structure_get_int(s, "width", &video->width_);
-                gst_structure_get_int(s, "height", &video->height_);
-                gst_caps_unref(caps);
-            }
-        }
-
-        if (video->height_ && video->width_) {
-            // Clear the existing videoBuffer_ if it exists.
-            if (video->videoBuffer_) {
-                gst_clear_buffer(&video->videoBuffer_);
-            }
-            // Make a copy of the incoming buffer and set it as the new videoBuffer_.
-            video->videoBuffer_ = gst_buffer_copy(buf);
-            video->frameReady_ = true;
-        }
-    }
-    SDL_UnlockMutex(SDL::getMutex());
-}
-
-
-void GStreamerVideo::update(float /* dt */)
-{
-<<<<<<< HEAD
-=======
-	if(!playbin_ || frameReady_ || paused_)
-	{
-		return;
-	}
->>>>>>> 534f0b92
-
-    if (!playbin_ || !videoBuffer_ || paused_)
-    {
-         return;
-    }
-    
-    SDL_LockMutex(SDL::getMutex());
-    
-    if (!texture_ && width_ != 0)
-    {
-<<<<<<< HEAD
-        if (useD3dHardware_ || useVaHardware_)
-        {
-            texture_ = SDL_CreateTexture(SDL::getRenderer(monitor_), SDL_PIXELFORMAT_NV12,
-                SDL_TEXTUREACCESS_STREAMING, width_, height_);
-        }
-        else
-        {
-            texture_ = SDL_CreateTexture(SDL::getRenderer(monitor_), SDL_PIXELFORMAT_IYUV,
-                SDL_TEXTUREACCESS_STREAMING, width_, height_);
-        }
-        SDL_SetTextureBlendMode(texture_, SDL_BLENDMODE_BLEND);
-    }
-
-    if (videoBuffer_)
-    {
-        // Lambda functions for handling each case
-        auto handleContiguous = [&]()
-            {
-                GstMapInfo bufInfo;
-                gst_buffer_map(videoBuffer_, &bufInfo, GST_MAP_READ);
-                if (bufInfo.size == expectedBufSize_)
-                {
-                    SDL_UpdateTexture(texture_, nullptr, bufInfo.data, width_);
-                }
-                else if (!Configuration::HardwareVideoAccel)
-                {
-                    int y_stride, u_stride, v_stride;
-                    const Uint8* y_plane, * u_plane, * v_plane;
-
-                    y_stride = GST_ROUND_UP_4(width_);
-                    u_stride = v_stride = GST_ROUND_UP_4(y_stride / 2);
-
-                    y_plane = bufInfo.data;
-                    u_plane = y_plane + (height_ * y_stride);
-                    v_plane = u_plane + ((height_ / 2) * u_stride);
-                    SDL_UpdateYUVTexture(texture_, nullptr,
-                        y_plane, y_stride,
-                        u_plane, u_stride,
-                        v_plane, v_stride);
-                }
-                else
-                {
-
-                    if (!videoMeta_)
-                        videoMeta_ = gst_buffer_get_video_meta(videoBuffer_);
-                    GstMapInfo bufInfo;
-                    if (!gst_buffer_map(videoBuffer_, &bufInfo, GST_MAP_READ))
-                        return; // Early return if mapping fails
-
-                    void* pixels;
-                    int pitch;
-                    if (SDL_LockTexture(texture_, nullptr, &pixels, &pitch) != 0) {
-                        gst_buffer_unmap(videoBuffer_, &bufInfo); // Unmap before returning
-                        return; // Early return if locking fails
-                    }
-
-                    // Directly access the Y plane data
-                    const Uint8* y_plane = bufInfo.data + videoMeta_->offset[0];
-                    // Copy the Y plane data row by row
-                    for (int row = 0; row < height_; ++row) {
-                        Uint8* dst = static_cast<Uint8*>(pixels) + row * pitch; // Destination row in the texture
-                        const Uint8* src = y_plane + row * videoMeta_->stride[0]; // Source row in the Y plane
-                        SDL_memcpy(dst, src, width_); // Assuming width is the actual visible width to copy
-                    }
-
-                    // Directly access the UV plane data
-                    const Uint8* uv_plane = bufInfo.data + videoMeta_->offset[1];
-                    // Calculate the starting point for the UV plane in the texture's pixel buffer
-                    Uint8* uv_plane_pixels = static_cast<Uint8*>(pixels) + pitch * height_;
-                    // Copy the UV plane data row by row
-                    for (int row = 0; row < height_ / 2; ++row) {
-                        Uint8* dst = uv_plane_pixels + row * pitch; // Destination row in the texture for UV data
-                        const Uint8* src = uv_plane + row * videoMeta_->stride[1]; // Source row in the UV plane
-                        SDL_memcpy(dst, src, width_); // Copy the UV data, adjusting for NV12 format
-                    }
-
-                    SDL_UnlockTexture(texture_); // Unlock after copying
-                    gst_buffer_unmap(videoBuffer_, &bufInfo); // Unmap the GstBuffer
-                    videoMeta_ = nullptr; // Reset videoMeta_ for the next frame
-                }
-                gst_buffer_unmap(videoBuffer_, &bufInfo); // Unmap the buffer after use
-            };
-
-        auto handleNonContiguous = [&]() {
-            if (!videoMeta_)
-                videoMeta_ = gst_buffer_get_video_meta(videoBuffer_);
-            GstMapInfo bufInfo;
-            const Uint8* y_plane, * u_plane, * v_plane;
-            int y_stride, u_stride, v_stride;
-
-            gst_buffer_map(videoBuffer_, &bufInfo, GST_MAP_READ);
-
-            // Use videoMeta_ directly
-            y_stride = videoMeta_->stride[0];
-            u_stride = videoMeta_->stride[1];
-            v_stride = videoMeta_->stride[2];
-
-            y_plane = bufInfo.data + videoMeta_->offset[0];
-            u_plane = bufInfo.data + videoMeta_->offset[1];
-            v_plane = bufInfo.data + videoMeta_->offset[2];
-            SDL_UpdateYUVTexture(texture_, nullptr,
-                y_plane, y_stride,
-                u_plane, u_stride,
-                v_plane, v_stride);
-            gst_buffer_unmap(videoBuffer_, &bufInfo);
-            videoMeta_ = nullptr;
-            };
-
-        
-=======
-        texture_ = SDL_CreateTexture(SDL::getRenderer(monitor_), SDL_PIXELFORMAT_NV12,
-                                    SDL_TEXTUREACCESS_STREAMING, width_, height_);
-        SDL_SetTextureBlendMode(texture_, SDL_BLENDMODE_BLEND);
-    }
-
-    if (videoBuffer_) 
-    {
-        GstMapInfo bufInfo;
-        if (!gst_buffer_map(videoBuffer_, &bufInfo, GST_MAP_READ))
-        {
-            SDL_UnlockMutex(SDL::getMutex());
-            LOG_ERROR("Video", "Failed to map buffer");
-            return; // Early exit if unable to map the buffer
-        }
-        
-        // Lambda functions for handling each case
-        auto handleContiguous = [&]() {
-            // Directly lock the texture for the entire area
-            Uint8* texture_pixels = nullptr;
-            int texture_pitch;
-            if (SDL_LockTexture(texture_, nullptr, (void**)&texture_pixels, &texture_pitch) < 0) {
-                Logger::write(Logger::ZONE_ERROR, "Video", "Unable to lock texture");
-                return;
-            }
-
-            // Pointers to Y and UV planes in the source buffer
-            const auto* src_y = (const Uint8*)bufInfo.data;
-            const Uint8* src_uv = src_y + GST_ROUND_UP_4(width_) * height_;
-
-            // Pointers to Y and UV planes in the texture
-            Uint8* dst_y = texture_pixels;
-            Uint8* dst_uv = dst_y + texture_pitch * height_;
-
-            // Y plane copying
-            for (int i = 0; i < height_; i++) {
-                SDL_memcpy(dst_y, src_y, width_);
-                src_y += GST_ROUND_UP_4(width_);
-                dst_y += texture_pitch;
-                // UV plane copying (NV12 specific)
-                if (i % 2 == 0) {
-                    // This assumes the UV plane is exactly half the height of the Y plane.
-                    SDL_memcpy(dst_uv, src_uv, GST_ROUND_UP_4(width_));
-                    src_uv += GST_ROUND_UP_4(width_);
-                    dst_uv += texture_pitch;
-                }
-            }
-
-            SDL_UnlockTexture(texture_);
-            return;
-        };
->>>>>>> 534f0b92
-
-        auto handleNonContiguous = [&]() {
-            GstVideoMeta const* meta = gst_buffer_get_video_meta(videoBuffer_);
-            void const* y_plane = bufInfo.data + (meta ? meta->offset[0] : 0);
-            void const* uv_plane = bufInfo.data + (meta ? meta->offset[1] : static_cast<size_t>(width_) * static_cast<size_t>(height_));
-            int y_stride = meta ? meta->stride[0] : GST_ROUND_UP_4(width_);
-            int uv_stride = meta ? meta->stride[1] : GST_ROUND_UP_4(y_stride);
-            SDL_UpdateNVTexture(texture_, nullptr, (const Uint8*)y_plane, y_stride, (const Uint8*)uv_plane, uv_stride);
-            return;
-            };
-        
-        // Check buffer layout only once
-        if (bufferLayout_ == UNKNOWN)
-        {
-            GstVideoMeta const *meta = gst_buffer_get_video_meta(videoBuffer_);
-            gint expected_y_stride = width_;
-            gint expected_uv_stride = expected_y_stride;
-            gsize expected_uv_offset = height_ * static_cast<gsize>(expected_y_stride);
-
-            // Assume CONTIGUOUS is more likely.
-            if (!meta || meta->offset[0] != 0 || meta->stride[0] != expected_y_stride || 
-                meta->stride[1] != expected_uv_stride || meta->offset[1] != expected_uv_offset)
-            {
-<<<<<<< HEAD
-                bufferLayout_ = CONTIGUOUS;
-                if(Logger::isLevelEnabled("DEBUG"))
-                    LOG_DEBUG("Video", "Buffer for " + Utils::getFileName(currentFile_) + " is Contiguous");
-=======
-                bufferLayout_ = NON_CONTIGUOUS;
-                LOG_DEBUG("Video", "Buffer for " + Utils::getFileName(currentFile_) + " is Non - Contiguous");
-                handleNonContiguous();
->>>>>>> 534f0b92
-            }
-            else 
-            {
-<<<<<<< HEAD
-                if (useD3dHardware_ || useVaHardware_)
-                {
-                    bufferLayout_ = CONTIGUOUS;
-                    if (Logger::isLevelEnabled("DEBUG"))
-                        LOG_DEBUG("Video", "Buffer for " + Utils::getFileName(currentFile_) + " is Contiguous");
-                }
-                else
-                {
-                    bufferLayout_ = NON_CONTIGUOUS;
-                    if (Logger::isLevelEnabled("DEBUG"))
-                        LOG_DEBUG("Video", "Buffer for " + Utils::getFileName(currentFile_) + " is Non-Contiguous");
-                }
-                videoMeta_ = meta; // Store meta for future use
-
-=======
-                bufferLayout_ = CONTIGUOUS;
-                LOG_DEBUG("Video", "Buffer for " + Utils::getFileName(currentFile_) + " is Contiguous");
-                handleContiguous();
->>>>>>> 534f0b92
-            }
-        }
-
-        switch (bufferLayout_)
-<<<<<<< HEAD
-        {
-        case CONTIGUOUS:
-        {
-            handleContiguous();
-            break;
-        }
-
-
-        case NON_CONTIGUOUS:
-        {
-            handleNonContiguous();
-            break;
-        }
-
-        default:
-            // Should not reach here.
-            break;
-        }
-
-        gst_clear_buffer(&videoBuffer_);
-}
-=======
-        {
-            case CONTIGUOUS:
-            {
-                handleContiguous();
-                break;
-            }
-
-
-            case NON_CONTIGUOUS:
-            {
-                handleNonContiguous();
-                break;
-            }
-            
-            default:
-                // Should not reach here.
-                break;
-        }
->>>>>>> 534f0b92
-
-        gst_buffer_unmap(videoBuffer_, &bufInfo);
-        gst_buffer_unref(videoBuffer_);
-        videoBuffer_ = nullptr;
-    }
-    SDL_UnlockMutex(SDL::getMutex());
-}
-
-
-void GStreamerVideo::loopHandler()
-{
-    if(videoBus_)
-    {
-        GstMessage *msg = gst_bus_pop_filtered(videoBus_, GST_MESSAGE_EOS);
-        if(msg)
-        {
-            playCount_++;
-
-            // If the number of loops is 0 or greater than the current playCount_, seek the playback to the beginning.
-            if(!numLoops_ || numLoops_ > playCount_)
-            {
-                gst_element_seek(playbin_,
-                             1.0,
-                             GST_FORMAT_TIME,
-                             GST_SEEK_FLAG_FLUSH,
-                             GST_SEEK_TYPE_SET,
-                             0,
-                             GST_SEEK_TYPE_NONE,
-                             GST_CLOCK_TIME_NONE);
-            }
-            else
-            {
-                stop();
-            }
-            gst_message_unref(msg);
-        }
-    }
-}
-
-void GStreamerVideo::volumeUpdate()
-{    
-    bool shouldMute = false;
-    double targetVolume = 0.0;
-    if (bool muteVideo = Configuration::MuteVideo; muteVideo)
-    {
-        shouldMute = true;
-    }
-    else
-    {
-        if (volume_ > 1.0)
-            volume_ = 1.0;
-        if (currentVolume_ > volume_ || currentVolume_ + 0.005 >= volume_)
-            currentVolume_ = volume_;
-        else
-            currentVolume_ += 0.005;
-        targetVolume = currentVolume_;
-        if (currentVolume_ < 0.1)
-            shouldMute = true;
-    }
-
-    // Only set the volume if it has changed since the last call.
-    if (targetVolume != lastSetVolume_)
-    {
-        gst_stream_volume_set_volume(GST_STREAM_VOLUME(playbin_), GST_STREAM_VOLUME_FORMAT_LINEAR, targetVolume);
-        lastSetVolume_ = targetVolume;
-    }
-    // Only set the mute state if it has changed since the last call.
-    if (shouldMute != lastSetMuteState_)
-    {
-        gst_stream_volume_set_mute(GST_STREAM_VOLUME(playbin_), shouldMute);
-        lastSetMuteState_ = shouldMute;
-    }
-}
-
-
-int GStreamerVideo::getHeight()
-{
-    return height_;
-}
-
-int GStreamerVideo::getWidth()
-{
-    return width_;
-}
-
-
-void GStreamerVideo::draw()
-{
-    frameReady_ = false;
-}
-
-
-bool GStreamerVideo::isPlaying()
-{
-    return isPlaying_;
-}
-
-
-void GStreamerVideo::setVolume(float volume)
-{
-    volume_ = volume;
-}
-
-
-void GStreamerVideo::skipForward( )
-{
-
-    if ( !isPlaying_ )
-        return;
-
-    gint64 current;
-    gint64 duration;
-
-    if ( !gst_element_query_position( playbin_, GST_FORMAT_TIME, &current ) )
-        return;
-
-    if ( !gst_element_query_duration( playbin_, GST_FORMAT_TIME, &duration ) )
-        return;
-
-    current += 60 * GST_SECOND;
-    if ( current > duration )
-        current = duration-1;
-    gst_element_seek_simple( playbin_, GST_FORMAT_TIME, GstSeekFlags( GST_SEEK_FLAG_FLUSH | GST_SEEK_FLAG_KEY_UNIT ), current );
-
-}
-
-
-void GStreamerVideo::skipBackward( )
-{
-
-    if ( !isPlaying_ )
-        return;
-
-    gint64 current;
-
-    if ( !gst_element_query_position( playbin_, GST_FORMAT_TIME, &current ) )
-        return;
-
-    if ( current > 60 * GST_SECOND )
-        current -= 60 * GST_SECOND;
-    else
-        current = 0;
-    gst_element_seek_simple( playbin_, GST_FORMAT_TIME, GstSeekFlags( GST_SEEK_FLAG_FLUSH | GST_SEEK_FLAG_KEY_UNIT ), current );
-
-}
-
-
-void GStreamerVideo::skipForwardp( )
-{
-
-    if ( !isPlaying_ )
-        return;
-
-    gint64 current;
-    gint64 duration;
-
-    if ( !gst_element_query_position( playbin_, GST_FORMAT_TIME, &current ) )
-        return;
-
-    if ( !gst_element_query_duration( playbin_, GST_FORMAT_TIME, &duration ) )
-        return;
-
-    current += duration/20;
-    if ( current > duration )
-        current = duration-1;
-    gst_element_seek_simple( playbin_, GST_FORMAT_TIME, GstSeekFlags( GST_SEEK_FLAG_FLUSH | GST_SEEK_FLAG_KEY_UNIT ), current );
-
-}
-
-
-void GStreamerVideo::skipBackwardp( )
-{
-
-    if ( !isPlaying_ )
-        return;
-
-    gint64 current;
-    gint64 duration;
-
-    if ( !gst_element_query_position( playbin_, GST_FORMAT_TIME, &current ) )
-        return;
-
-    if ( !gst_element_query_duration( playbin_, GST_FORMAT_TIME, &duration ) )
-        return;
-
-    if ( current > duration/20 )
-        current -= duration/20;
-    else
-        current = 0;
-    gst_element_seek_simple( playbin_, GST_FORMAT_TIME, GstSeekFlags( GST_SEEK_FLAG_FLUSH | GST_SEEK_FLAG_KEY_UNIT ), current );
-
-}
-
-
-void GStreamerVideo::pause()
-{    
-    paused_ = !paused_;
-    if (paused_) {
-        gst_element_set_state(GST_ELEMENT(playbin_), GST_STATE_PAUSED);
-    }
-    else
-        gst_element_set_state(GST_ELEMENT(playbin_), GST_STATE_PLAYING);
-}
-
-
-void GStreamerVideo::restart( )
-{
-
-    if ( !isPlaying_ )
-        return;
-
-    gst_element_seek_simple( playbin_, GST_FORMAT_TIME, GstSeekFlags( GST_SEEK_FLAG_FLUSH), 0 );
-
-}
-
-
-unsigned long long GStreamerVideo::getCurrent( )
-{
-    gint64 ret = 0;
-    if ( !gst_element_query_position( playbin_, GST_FORMAT_TIME, &ret ) || !isPlaying_ )
-        ret = 0;
-    return (unsigned long long)ret;
-}
-
-
-unsigned long long GStreamerVideo::getDuration( )
-{
-    gint64 ret = 0;
-    if ( !gst_element_query_duration( playbin_, GST_FORMAT_TIME, &ret ) || !isPlaying_ )
-        ret = 0;
-    return (unsigned long long)ret;
-}
-
-
-bool GStreamerVideo::isPaused( )
-{
-    return paused_;
-}
-
-bool GStreamerVideo::getFrameReady()
-{
-    return frameReady_;
-}
-
-std::string GStreamerVideo::generateDotFileName(const std::string& prefix, const std::string& videoFilePath) {
-    std::string videoFileName = Utils::getFileName(videoFilePath);
-
-    auto now = std::chrono::system_clock::now();
-    auto now_c = std::chrono::system_clock::to_time_t(now);
-    auto microseconds = std::chrono::duration_cast<std::chrono::microseconds>(
-        now.time_since_epoch()) % 1000000;
-
-    std::stringstream ss;
-    ss    << prefix << "_"
-        << videoFileName << "_"
-        << std::put_time(std::localtime(&now_c), "%Y%m%d_%H%M%S_")
-        << std::setfill('0') << std::setw(6) << microseconds.count();
-
-    return ss.str();
-}
-
-void GStreamerVideo::enablePlugin(const std::string& pluginName) {
-    GstElementFactory* factory = gst_element_factory_find(pluginName.c_str());
-    if (factory) {
-        // Sets the plugin rank to PRIMARY + 1 to prioritize its use
-        gst_plugin_feature_set_rank(GST_PLUGIN_FEATURE(factory), GST_RANK_PRIMARY + 1);
-        gst_object_unref(factory);
-    }
-}
-
-void GStreamerVideo::disablePlugin(const std::string& pluginName) {
-    GstElementFactory* factory = gst_element_factory_find(pluginName.c_str());
-    if (factory) {
-        // Sets the plugin rank to GST_RANK_NONE to disable its use
-        gst_plugin_feature_set_rank(GST_PLUGIN_FEATURE(factory), GST_RANK_NONE);
-        gst_object_unref(factory);
-    }
-}
+/* This file is part of RetroFE.
+ *
+ * RetroFE is free software: you can redistribute it and/or modify
+ * it under the terms of the GNU General Public License as published by
+ * the Free Software Foundation, either version 3 of the License, or
+ * (at your option) any later version.
+ *
+ * RetroFE is distributed in the hope that it will be useful,
+ * but WITHOUT ANY WARRANTY; without even the implied warranty of
+ * MERCHANTABILITY or FITNESS FOR A PARTICULAR PURPOSE.  See the
+ * GNU General Public License for more details.
+ *
+ * You should have received a copy of the GNU General Public License
+ * along with RetroFE.  If not, see <http://www.gnu.org/licenses/>.
+ */
+#include "GStreamerVideo.h"
+#include "../Graphics/ViewInfo.h"
+#include "../Graphics/Component/Image.h"
+#include "../Database/Configuration.h"
+#include "../Utility/Log.h"
+#include "../Utility/Utils.h"
+#include "../SDL.h"
+#include <sstream>
+#include <cstring>
+#include <cstdlib>
+#include <cstdio>
+#include <vector>
+#include <SDL2/SDL.h>
+#include <sys/stat.h>
+#include <sys/types.h>
+#include <gst/app/gstappsink.h>
+#include <gst/gstdebugutils.h>
+#include <gst/video/gstvideometa.h>
+#include <gst/video/video.h>
+#include <gst/audio/audio.h>
+
+bool GStreamerVideo::initialized_ = false;
+
+GStreamerVideo::GStreamerVideo( int monitor )
+
+   : monitor_(monitor)
+
+{
+    
+}
+
+GStreamerVideo::~GStreamerVideo()
+{
+    GStreamerVideo::stop();
+}
+
+void GStreamerVideo::setNumLoops(int n)
+{
+    if ( n > 0 )
+        numLoops_ = n;
+}
+
+SDL_Texture *GStreamerVideo::getTexture() const
+{
+    return texture_;
+}
+
+
+bool GStreamerVideo::initialize()
+{
+    if(initialized_)
+    {
+        initialized_ = true;
+        paused_ = false;
+        return true;
+    }
+
+    if (!gst_is_initialized())
+    {
+        LOG_DEBUG("GStreamer", "Initializing in instance");
+        gst_init(nullptr, nullptr);
+        std::string path = Utils::combinePath(Configuration::absolutePath, "retrofe");
+    #ifdef WIN32
+        GstRegistry* registry = gst_registry_get();
+        gst_registry_scan_path(registry, path.c_str());
+    #endif
+    }
+
+    initialized_ = true;
+    paused_      = false;
+
+    return true;
+}
+
+bool GStreamerVideo::deInitialize()
+{
+    gst_deinit();
+    initialized_ = false;
+    paused_      = false;
+    return true;
+}
+
+
+bool GStreamerVideo::stop()
+{
+    if (!initialized_)
+    {
+        return false;
+    }
+
+    // Disable handoffs for videoSink
+    if (videoSink_) 
+    {
+        g_object_set(G_OBJECT(videoSink_), "signal-handoffs", FALSE, nullptr);
+    }
+
+    // Disconnect associated signals
+    if (playbin_ && elementSetupHandlerId_) {
+        g_signal_handler_disconnect(playbin_, elementSetupHandlerId_);
+        elementSetupHandlerId_ = 0;
+    }
+
+    if (videoSink_ && handoffHandlerId_) {
+        g_signal_handler_disconnect(videoSink_, handoffHandlerId_);
+        handoffHandlerId_ = 0;
+    }
+
+    // Release the custom video sink bin
+    if (videoBin_)
+    {
+        gst_object_unref(videoBin_);
+        videoBin_ = nullptr;
+    }
+
+    // Initiate the transition of playbin to GST_STATE_NULL without waiting
+    if (playbin_)
+        {
+        gst_element_set_state(playbin_, GST_STATE_NULL);
+
+        // Optionally perform a quick, non-blocking state check
+        GstStateChangeReturn ret = gst_element_get_state(playbin_, nullptr, nullptr, 0);
+        if (ret != GST_STATE_CHANGE_SUCCESS && ret != GST_STATE_CHANGE_ASYNC) {
+            LOG_ERROR("Video", "Unexpected state change result when stopping playback");
+        }
+    }
+
+    // Release SDL Texture
+    if (texture_)
+    {
+        SDL_DestroyTexture(texture_);
+        texture_ = nullptr;
+    }
+
+    // Unref the video buffer
+    if (videoBuffer_)
+    {
+        gst_clear_buffer(&videoBuffer_);
+    }
+
+    // Free GStreamer elements and related resources
+    if (playbin_)
+    {
+        gst_object_unref(GST_OBJECT(playbin_));
+        playbin_ = nullptr;
+    }
+
+    // Reset remaining pointers and variables to ensure the object is in a clean state.
+    videoMeta_ = nullptr;
+    videoBus_ = nullptr;
+    playbin_ = nullptr;
+    videoBin_ = nullptr;
+    capsFilter_ = nullptr;
+    videoSink_ = nullptr;
+    videoBuffer_ = nullptr;
+    
+    expectedBufSize_ = 0;
+    isPlaying_ = false;
+    height_ = 0;
+    width_ = 0;
+ 
+    return true;
+}
+
+
+bool GStreamerVideo::play(const std::string& file)
+{
+    playCount_ = 0;
+
+    if(!initialized_)
+        return false;
+
+#if defined(WIN32)
+    enablePlugin("directsoundsink");
+    if (!Configuration::HardwareVideoAccel) 
+    {
+        //enablePlugin("openh264dec");
+        disablePlugin("d3d11h264dec");
+        disablePlugin("d3d11h265dec");
+    }
+#elif defined(__APPLE__)
+    if (Configuration::HardwareVideoAccel) 
+    {
+        enablePlugin("vah264dec");
+        enablePlugin("vah265dec");
+    }
+#else
+    if (Configuration::HardwareVideoAccel) 
+    {
+        enablePlugin("vah264dec");
+        enablePlugin("vah265dec");
+    }
+    if (!Configuration::HardwareVideoAccel) 
+    {
+        disablePlugin("vah264dec");
+        disablePlugin("vah265dec");
+        enablePlugin("avdec_h264");
+        enablePlugin("avdec_h265");
+    }
+#endif
+
+
+    currentFile_ = file;
+
+    if(!initializeGstElements(file))
+        return false;
+
+    // Start playing
+    if (GstStateChangeReturn playState = gst_element_set_state(GST_ELEMENT(playbin_), GST_STATE_PLAYING); playState != GST_STATE_CHANGE_ASYNC)
+    {
+        isPlaying_ = false;
+        LOG_ERROR("Video", "Unable to set the pipeline to the playing state.");
+        stop();
+        return false;
+    }
+
+    isPlaying_ = true;
+
+    // Set the volume to zero and mute the video
+    gst_stream_volume_set_volume(GST_STREAM_VOLUME(playbin_), GST_STREAM_VOLUME_FORMAT_LINEAR, 0.0);
+    gst_stream_volume_set_mute(GST_STREAM_VOLUME(playbin_), true);
+
+    if (Configuration::debugDotEnabled) {
+        // Environment variable is set, proceed with dot file generation
+
+        GstState state;
+        GstState pending;
+        // Wait up to 5 seconds for the state change to complete
+        GstClockTime timeout = 5 * GST_SECOND; // Define your timeout
+        GstStateChangeReturn ret = gst_element_get_state(GST_ELEMENT(playbin_), &state, &pending, timeout);
+
+        if (ret == GST_STATE_CHANGE_SUCCESS && state == GST_STATE_PLAYING) {
+            // The pipeline is in the playing state, proceed with dot file generation
+
+            // Generate dot file for playbin_
+            std::string playbinDotFileName = generateDotFileName("playbin", currentFile_);
+            GST_DEBUG_BIN_TO_DOT_FILE(GST_BIN(playbin_), GST_DEBUG_GRAPH_SHOW_ALL, playbinDotFileName.c_str());
+
+            // Generate dot file for videoBin_
+            std::string videoBinDotFileName = generateDotFileName("videobin", currentFile_);
+            GST_DEBUG_BIN_TO_DOT_FILE(GST_BIN(videoBin_), GST_DEBUG_GRAPH_SHOW_ALL, videoBinDotFileName.c_str());
+        }
+    }
+
+    return true;
+}
+
+bool GStreamerVideo::initializeGstElements(const std::string& file)
+{
+    gchar *uriFile = gst_filename_to_uri(file.c_str(), nullptr);
+
+    if(!uriFile)
+        return false;
+
+    playbin_ = gst_element_factory_make("playbin3", "player");
+    videoBin_ = gst_bin_new("SinkBin");
+    videoSink_ = gst_element_factory_make("fakesink", "video_sink");
+    capsFilter_ = gst_element_factory_make("capsfilter", "caps_filter");
+    GstCaps* videoConvertCaps;
+    if (useD3dHardware_ || useVaHardware_) {
+        videoConvertCaps = gst_caps_from_string("video/x-raw,format=(string)NV12,pixel-aspect-ratio=(fraction)1/1");
+    }
+    else {
+        videoConvertCaps = gst_caps_from_string("video/x-raw,format=(string)I420,pixel-aspect-ratio=(fraction)1/1");
+    }
+
+    if (!playbin_ || !videoSink_ || !capsFilter_) {
+        LOG_DEBUG("Video", "Could not create elements");
+        return false;
+    }
+
+    g_object_set(G_OBJECT(capsFilter_), "caps", videoConvertCaps, nullptr);
+    gst_caps_unref(videoConvertCaps);
+    videoConvertCaps = nullptr;
+
+    gst_bin_add_many(GST_BIN(videoBin_), capsFilter_, videoSink_, nullptr);
+
+    // Directly link capsFilter to videoSink
+    if (!gst_element_link(capsFilter_, videoSink_)) {
+        LOG_DEBUG("Video", "Could not link video processing elements");
+        return false;
+    }
+
+    GstPad* sinkPad = nullptr;
+    sinkPad = gst_element_get_static_pad(capsFilter_, "sink");
+
+    GstPad* ghostPad = gst_ghost_pad_new("sink", sinkPad);
+    gst_element_add_pad(videoBin_, ghostPad);
+    gst_object_unref(sinkPad);
+
+    // Set properties of playbin and videoSink
+    const guint PLAYBIN_FLAGS = 0x00000001 | 0x00000002;
+    g_object_set(G_OBJECT(playbin_), "uri", uriFile, "video-sink", videoBin_, "instant-uri", TRUE, "flags", PLAYBIN_FLAGS, "buffer-size", -1, nullptr);
+    g_free(uriFile);
+    elementSetupHandlerId_ = g_signal_connect(playbin_, "element-setup", G_CALLBACK(elementSetupCallback), this);
+    videoBus_ = gst_pipeline_get_bus(GST_PIPELINE(playbin_));
+    gst_object_unref(videoBus_);
+    g_object_set(G_OBJECT(videoSink_), "signal-handoffs", TRUE, "sync", TRUE, "enable-last-sample", FALSE, nullptr);
+    handoffHandlerId_ = g_signal_connect(videoSink_, "handoff", G_CALLBACK(processNewBuffer), this);
+
+    return true;
+}
+
+
+void GStreamerVideo::elementSetupCallback([[maybe_unused]] GstElement const* playbin, GstElement* element, [[maybe_unused]] GStreamerVideo const* video) {
+
+    gchar* elementName = gst_element_get_name(element);
+    if (!Configuration::HardwareVideoAccel)
+    {
+        if (g_str_has_prefix(elementName, "avdec_h26"))
+        {
+            // Modify the properties of the avdec_h265 element here
+            g_object_set(G_OBJECT(element), "thread-type", Configuration::AvdecThreadType, "max-threads", Configuration::AvdecMaxThreads, "direct-rendering", false, nullptr);
+        }
+    }
+#ifdef WIN32
+    if (strstr(elementName, "wasapi2") != nullptr)
+    {
+        g_object_set(G_OBJECT(element), "low-latency", TRUE, nullptr);
+    }
+#endif
+    g_free(elementName);
+
+}
+
+
+
+void GStreamerVideo::processNewBuffer(GstElement const* /* fakesink */, GstBuffer* buf, GstPad* new_pad, gpointer userdata) {
+    GStreamerVideo* video = (GStreamerVideo*)userdata;
+
+    SDL_LockMutex(SDL::getMutex());
+    if (video && video->isPlaying_ && !video->frameReady_) {
+        // Retrieve caps and set width/height if not yet set.
+        if (!video->width_ || !video->height_) {
+            GstCaps* caps = gst_pad_get_current_caps(new_pad);
+            if (caps) {
+                GstStructure* s = gst_caps_get_structure(caps, 0);
+                gst_structure_get_int(s, "width", &video->width_);
+                gst_structure_get_int(s, "height", &video->height_);
+                gst_caps_unref(caps);
+            }
+        }
+
+        if (video->height_ && video->width_) {
+            // Clear the existing videoBuffer_ if it exists.
+            if (video->videoBuffer_) {
+                gst_clear_buffer(&video->videoBuffer_);
+            }
+            // Make a copy of the incoming buffer and set it as the new videoBuffer_.
+            video->videoBuffer_ = gst_buffer_copy(buf);
+            video->frameReady_ = true;
+        }
+    }
+    SDL_UnlockMutex(SDL::getMutex());
+}
+
+
+void GStreamerVideo::update(float /* dt */)
+{
+
+    if (!playbin_ || !videoBuffer_ || paused_)
+    {
+         return;
+    }
+    
+    SDL_LockMutex(SDL::getMutex());
+    
+    if (!texture_ && width_ != 0)
+    {
+        if (useD3dHardware_ || useVaHardware_)
+        {
+            texture_ = SDL_CreateTexture(SDL::getRenderer(monitor_), SDL_PIXELFORMAT_NV12,
+                SDL_TEXTUREACCESS_STREAMING, width_, height_);
+        }
+        else
+        {
+            texture_ = SDL_CreateTexture(SDL::getRenderer(monitor_), SDL_PIXELFORMAT_IYUV,
+                SDL_TEXTUREACCESS_STREAMING, width_, height_);
+        }
+        SDL_SetTextureBlendMode(texture_, SDL_BLENDMODE_BLEND);
+    }
+
+    if (videoBuffer_)
+    {
+        // Lambda functions for handling each case
+        auto handleContiguous = [&]()
+            {
+                GstMapInfo bufInfo;
+                gst_buffer_map(videoBuffer_, &bufInfo, GST_MAP_READ);
+                if (bufInfo.size == expectedBufSize_)
+                {
+                    SDL_UpdateTexture(texture_, nullptr, bufInfo.data, width_);
+                }
+                else if (!Configuration::HardwareVideoAccel)
+                {
+                    int y_stride, u_stride, v_stride;
+                    const Uint8* y_plane, * u_plane, * v_plane;
+
+                    y_stride = GST_ROUND_UP_4(width_);
+                    u_stride = v_stride = GST_ROUND_UP_4(y_stride / 2);
+
+                    y_plane = bufInfo.data;
+                    u_plane = y_plane + (height_ * y_stride);
+                    v_plane = u_plane + ((height_ / 2) * u_stride);
+                    SDL_UpdateYUVTexture(texture_, nullptr,
+                        y_plane, y_stride,
+                        u_plane, u_stride,
+                        v_plane, v_stride);
+                }
+                else
+                {
+
+                    if (!videoMeta_)
+                        videoMeta_ = gst_buffer_get_video_meta(videoBuffer_);
+                    GstMapInfo bufInfo;
+                    if (!gst_buffer_map(videoBuffer_, &bufInfo, GST_MAP_READ))
+                        return; // Early return if mapping fails
+
+                    void* pixels;
+                    int pitch;
+                    if (SDL_LockTexture(texture_, nullptr, &pixels, &pitch) != 0) {
+                        gst_buffer_unmap(videoBuffer_, &bufInfo); // Unmap before returning
+                        return; // Early return if locking fails
+                    }
+
+                    // Directly access the Y plane data
+                    const Uint8* y_plane = bufInfo.data + videoMeta_->offset[0];
+                    // Copy the Y plane data row by row
+                    for (int row = 0; row < height_; ++row) {
+                        Uint8* dst = static_cast<Uint8*>(pixels) + row * pitch; // Destination row in the texture
+                        const Uint8* src = y_plane + row * videoMeta_->stride[0]; // Source row in the Y plane
+                        SDL_memcpy(dst, src, width_); // Assuming width is the actual visible width to copy
+                    }
+
+                    // Directly access the UV plane data
+                    const Uint8* uv_plane = bufInfo.data + videoMeta_->offset[1];
+                    // Calculate the starting point for the UV plane in the texture's pixel buffer
+                    Uint8* uv_plane_pixels = static_cast<Uint8*>(pixels) + pitch * height_;
+                    // Copy the UV plane data row by row
+                    for (int row = 0; row < height_ / 2; ++row) {
+                        Uint8* dst = uv_plane_pixels + row * pitch; // Destination row in the texture for UV data
+                        const Uint8* src = uv_plane + row * videoMeta_->stride[1]; // Source row in the UV plane
+                        SDL_memcpy(dst, src, width_); // Copy the UV data, adjusting for NV12 format
+                    }
+
+                    SDL_UnlockTexture(texture_); // Unlock after copying
+                    gst_buffer_unmap(videoBuffer_, &bufInfo); // Unmap the GstBuffer
+                    videoMeta_ = nullptr; // Reset videoMeta_ for the next frame
+                }
+                gst_buffer_unmap(videoBuffer_, &bufInfo); // Unmap the buffer after use
+            };
+
+        auto handleNonContiguous = [&]() {
+            if (!videoMeta_)
+                videoMeta_ = gst_buffer_get_video_meta(videoBuffer_);
+            GstMapInfo bufInfo;
+            const Uint8* y_plane, * u_plane, * v_plane;
+            int y_stride, u_stride, v_stride;
+
+            gst_buffer_map(videoBuffer_, &bufInfo, GST_MAP_READ);
+
+            // Use videoMeta_ directly
+            y_stride = videoMeta_->stride[0];
+            u_stride = videoMeta_->stride[1];
+            v_stride = videoMeta_->stride[2];
+
+            y_plane = bufInfo.data + videoMeta_->offset[0];
+            u_plane = bufInfo.data + videoMeta_->offset[1];
+            v_plane = bufInfo.data + videoMeta_->offset[2];
+            SDL_UpdateYUVTexture(texture_, nullptr,
+                y_plane, y_stride,
+                u_plane, u_stride,
+                v_plane, v_stride);
+            gst_buffer_unmap(videoBuffer_, &bufInfo);
+            videoMeta_ = nullptr;
+            };
+
+        
+
+
+
+        if (bufferLayout_ == UNKNOWN)
+        {
+            GstVideoMeta const* meta;
+            meta = gst_buffer_get_video_meta(videoBuffer_);
+            if (!meta)
+            {
+                bufferLayout_ = CONTIGUOUS;
+                if(Logger::isLevelEnabled("DEBUG"))
+                    LOG_DEBUG("Video", "Buffer for " + Utils::getFileName(currentFile_) + " is Contiguous");
+            }
+            else
+            {
+                if (useD3dHardware_ || useVaHardware_)
+                {
+                    bufferLayout_ = CONTIGUOUS;
+                    if (Logger::isLevelEnabled("DEBUG"))
+                        LOG_DEBUG("Video", "Buffer for " + Utils::getFileName(currentFile_) + " is Contiguous");
+                }
+                else
+                {
+                    bufferLayout_ = NON_CONTIGUOUS;
+                    if (Logger::isLevelEnabled("DEBUG"))
+                        LOG_DEBUG("Video", "Buffer for " + Utils::getFileName(currentFile_) + " is Non-Contiguous");
+                }
+                videoMeta_ = meta; // Store meta for future use
+
+            }
+        }
+
+        switch (bufferLayout_)
+        {
+        case CONTIGUOUS:
+        {
+            handleContiguous();
+            break;
+        }
+
+
+        case NON_CONTIGUOUS:
+        {
+            handleNonContiguous();
+            break;
+        }
+
+        default:
+            // Should not reach here.
+            break;
+        }
+
+        gst_clear_buffer(&videoBuffer_);
+}
+
+    SDL_UnlockMutex(SDL::getMutex());
+}
+
+
+void GStreamerVideo::loopHandler()
+{
+    if(videoBus_)
+    {
+        GstMessage *msg = gst_bus_pop_filtered(videoBus_, GST_MESSAGE_EOS);
+        if(msg)
+        {
+            playCount_++;
+
+            // If the number of loops is 0 or greater than the current playCount_, seek the playback to the beginning.
+            if(!numLoops_ || numLoops_ > playCount_)
+            {
+                gst_element_seek(playbin_,
+                             1.0,
+                             GST_FORMAT_TIME,
+                             GST_SEEK_FLAG_FLUSH,
+                             GST_SEEK_TYPE_SET,
+                             0,
+                             GST_SEEK_TYPE_NONE,
+                             GST_CLOCK_TIME_NONE);
+            }
+            else
+            {
+                stop();
+            }
+            gst_message_unref(msg);
+        }
+    }
+}
+
+void GStreamerVideo::volumeUpdate()
+{   
+
+    bool shouldMute = false;
+    double targetVolume = 0.0;
+    if (bool muteVideo = Configuration::MuteVideo; muteVideo)
+    {
+        shouldMute = true;
+    }
+    else
+    {
+        if (volume_ > 1.0)
+            volume_ = 1.0;
+        if (currentVolume_ > volume_ || currentVolume_ + 0.005 >= volume_)
+            currentVolume_ = volume_;
+        else
+            currentVolume_ += 0.005;
+        targetVolume = currentVolume_;
+        if (currentVolume_ < 0.1)
+            shouldMute = true;
+    }
+
+    // Only set the volume if it has changed since the last call.
+    if (targetVolume != lastSetVolume_)
+    {
+        gst_stream_volume_set_volume(GST_STREAM_VOLUME(playbin_), GST_STREAM_VOLUME_FORMAT_LINEAR, targetVolume);
+        lastSetVolume_ = targetVolume;
+    }
+    // Only set the mute state if it has changed since the last call.
+    if (shouldMute != lastSetMuteState_)
+    {
+        gst_stream_volume_set_mute(GST_STREAM_VOLUME(playbin_), shouldMute);
+        lastSetMuteState_ = shouldMute;
+    }
+}
+
+
+int GStreamerVideo::getHeight()
+{
+    return height_;
+}
+
+int GStreamerVideo::getWidth()
+{
+    return width_;
+}
+
+
+void GStreamerVideo::draw()
+{
+    frameReady_ = false;
+}
+
+
+bool GStreamerVideo::isPlaying()
+{
+    return isPlaying_;
+}
+
+
+void GStreamerVideo::setVolume(float volume)
+{
+    volume_ = volume;
+}
+
+
+void GStreamerVideo::skipForward( )
+{
+
+    if ( !isPlaying_ )
+        return;
+
+    gint64 current;
+    gint64 duration;
+
+    if ( !gst_element_query_position( playbin_, GST_FORMAT_TIME, &current ) )
+        return;
+
+    if ( !gst_element_query_duration( playbin_, GST_FORMAT_TIME, &duration ) )
+        return;
+
+    current += 60 * GST_SECOND;
+    if ( current > duration )
+        current = duration-1;
+    gst_element_seek_simple( playbin_, GST_FORMAT_TIME, GstSeekFlags( GST_SEEK_FLAG_FLUSH | GST_SEEK_FLAG_KEY_UNIT ), current );
+
+}
+
+
+void GStreamerVideo::skipBackward( )
+{
+
+    if ( !isPlaying_ )
+        return;
+
+    gint64 current;
+
+    if ( !gst_element_query_position( playbin_, GST_FORMAT_TIME, &current ) )
+        return;
+
+    if ( current > 60 * GST_SECOND )
+        current -= 60 * GST_SECOND;
+    else
+        current = 0;
+    gst_element_seek_simple( playbin_, GST_FORMAT_TIME, GstSeekFlags( GST_SEEK_FLAG_FLUSH | GST_SEEK_FLAG_KEY_UNIT ), current );
+
+}
+
+
+void GStreamerVideo::skipForwardp( )
+{
+
+    if ( !isPlaying_ )
+        return;
+
+    gint64 current;
+    gint64 duration;
+
+    if ( !gst_element_query_position( playbin_, GST_FORMAT_TIME, &current ) )
+        return;
+
+    if ( !gst_element_query_duration( playbin_, GST_FORMAT_TIME, &duration ) )
+        return;
+
+    current += duration/20;
+    if ( current > duration )
+        current = duration-1;
+    gst_element_seek_simple( playbin_, GST_FORMAT_TIME, GstSeekFlags( GST_SEEK_FLAG_FLUSH | GST_SEEK_FLAG_KEY_UNIT ), current );
+
+}
+
+
+void GStreamerVideo::skipBackwardp( )
+{
+
+    if ( !isPlaying_ )
+        return;
+
+    gint64 current;
+    gint64 duration;
+
+    if ( !gst_element_query_position( playbin_, GST_FORMAT_TIME, &current ) )
+        return;
+
+    if ( !gst_element_query_duration( playbin_, GST_FORMAT_TIME, &duration ) )
+        return;
+
+    if ( current > duration/20 )
+        current -= duration/20;
+    else
+        current = 0;
+    gst_element_seek_simple( playbin_, GST_FORMAT_TIME, GstSeekFlags( GST_SEEK_FLAG_FLUSH | GST_SEEK_FLAG_KEY_UNIT ), current );
+
+}
+
+
+void GStreamerVideo::pause()
+{    
+    paused_ = !paused_;
+    if (paused_) {
+        gst_element_set_state(GST_ELEMENT(playbin_), GST_STATE_PAUSED);
+    }
+    else
+        gst_element_set_state(GST_ELEMENT(playbin_), GST_STATE_PLAYING);
+}
+
+
+void GStreamerVideo::restart( )
+{
+
+    if ( !isPlaying_ )
+        return;
+
+    gst_element_seek_simple( playbin_, GST_FORMAT_TIME, GstSeekFlags( GST_SEEK_FLAG_FLUSH), 0 );
+
+}
+
+
+unsigned long long GStreamerVideo::getCurrent( )
+{
+    gint64 ret = 0;
+    if ( !gst_element_query_position( playbin_, GST_FORMAT_TIME, &ret ) || !isPlaying_ )
+        ret = 0;
+    return (unsigned long long)ret;
+}
+
+
+unsigned long long GStreamerVideo::getDuration( )
+{
+    gint64 ret = 0;
+    if ( !gst_element_query_duration( playbin_, GST_FORMAT_TIME, &ret ) || !isPlaying_ )
+        ret = 0;
+    return (unsigned long long)ret;
+}
+
+
+bool GStreamerVideo::isPaused( )
+{
+    return paused_;
+}
+
+bool GStreamerVideo::getFrameReady()
+{
+    return frameReady_;
+}
+
+std::string GStreamerVideo::generateDotFileName(const std::string& prefix, const std::string& videoFilePath) {
+    std::string videoFileName = Utils::getFileName(videoFilePath);
+
+    auto now = std::chrono::system_clock::now();
+    auto now_c = std::chrono::system_clock::to_time_t(now);
+    auto microseconds = std::chrono::duration_cast<std::chrono::microseconds>(
+        now.time_since_epoch()) % 1000000;
+
+    std::stringstream ss;
+    ss    << prefix << "_"
+        << videoFileName << "_"
+        << std::put_time(std::localtime(&now_c), "%Y%m%d_%H%M%S_")
+        << std::setfill('0') << std::setw(6) << microseconds.count();
+
+    return ss.str();
+}
+
+void GStreamerVideo::enablePlugin(const std::string& pluginName) {
+    GstElementFactory* factory = gst_element_factory_find(pluginName.c_str());
+    if (factory) {
+        // Sets the plugin rank to PRIMARY + 1 to prioritize its use
+        gst_plugin_feature_set_rank(GST_PLUGIN_FEATURE(factory), GST_RANK_PRIMARY + 1);
+        gst_object_unref(factory);
+    }
+}
+
+void GStreamerVideo::disablePlugin(const std::string& pluginName) {
+    GstElementFactory* factory = gst_element_factory_find(pluginName.c_str());
+    if (factory) {
+        // Sets the plugin rank to GST_RANK_NONE to disable its use
+        gst_plugin_feature_set_rank(GST_PLUGIN_FEATURE(factory), GST_RANK_NONE);
+        gst_object_unref(factory);
+    }
+}