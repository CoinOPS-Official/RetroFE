--- conflicted
+++ resolved
@@ -79,9 +79,6 @@
     bool paused_;
     bool MuteVideo;
     bool hide_;
-<<<<<<< HEAD
-    gint nv12BufferSize_;
-=======
     double lastSetVolume_;
     bool lastSetMuteState_;
     gint nv12BufferSize_;
@@ -89,5 +86,4 @@
     static GstFlowReturn static_on_new_sample(GstAppSink *appsink, gpointer userdata);
     bool initializeBufferPool();
     GstBuffer* getBufferFromPool();
->>>>>>> ab5a97dc
 };