# LOGGING OPTIONS

log=NONE
dumpProperties=false

# DISPLAY OPTIONS

numScreens=1
fullscreen0=yes
horizontal0=stretch
vertical0= stretch
screenNum0=0
fullscreen1=yes
horizontal1=stretch
vertical0=stretch
screenNum1=1
mirror1=false
rotation1=0

# WINDOW OPTIONS

windowBorder=false
windowResize=false
fps=60
fpsIdle=60
hideMouse=true
animateDuringGame=true

# VIDEO OPTIONS

videoEnable=true
videoLoop=0
disableVideoRestart=false
disablePauseOnScroll=false

# RENDERER OPTIONS

vSync=false
HardwareVideoAccel=false
AvdecMaxThreads=2
MuteVideo=false
SDLRenderDriver=direct3d
ScaleQuality=1
highPriority=false
unloadSDL=false
minimizeOnFocusLoss=false
AvdecThreadType=2

# CUSTOMIZATION OPTIONS

layout=Arcades
randomLayout=
firstPlaylist=arcades
autoPlaylist=all
cyclePlaylist=
firstCollection=
cycleCollection=
lastplayedSize=10
lastPlayedSkipCollection=
action=
enterOnCollection=false
backOnCollection=false
startCollectionEnter=false
exitOnFirstPageBack=false
rememberMenu=true
backOnEmpty=false
subsSplit=false
cfwLetterSub=false
prevLetterSubToCurrent=false
randomStart=false
kiosk=false
globalFavLast=false
infoExitOnScroll=false
jukebox=false
fixedResLayouts=false
screensaver=false

# ATTRACT MODE OPTIONS

attractModeCyclePlaylist=false
attractModeTime=19
attractModeNextTime=19
attractModePlaylistTime=300
attractModeSkipPlaylist=
attractModeCollectionTime=300
attractModeSkipCollection=
attractModeMinTime=100
attractModeMaxTime=1600
attractModeFast=false

# INPUT OPTIONS

collectionInputClear=false
playlistInputClear=false
jumpInputClear=false
<<<<<<< HEAD
controllerComboExit=true
=======
controllerComboExitAction=QUIT
>>>>>>> e7c165f1
controllerComboSettings=false
settingsCollectionPlaylist=Arcades:settings

# METADATA OPTIONS

metaLock=true
overwriteXML=false
showParenthesis=true
showSquareBrackets=true

# WINDOWS ONLY OPTIONS

#LEDBlinkyDirectory=C:\LEDBlinky

# MEDIA SEARCH PATH OPTIONS

#baseMediaPath=D:/media
#baseItemPath=D:/roms



# #
# # LOGGING OPTIONS
# #

# log                           Set logging level, any combo of ERROR,INFO,NOTICE,WARNING,DEBUG,FILECACHE or ALL or NONE or subtractive; ALL,-INFO
# dumpProperties                Dump contents of properties to txt in current directory

# #
# # DISPLAY OPTIONS
# #

# numScreens                    Defines the number of monitors used
# fullscreen                    Run the frontend in fullscreen
# horizontal                    Pixel width INT or STRETCH
# vertical                      Pixel height INT or STRETCH
# fullscreenx                   Run the frontend in fullscreen for monitor x
# horizontalx                   Pixel width for monitor x
# verticalx                     Pixel height for monitor x
# screenNumx                    Define which monitor x is which display window, Screen numbers start at 0!
# mirrorx                       Divides monitor x into two halves
# rotationx                     Rotation of monitor x (0, 1, 2, 3)

# #
# # WINDOW OPTIONS
# #

# windowBorder                  Show window border
# windowResize                  Allow window to be resized
# fps                           Requested FPS while in an active state
# fpsIdle                       Request FPS while in an idle state
# hideMouse                     Defines whether the mouse cursor is hidden
# animateDuringGame             Pause animated marquees while in the game

# #
# # VIDEO OPTIONS
# #

# videoEnable                   Defines whether video is rendered
# videoLoop                     Number of times to play video, 0 forever
# disableVideoRestart           Pauses video while scrolling
# disablePauseOnScroll          Restart video when selected

# #
# # RENDERER OPTIONS
# #

# vSync                         Vertical synchronization
# HardwareVideoAccel            Hardware decoding
# AvdecMaxThreads               Number of threads for avdec software decoding
# MuteVideo                     Video playback is muted
# SDLRenderDriver               Set renderer (direct3d, direct3d11, direct3d12, opengl, opengles2, opengles, metal, and software)
# ScaleQuality                  Scaling quality (0, 1, 2)
# highPriority                  RetroFE Windows process priority
# unloadSDL                     Close SDL when launching a game, MUST be true for RPI
# minimizeOnFocusLoss           Minimize RetroFE when focus is lost
# AvdecThreadType               Type of threading in the case of software decoding (1=frame, 2=slice)

# #
# # CUSTOMIZATION OPTIONS
# #

# layout                        Theme to be used in RetroFE, a folder name in /layouts
# randomLayout                  Randomly choose a layout on launch, CSV list of layout names
# firstPlaylist                 Start on this playlist if available
# autoPlaylist                  Start on this playlist when entering a collection if available
# cyclePlaylist                 Set of playlists that can be cycled through, CSV list of playlist names
# firstCollection               Start on this collection if available
# cycleCollection               Set of collections that can be cycled through, CSV list of collection names
# lastplayedSize                Size of the auto-generated last played playlist, 0 to disable
# lastPlayedSkipCollection      Skip CSV list of collections being added to last played
# action                        If action=<something> and the action has setting=<something> then perform animation
# enterOnCollection             Enter the collection when using collection up/down controls
# backOnCollection              Move to the next/previous collection when using the collectionUp/Down/Left/Right buttons
# startCollectionEnter          Enter the first collection on RetroFE boot
# exitOnFirstPageBack           Exit RetroFE when the back button is pressed on the first page
# rememberMenu                  Remember the last highlighted item if re-entering a menu
# backOnEmpty                   Automatically back out of empty collection
# subsSplit                     Split merged collections based on subs (true) or sort as one list (false)
# cfwLetterSub                  Jump subs in a collection by sub instead of by the letter of the item
# prevLetterSubToCurrent        Jump to the start of the current letter instead of the previous letter if jump to letter enabled
# randomStart                   Start on a random item when RetroFE boots
# kiosk                         Start on the first playlist in cyclePlaylist with navigation and favorites locked, can be toggled with a setting in controls.conf
# globalFavLast                 Save last played and favorites to a new collection
# infoExitOnScroll              Hide info text boxes when scrolling
# jukebox                       Enables mapping of jukebox controls
# fixedResLayouts               Enables the use of fixed resolution layouts ie layout1920x1080.xml
# screensaver                   Enables screensaver mode

# #
# # ATTRACT MODE OPTIONS
# #

# attractModeCyclePlaylist      Cycle through all playlists or defined in cyclePlaylist
# attractModeTime               Number of seconds to wait before scrolling to another random point
# attractModeNextTime           Number of seconds to wait before scrolling to another random point while attract mode is active
# attractModePlaylistTime       Number of seconds to wait before attract mode jumps to another playlist, 0 to lock
# attractModeSkipPlaylist       Skip CSV list of playlists while in attract mode
# attractModeCollectionTime     Number of seconds before attract mode switches to the next collection, 0 to lock
# attractModeSkipCollection     Skip CSV list of collections while in attract mode
# attractModeMinTime            Minimum number of milliseconds attract mode will scroll
# attractModeMaxTime            Maximum number of milliseconds attract mode will scroll
# attractModeFast               Scroll(false) or jump(true) to the next random point while in attract mode

# #
# # INPUT OPTIONS
# #

# collectionInputClear          Clear input queue on collection change
# playlistInputClear            Clear input queue on playlist change
# jumpInputClear                Clear input queue while jumping through the menu
# controllerComboExit           Close RetroFE with the controller combo set in controls.conf
# controllerComboSettings       Open settings playlist with the controller combo set in controls.conf
# settingsCollectionPlaylist    Used by settings toggle to go to the playlist in collection:playlist format, defaults to settings.txt in the current collection

# #
# # METADATA OPTIONS
# #

# metaLock                      Locks RetroFE from looking for XML changes and uses meta.db, faster loading when true
# overwriteXML                  Allows metadata XMLs to be overwritten by files in a collection
# showParenthesis               Show item information between ()
# showSquareBrackets            Show item information between []

# #
# # WINDOWS ONLY OPTIONS
# #

# LEDBlinkyDirectory            Path to LEDBlinky installation

# #
# # MEDIA SEARCH PATH OPTIONS
# #

# baseMediaPath                 Path to media if stored outside the build
# baseItemPath                  Path to items if stored outside the build
<|MERGE_RESOLUTION|>--- conflicted
+++ resolved
@@ -1,256 +1,252 @@
-# LOGGING OPTIONS
-
-log=NONE
-dumpProperties=false
-
-# DISPLAY OPTIONS
-
-numScreens=1
-fullscreen0=yes
-horizontal0=stretch
-vertical0= stretch
-screenNum0=0
-fullscreen1=yes
-horizontal1=stretch
-vertical0=stretch
-screenNum1=1
-mirror1=false
-rotation1=0
-
-# WINDOW OPTIONS
-
-windowBorder=false
-windowResize=false
-fps=60
-fpsIdle=60
-hideMouse=true
-animateDuringGame=true
-
-# VIDEO OPTIONS
-
-videoEnable=true
-videoLoop=0
-disableVideoRestart=false
-disablePauseOnScroll=false
-
-# RENDERER OPTIONS
-
-vSync=false
-HardwareVideoAccel=false
-AvdecMaxThreads=2
-MuteVideo=false
-SDLRenderDriver=direct3d
-ScaleQuality=1
-highPriority=false
-unloadSDL=false
-minimizeOnFocusLoss=false
-AvdecThreadType=2
-
-# CUSTOMIZATION OPTIONS
-
-layout=Arcades
-randomLayout=
-firstPlaylist=arcades
-autoPlaylist=all
-cyclePlaylist=
-firstCollection=
-cycleCollection=
-lastplayedSize=10
-lastPlayedSkipCollection=
-action=
-enterOnCollection=false
-backOnCollection=false
-startCollectionEnter=false
-exitOnFirstPageBack=false
-rememberMenu=true
-backOnEmpty=false
-subsSplit=false
-cfwLetterSub=false
-prevLetterSubToCurrent=false
-randomStart=false
-kiosk=false
-globalFavLast=false
-infoExitOnScroll=false
-jukebox=false
-fixedResLayouts=false
-screensaver=false
-
-# ATTRACT MODE OPTIONS
-
-attractModeCyclePlaylist=false
-attractModeTime=19
-attractModeNextTime=19
-attractModePlaylistTime=300
-attractModeSkipPlaylist=
-attractModeCollectionTime=300
-attractModeSkipCollection=
-attractModeMinTime=100
-attractModeMaxTime=1600
-attractModeFast=false
-
-# INPUT OPTIONS
-
-collectionInputClear=false
-playlistInputClear=false
-jumpInputClear=false
-<<<<<<< HEAD
-controllerComboExit=true
-=======
-controllerComboExitAction=QUIT
->>>>>>> e7c165f1
-controllerComboSettings=false
-settingsCollectionPlaylist=Arcades:settings
-
-# METADATA OPTIONS
-
-metaLock=true
-overwriteXML=false
-showParenthesis=true
-showSquareBrackets=true
-
-# WINDOWS ONLY OPTIONS
-
-#LEDBlinkyDirectory=C:\LEDBlinky
-
-# MEDIA SEARCH PATH OPTIONS
-
-#baseMediaPath=D:/media
-#baseItemPath=D:/roms
-
-
-
-# #
-# # LOGGING OPTIONS
-# #
-
-# log                           Set logging level, any combo of ERROR,INFO,NOTICE,WARNING,DEBUG,FILECACHE or ALL or NONE or subtractive; ALL,-INFO
-# dumpProperties                Dump contents of properties to txt in current directory
-
-# #
-# # DISPLAY OPTIONS
-# #
-
-# numScreens                    Defines the number of monitors used
-# fullscreen                    Run the frontend in fullscreen
-# horizontal                    Pixel width INT or STRETCH
-# vertical                      Pixel height INT or STRETCH
-# fullscreenx                   Run the frontend in fullscreen for monitor x
-# horizontalx                   Pixel width for monitor x
-# verticalx                     Pixel height for monitor x
-# screenNumx                    Define which monitor x is which display window, Screen numbers start at 0!
-# mirrorx                       Divides monitor x into two halves
-# rotationx                     Rotation of monitor x (0, 1, 2, 3)
-
-# #
-# # WINDOW OPTIONS
-# #
-
-# windowBorder                  Show window border
-# windowResize                  Allow window to be resized
-# fps                           Requested FPS while in an active state
-# fpsIdle                       Request FPS while in an idle state
-# hideMouse                     Defines whether the mouse cursor is hidden
-# animateDuringGame             Pause animated marquees while in the game
-
-# #
-# # VIDEO OPTIONS
-# #
-
-# videoEnable                   Defines whether video is rendered
-# videoLoop                     Number of times to play video, 0 forever
-# disableVideoRestart           Pauses video while scrolling
-# disablePauseOnScroll          Restart video when selected
-
-# #
-# # RENDERER OPTIONS
-# #
-
-# vSync                         Vertical synchronization
-# HardwareVideoAccel            Hardware decoding
-# AvdecMaxThreads               Number of threads for avdec software decoding
-# MuteVideo                     Video playback is muted
-# SDLRenderDriver               Set renderer (direct3d, direct3d11, direct3d12, opengl, opengles2, opengles, metal, and software)
-# ScaleQuality                  Scaling quality (0, 1, 2)
-# highPriority                  RetroFE Windows process priority
-# unloadSDL                     Close SDL when launching a game, MUST be true for RPI
-# minimizeOnFocusLoss           Minimize RetroFE when focus is lost
-# AvdecThreadType               Type of threading in the case of software decoding (1=frame, 2=slice)
-
-# #
-# # CUSTOMIZATION OPTIONS
-# #
-
-# layout                        Theme to be used in RetroFE, a folder name in /layouts
-# randomLayout                  Randomly choose a layout on launch, CSV list of layout names
-# firstPlaylist                 Start on this playlist if available
-# autoPlaylist                  Start on this playlist when entering a collection if available
-# cyclePlaylist                 Set of playlists that can be cycled through, CSV list of playlist names
-# firstCollection               Start on this collection if available
-# cycleCollection               Set of collections that can be cycled through, CSV list of collection names
-# lastplayedSize                Size of the auto-generated last played playlist, 0 to disable
-# lastPlayedSkipCollection      Skip CSV list of collections being added to last played
-# action                        If action=<something> and the action has setting=<something> then perform animation
-# enterOnCollection             Enter the collection when using collection up/down controls
-# backOnCollection              Move to the next/previous collection when using the collectionUp/Down/Left/Right buttons
-# startCollectionEnter          Enter the first collection on RetroFE boot
-# exitOnFirstPageBack           Exit RetroFE when the back button is pressed on the first page
-# rememberMenu                  Remember the last highlighted item if re-entering a menu
-# backOnEmpty                   Automatically back out of empty collection
-# subsSplit                     Split merged collections based on subs (true) or sort as one list (false)
-# cfwLetterSub                  Jump subs in a collection by sub instead of by the letter of the item
-# prevLetterSubToCurrent        Jump to the start of the current letter instead of the previous letter if jump to letter enabled
-# randomStart                   Start on a random item when RetroFE boots
-# kiosk                         Start on the first playlist in cyclePlaylist with navigation and favorites locked, can be toggled with a setting in controls.conf
-# globalFavLast                 Save last played and favorites to a new collection
-# infoExitOnScroll              Hide info text boxes when scrolling
-# jukebox                       Enables mapping of jukebox controls
-# fixedResLayouts               Enables the use of fixed resolution layouts ie layout1920x1080.xml
-# screensaver                   Enables screensaver mode
-
-# #
-# # ATTRACT MODE OPTIONS
-# #
-
-# attractModeCyclePlaylist      Cycle through all playlists or defined in cyclePlaylist
-# attractModeTime               Number of seconds to wait before scrolling to another random point
-# attractModeNextTime           Number of seconds to wait before scrolling to another random point while attract mode is active
-# attractModePlaylistTime       Number of seconds to wait before attract mode jumps to another playlist, 0 to lock
-# attractModeSkipPlaylist       Skip CSV list of playlists while in attract mode
-# attractModeCollectionTime     Number of seconds before attract mode switches to the next collection, 0 to lock
-# attractModeSkipCollection     Skip CSV list of collections while in attract mode
-# attractModeMinTime            Minimum number of milliseconds attract mode will scroll
-# attractModeMaxTime            Maximum number of milliseconds attract mode will scroll
-# attractModeFast               Scroll(false) or jump(true) to the next random point while in attract mode
-
-# #
-# # INPUT OPTIONS
-# #
-
-# collectionInputClear          Clear input queue on collection change
-# playlistInputClear            Clear input queue on playlist change
-# jumpInputClear                Clear input queue while jumping through the menu
-# controllerComboExit           Close RetroFE with the controller combo set in controls.conf
-# controllerComboSettings       Open settings playlist with the controller combo set in controls.conf
-# settingsCollectionPlaylist    Used by settings toggle to go to the playlist in collection:playlist format, defaults to settings.txt in the current collection
-
-# #
-# # METADATA OPTIONS
-# #
-
-# metaLock                      Locks RetroFE from looking for XML changes and uses meta.db, faster loading when true
-# overwriteXML                  Allows metadata XMLs to be overwritten by files in a collection
-# showParenthesis               Show item information between ()
-# showSquareBrackets            Show item information between []
-
-# #
-# # WINDOWS ONLY OPTIONS
-# #
-
-# LEDBlinkyDirectory            Path to LEDBlinky installation
-
-# #
-# # MEDIA SEARCH PATH OPTIONS
-# #
-
-# baseMediaPath                 Path to media if stored outside the build
-# baseItemPath                  Path to items if stored outside the build
+# LOGGING OPTIONS
+
+log=NONE
+dumpProperties=false
+
+# DISPLAY OPTIONS
+
+numScreens=1
+fullscreen0=yes
+horizontal0=stretch
+vertical0= stretch
+screenNum0=0
+fullscreen1=yes
+horizontal1=stretch
+vertical0=stretch
+screenNum1=1
+mirror1=false
+rotation1=0
+
+# WINDOW OPTIONS
+
+windowBorder=false
+windowResize=false
+fps=60
+fpsIdle=60
+hideMouse=true
+animateDuringGame=true
+
+# VIDEO OPTIONS
+
+videoEnable=true
+videoLoop=0
+disableVideoRestart=false
+disablePauseOnScroll=false
+
+# RENDERER OPTIONS
+
+vSync=false
+HardwareVideoAccel=false
+AvdecMaxThreads=2
+MuteVideo=false
+SDLRenderDriver=direct3d
+ScaleQuality=1
+highPriority=false
+unloadSDL=false
+minimizeOnFocusLoss=false
+AvdecThreadType=2
+
+# CUSTOMIZATION OPTIONS
+
+layout=Arcades
+randomLayout=
+firstPlaylist=arcades
+autoPlaylist=all
+cyclePlaylist=
+firstCollection=
+cycleCollection=
+lastplayedSize=10
+lastPlayedSkipCollection=
+action=
+enterOnCollection=false
+backOnCollection=false
+startCollectionEnter=false
+exitOnFirstPageBack=false
+rememberMenu=true
+backOnEmpty=false
+subsSplit=false
+cfwLetterSub=false
+prevLetterSubToCurrent=false
+randomStart=false
+kiosk=false
+globalFavLast=false
+infoExitOnScroll=false
+jukebox=false
+fixedResLayouts=false
+screensaver=false
+
+# ATTRACT MODE OPTIONS
+
+attractModeCyclePlaylist=false
+attractModeTime=19
+attractModeNextTime=19
+attractModePlaylistTime=300
+attractModeSkipPlaylist=
+attractModeCollectionTime=300
+attractModeSkipCollection=
+attractModeMinTime=100
+attractModeMaxTime=1600
+attractModeFast=false
+
+# INPUT OPTIONS
+
+collectionInputClear=false
+playlistInputClear=false
+jumpInputClear=false
+controllerComboExitAction=QUIT
+controllerComboSettings=false
+settingsCollectionPlaylist=Arcades:settings
+
+# METADATA OPTIONS
+
+metaLock=true
+overwriteXML=false
+showParenthesis=true
+showSquareBrackets=true
+
+# WINDOWS ONLY OPTIONS
+
+#LEDBlinkyDirectory=C:\LEDBlinky
+
+# MEDIA SEARCH PATH OPTIONS
+
+#baseMediaPath=D:/media
+#baseItemPath=D:/roms
+
+
+
+# #
+# # LOGGING OPTIONS
+# #
+
+# log                           Set logging level, any combo of ERROR,INFO,NOTICE,WARNING,DEBUG,FILECACHE or ALL or NONE or subtractive; ALL,-INFO
+# dumpProperties                Dump contents of properties to txt in current directory
+
+# #
+# # DISPLAY OPTIONS
+# #
+
+# numScreens                    Defines the number of monitors used
+# fullscreen                    Run the frontend in fullscreen
+# horizontal                    Pixel width INT or STRETCH
+# vertical                      Pixel height INT or STRETCH
+# fullscreenx                   Run the frontend in fullscreen for monitor x
+# horizontalx                   Pixel width for monitor x
+# verticalx                     Pixel height for monitor x
+# screenNumx                    Define which monitor x is which display window, Screen numbers start at 0!
+# mirrorx                       Divides monitor x into two halves
+# rotationx                     Rotation of monitor x (0, 1, 2, 3)
+
+# #
+# # WINDOW OPTIONS
+# #
+
+# windowBorder                  Show window border
+# windowResize                  Allow window to be resized
+# fps                           Requested FPS while in an active state
+# fpsIdle                       Request FPS while in an idle state
+# hideMouse                     Defines whether the mouse cursor is hidden
+# animateDuringGame             Pause animated marquees while in the game
+
+# #
+# # VIDEO OPTIONS
+# #
+
+# videoEnable                   Defines whether video is rendered
+# videoLoop                     Number of times to play video, 0 forever
+# disableVideoRestart           Pauses video while scrolling
+# disablePauseOnScroll          Restart video when selected
+
+# #
+# # RENDERER OPTIONS
+# #
+
+# vSync                         Vertical synchronization
+# HardwareVideoAccel            Hardware decoding
+# AvdecMaxThreads               Number of threads for avdec software decoding
+# MuteVideo                     Video playback is muted
+# SDLRenderDriver               Set renderer (direct3d, direct3d11, direct3d12, opengl, opengles2, opengles, metal, and software)
+# ScaleQuality                  Scaling quality (0, 1, 2)
+# highPriority                  RetroFE Windows process priority
+# unloadSDL                     Close SDL when launching a game, MUST be true for RPI
+# minimizeOnFocusLoss           Minimize RetroFE when focus is lost
+# AvdecThreadType               Type of threading in the case of software decoding (1=frame, 2=slice)
+
+# #
+# # CUSTOMIZATION OPTIONS
+# #
+
+# layout                        Theme to be used in RetroFE, a folder name in /layouts
+# randomLayout                  Randomly choose a layout on launch, CSV list of layout names
+# firstPlaylist                 Start on this playlist if available
+# autoPlaylist                  Start on this playlist when entering a collection if available
+# cyclePlaylist                 Set of playlists that can be cycled through, CSV list of playlist names
+# firstCollection               Start on this collection if available
+# cycleCollection               Set of collections that can be cycled through, CSV list of collection names
+# lastplayedSize                Size of the auto-generated last played playlist, 0 to disable
+# lastPlayedSkipCollection      Skip CSV list of collections being added to last played
+# action                        If action=<something> and the action has setting=<something> then perform animation
+# enterOnCollection             Enter the collection when using collection up/down controls
+# backOnCollection              Move to the next/previous collection when using the collectionUp/Down/Left/Right buttons
+# startCollectionEnter          Enter the first collection on RetroFE boot
+# exitOnFirstPageBack           Exit RetroFE when the back button is pressed on the first page
+# rememberMenu                  Remember the last highlighted item if re-entering a menu
+# backOnEmpty                   Automatically back out of empty collection
+# subsSplit                     Split merged collections based on subs (true) or sort as one list (false)
+# cfwLetterSub                  Jump subs in a collection by sub instead of by the letter of the item
+# prevLetterSubToCurrent        Jump to the start of the current letter instead of the previous letter if jump to letter enabled
+# randomStart                   Start on a random item when RetroFE boots
+# kiosk                         Start on the first playlist in cyclePlaylist with navigation and favorites locked, can be toggled with a setting in controls.conf
+# globalFavLast                 Save last played and favorites to a new collection
+# infoExitOnScroll              Hide info text boxes when scrolling
+# jukebox                       Enables mapping of jukebox controls
+# fixedResLayouts               Enables the use of fixed resolution layouts ie layout1920x1080.xml
+# screensaver                   Enables screensaver mode
+
+# #
+# # ATTRACT MODE OPTIONS
+# #
+
+# attractModeCyclePlaylist      Cycle through all playlists or defined in cyclePlaylist
+# attractModeTime               Number of seconds to wait before scrolling to another random point
+# attractModeNextTime           Number of seconds to wait before scrolling to another random point while attract mode is active
+# attractModePlaylistTime       Number of seconds to wait before attract mode jumps to another playlist, 0 to lock
+# attractModeSkipPlaylist       Skip CSV list of playlists while in attract mode
+# attractModeCollectionTime     Number of seconds before attract mode switches to the next collection, 0 to lock
+# attractModeSkipCollection     Skip CSV list of collections while in attract mode
+# attractModeMinTime            Minimum number of milliseconds attract mode will scroll
+# attractModeMaxTime            Maximum number of milliseconds attract mode will scroll
+# attractModeFast               Scroll(false) or jump(true) to the next random point while in attract mode
+
+# #
+# # INPUT OPTIONS
+# #
+
+# collectionInputClear          Clear input queue on collection change
+# playlistInputClear            Clear input queue on playlist change
+# jumpInputClear                Clear input queue while jumping through the menu
+# controllerComboExit           Close RetroFE with the controller combo set in controls.conf
+# controllerComboSettings       Open settings playlist with the controller combo set in controls.conf
+# settingsCollectionPlaylist    Used by settings toggle to go to the playlist in collection:playlist format, defaults to settings.txt in the current collection
+
+# #
+# # METADATA OPTIONS
+# #
+
+# metaLock                      Locks RetroFE from looking for XML changes and uses meta.db, faster loading when true
+# overwriteXML                  Allows metadata XMLs to be overwritten by files in a collection
+# showParenthesis               Show item information between ()
+# showSquareBrackets            Show item information between []
+
+# #
+# # WINDOWS ONLY OPTIONS
+# #
+
+# LEDBlinkyDirectory            Path to LEDBlinky installation
+
+# #
+# # MEDIA SEARCH PATH OPTIONS
+# #
+
+# baseMediaPath                 Path to media if stored outside the build
+# baseItemPath                  Path to items if stored outside the build