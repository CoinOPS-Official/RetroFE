--- conflicted
+++ resolved
@@ -1,356 +1,353 @@
-# Changelog
-All notable changes to this project will be documented in this file.
- 
-The format is based on [Keep a Changelog](http://keepachangelog.com/)
-This project uses [Calendar Versioning](http://calver.org/) with [Semantic Versioning](http://semver.org/) for minor fixes and features
-in the format YYMM.X
-
-## Contributors
-[@monkofthefunk](https://github.com/monkofthefunk)
-[@inigomontoya](https://github.com/inigomontoya)
-[@aidenjbass](https://github.com/aidenjbass)
-[@arghs15](https://github.com/arghs15)
-[@bluestang2006](https://github.com/bluestang2006)
-
-## [YYMM.X] - YYYY-MM-DD
-### Added
-### Changed
-### Fixed
-
-<<<<<<< HEAD
-=======
-## [2504.3] - 2025-05-10
-### Added
-- Ambient Mode, allowing screensaver-type imagery to be displayed on main and marquee monitors [@andre](https://github.com/andre))
-
-
->>>>>>> e7c165f1
-## [2504.2] - 2025-05-05
-### Changed
-- Delete the Configuration RetroFE tool, it isn't used at all, never made it past production and will only ever work on Windows. A better solution in the form of Qt in C++ is coming shortly [@aidenjbass](https://github.com/aidenjbass)
-
-## [2504.1] - 2025-04-14
-### Added
-- RetroFE version appended with branch name if not on master [@aidenjbass](https://github.com/aidenjbass)
-
-## [2504.0] - 2025-04-13
-
-### Added
-- Window to display if splash.xml is invalid [@aidenjbass](https://github.com/aidenjbass)
-- Subtractive logging values, ie ALL,-INFO is all logging but INFO [@aidenjbass](https://github.com/aidenjbass)
-- Playlist menu scroll and select using up/down for Hor and left/right for Vert [@monkofthefunk](https://github.com/monkofthefunk)
-- `CMake/Versioning.cmake` as a simplified one-stop OS agnostic file for updating versions [@aidenjbass](https://github.com/aidenjbass)
-- GitHub Action have been created for continuous integration and release builds for desktop platforms [@aidenjbass](https://github.com/aidenjbass)
-
-### Changed
-- RetroFE now follows calendar versioning followed by a patch number in the format YYMM.X [@aidenjbass](https://github.com/aidenjbass)
-- The first two digits are the year, and the second two are the month. 2504 codifies a release from April 2025. [@aidenjbass](https://github.com/aidenjbass)
-- Major YYMM versions are denoted by major features released in a new month [@aidenjbass](https://github.com/aidenjbass)
-- Hotfix, minor bugfix and feature releases will have the addition of a suffix "X". [@aidenjbass](https://github.com/aidenjbass)
-- Additionally for internal development builds, an appended git hash allows us to keep track of specific binary versions [@aidenjbass](https://github.com/aidenjbass)
-- README.md has undergone a significant rewrite with cohesive and updated build instructions for Windows, Linux and macOS [@aidenjbass](https://github.com/aidenjbass)
-
-### Fixed
-- Made the Xcode project portable [@aidenjbass](https://github.com/aidenjbass)
-- CMake can now statically build macOS builds again [@aidenjbass](https://github.com/aidenjbass)
-
-## [2503.0] - 2025-03-09
-### This version details the technical overhaul that [Gstexperimentappsink](https://github.com/CoinOPS-Official/RetroFE/pull/221) made undertaken by [@inigomontoya](https://github.com/inigomontoya)
-### Added
-- Initial implementation of attract mode launch (`attraceModeLaunch`). Includes settings for `attractModeLaunchTime` and timeout interruption by key/button press.
-- Function to terminate a process and all child processes for attract mode.
-- `timeSpent` reloadable text tag to track time spent playing a particular item.
-- `reloadableHiscores` component for high score tables with attributes like `maxRows` and `excludedColumns`.
-- `quickList` and `quickList2` features.
-- `perspective` layout tag.
-- Support for `randomPlaylist` and updates to `randomStart`.
-- Smart pointers for GStreamer to avoid manual cleanup.
-
-### Changed
-- Refined caching mechanism for images and animations, introducing per-monitor caching.
-- Reverted multiple changes including:
-  - "fix new fineMatchingFile"
-  - "added scalemode attribute to image tags"
-  - "use ImageBuilder for all images"
-  - "sort LayerComponents_ by layer"
-  - "small AnimationEvents optimization"
-  - "Allow % for layout positioning."
-  - "ViewInfo optimization"
-- Adjustments to `TNQueue` and `GStreamerVideo` for improved performance and stability.
-- Linux-specific fixes for plugins, volume behavior, and launcher initialization.
-- Refactored `scroll()` to ensure correct allocation and deallocation of components.
-- Improved logging for the Launcher class and GStreamer.
-- Optimized `reloadableScrollingText` and `reloadableHiscores` rendering.
-- Simplified image class and animation handling.
-
-### Fixed
-- Issue with video stuttering when restarting.
-- Compilation issues on Windows and Linux.
-- Incorrect `textFallback` behavior.
-- Bugs in `ScrollingList` and its optimizations.
-- Reloadable text format attribute (`textFormat`) handling.
-- Issues with `randomStart` and playlist behavior.
-- Crash issues when shutting down `videopool` on exit.
-- Texture reuse and clearing mechanism for videos.
-- Undefined behavior when performing `back()` on an empty string.
-
-### Removed
-- `D3D11Memory` from hardware video acceleration caps due to instability on some systems.
-- Extraneous alpha checks.
-- Old scrolling text behavior when high scores are enabled.
-
-
-## [10.34.5] - 2024-02-18
-
-### Added
-- added default.conf for default game info [@monkofthefunk](https://github.com/monkofthefunk)
-- Append build number to RetroFE binary when building [@aidenjbass](https://github.com/aidenjbass)
-- A plethora of CLI options [@aidenjbass](https://github.com/aidenjbass)
-- -help to show all [@aidenjbass](https://github.com/aidenjbass)
-- -createcollection, generates a default collection structure with global/local [@aidenjbass](https://github.com/aidenjbass)
-- -rebuilddatabase, rebuilds the database without a full initialisation [@aidenjbass](https://github.com/aidenjbass)
-- -showusage, print a list of all settings [@aidenjbass](https://github.com/aidenjbass)
-- -showconfig, print a list of current settings and properties [@aidenjbass](https://github.com/aidenjbass)
-- -createconfig, generate a default settings.conf and associated readme [@aidenjbass](https://github.com/aidenjbass)
-- -dump, dump current settings and properties to a file [@aidenjbass](https://github.com/aidenjbass)
-- Pass all global settings via CLI in [-key] [value] format [@aidenjbass](https://github.com/aidenjbass)
-- layoutFromAnotherCollection key, search in layouts/\<layout>/collections/\<collectionName>/layout/ [@aidenjbass](https://github.com/aidenjbass)
-- File existence checks for settings.conf etc, could result in seg faults under certain conditions [@aidenjbass](https://github.com/aidenjbass)
-- If init fails GUI textbox will show instead of just logging to console [@aidenjbass](https://github.com/aidenjbass)
-
-### Changed
-- Moved all global settings to GlobalOpts data class [@aidenjbass](https://github.com/aidenjbass)
-- Existence checks for start and exit scripts [@aidenjbass](https://github.com/aidenjbass)
-- Placed jbKey's behind a jukebox key to not bother mapping [@aidenjbass](https://github.com/aidenjbass)
-- Rebuilt the layout getter in pageBuilder [@aidenjbass](https://github.com/aidenjbass)
-
-## [10.34.4] - 2024-02-03 - The Forgotten Universe Atarashii Release
-
-### Added
-- local launchers that are restricted to their own collections [@inigomontoya](https://github.com/inigomontoya)
-- thread pool to speed up page updates and scrolling (Windows only) [@inigomontoya](https://github.com/inigomontoya)
-- csv list to lastPlayedSkipCollection [@aidenjbass](https://github.com/aidenjbass)
-
-### Changed
-- assert window focus after SDL initialization [@inigomontoya](https://github.com/inigomontoya)
-
-### Fixed
-- refined behavior of video restart/pause logic [@inigomontoya](https://github.com/inigomontoya)
-- general optimization pass [@inigomontoya](https://github.com/inigomontoya)
-- layouts will no longer try and load images/videos/menus on monitors that don't exist [@inigomontoya](https://github.com/inigomontoya)
-- ensured when splash video ends, frontend will be entered [@inigomontoya](https://github.com/inigomontoya)
-- fixed letterUp/letterDown to do what they say [@inigomontoya](https://github.com/inigomontoya)
-- fixed sizable memory leak [@inigomontoya](https://github.com/inigomontoya)
-
-## [10.34.3] - 2023-08-27
-
-### Added
-- collection setting "layout" that overides global setting, so different themes can be loaded under one collection menu [@monkofthefunk](https://github.com/monkofthefunk)
-- toggelGameInfo, toggleCollectionInfo, toggleBuildInfo controls with onGameInfoEnter/Exit etc. events [@monkofthefunk](https://github.com/monkofthefunk)
-- setting infoExitOnScroll to call on*InfoExit if open when scrolling [@monkofthefunk](https://github.com/monkofthefunk)
-- reload of menu and reloadables after game exit to change any art affected by settings or meta change [@monkofthefunk](https://github.com/monkofthefunk)
-- randomStart to start on random game [@monkofthefunk](https://github.com/monkofthefunk)
-- animateDuringGame to turn off animated marquee animation during game launch [@monkofthefunk](https://github.com/monkofthefunk)
-- settings control toggle and settingsCollectionPlaylist to determine what collection/playlist it's in [@monkofthefunk](https://github.com/monkofthefunk)
-- random playlist to randomStart [@monkofthefunk](https://github.com/monkofthefunk)
-- random highlight on first playlist scroll if randomStart [@monkofthefunk](https://github.com/monkofthefunk)
-- ability to have ..: blank playlist to allow for multiple playlists in global setting toggle, uses autoPlaylist and cyclePlaylist in setting collection [@monkofthefunk](https://github.com/monkofthefunk)
-- implemented file cache [@inigomontoya](https://github.com/inigomontoya)
-- configurable quitCombo in controls.conf, example quitCombo = joyButton6,joyButton7 [@inigomontoya](https://github.com/inigomontoya)
-- ability for collections to have their own launcher within the folder; also a menu collection can have a setting "menuFromCollectionLaunchers=true" to build menu based off of collections with launcher.conf [@monkofthefunk](https://github.com/monkofthefunk)
-- access to selected collection's art via mode="system" on relodables [@monkofthefunk](https://github.com/monkofthefunk)
-- ability to build Universal2 binaries on MacOS via xcodeproj [@aidenjbass](https://github.com/aidenjbass)
-- added %COLLECTION_PATH% to launchers, resolves to full path to collection [@inigomonoya] (https://github.com/inigomontoya)
-- controllerComboSettings, controller/keyboard combo that toggles settings [@inigomonoya] (https://github.com/inigomontoya)
-- HardwareVideoAccel support on macOS (video toolbox) [@aidenjbass](https://github.com/aidenjbass)
-
-### Changed
-- changed video pause/restart behavior, also videos will now pause by default if out of view, disablePauseOnScroll=true in settings.conf for global override. [@inigomontoya](https://github.com/inigomontoya)
-- reworked and streamlined gstreamer implementation [@inigomontoya](https://github.com/inigomontoya)
-- changed ignoreDefaultLayout to defaultToCurrentLayout for collection setting that prevents default to root layout if a collection one not found also fixes reloading the page if still on same layout [@monkofthefunk](https://github.com/monkofthefunk)
-- update cmake version and add some speed flags to linux build [@monkofthefunk](https://github.com/monkofthefunk)
-- log macros and reworking to make completely benign [@inigomontoya](https://github.com/inigomontoya)
-- removed Video.cpp and Video.h, all videos use VideoBuilder [@inigomontoya](https://github.com/inigomontoya)
-- early initialization of gstreamer on launch instead of when first video plays [@inigomontoya](https://github.com/inigomontoya)
-- removed dependency on dirent.h [@inigomontoya](https://github.com/inigomontoya)
-- reworked xml metadata import function, should be quicker [@inigomontoya](https://github.com/inigomontoya)
-- changed mouse warp to resolution extremes in favour of relativemousemode [@aidenjbass](https://github.com/aidenjbass)
-- removed mouseX and mouseY from config [@aidenjbass](https://github.com/aidenjbass)
-
-
-### Fixed
-- playlist order if menuSort=false for sub items [@arghs15](https://github.com/arghs15)
-- randomSelect [@monkofthefunk](https://github.com/monkofthefunk)
-- second display using first aspect ratio when in different monitor postions; add default ""monitor"" to layout element; increased layouts to 5 [@monkofthefunk](https://github.com/monkofthefunk)
-- global settings no overidding collection playlistCycle/firstPlaylist in a collection's settings [@monkofthefunk](https://github.com/monkofthefunk)
-- playlist to retain order if menuSort=false; also improved startup speed when loading playlists [@monkofthefunk](https://github.com/monkofthefunk)
-- linux warnings [@inigomontoya](https://github.com/inigomontoya)
-- reallocating videos when going back a page [@monkofthefunk](https://github.com/monkofthefunk)
-- not going into collections when they don't exist [@monkofthefunk](https://github.com/monkofthefunk)
-- blip between playlists for reloadable videos [@monkofthefunk](https://github.com/monkofthefunk)
-- skip loading new reloadable (causing blip) if the asset path is the same [@monkofthefunk](https://github.com/monkofthefunk)
-- infoExitOnScroll [@monkofthefunk](https://github.com/monkofthefunk)
-- toggle off on attract mode [@monkofthefunk](https://github.com/monkofthefunk)
-- adding and removing from global playlist; fixed starting on favorite playlist on faorites collection [@monkofthefunk](https://github.com/monkofthefunk)
-- case where 3 games in a menu with 4 each side of selected would dysync from selected relodables [@monkofthefunk](https://github.com/monkofthefunk)
-- global favorites adding and removing and how it affects current collection's favorites list [@monkofthefunk](https://github.com/monkofthefunk)
-- using mp3 in video element [@monkofthefunk](https://github.com/monkofthefunk)
-- collection animation crash due to memleak overfix [@monkofthefunk](https://github.com/monkofthefunk)
-- clearing runtime playlist cycle cache upon collection change [@monkofthefunk](https://github.com/monkofthefunk)
-- resuming on menu with less items then size of menu [@monkofthefunk](https://github.com/monkofthefunk)
-- global menu item removal menu update [@monkofthefunk](https://github.com/monkofthefunk)
-- settings collection asset refresh [@monkofthefunk](https://github.com/monkofthefunk)
-- manual sort after refactor [@monkofthefunk](https://github.com/monkofthefunk)
-- setting jump blip when within same collection; while not breaking menu reload upon new collection [@monkofthefunk](https://github.com/monkofthefunk)
-- toggling close the info upon going to settings; fixed toggling back to last from settings in different collection [@monkofthefunk](https://github.com/monkofthefunk)
-- random start playlist to exclude favorites and lastplayed [@monkofthefunk](https://github.com/monkofthefunk)
-- mouse handling and fullscreen on MacOS [@aidenjbass](https://github.com/aidenjbass)
-- unloadSDL functionality fixed, for raspberry pi devices [@bluestand2006] (https://github.com/bluestang2006)
-- assert window input focus after SDL is initialized [@inigomontoya] (https://github.com/inigomontoya)
- 
-## [10.34.2] - 2023-06-29
-
-### Added
-- start.bat/sh exit.bat/sh launch on start/exit of retrofe [@monkofthefunk](https://github.com/monkofthefunk)
-- animated marquee to linux [@monkofthefunk](https://github.com/monkofthefunk)
-- random video on start for screensaver [@monkofthefunk](https://github.com/monkofthefunk)
-- prevCycleCollection button [@monkofthefunk](https://github.com/monkofthefunk)
-- collection setting specific "ignoreDefaultLayout=false" for collection menu support to use current collection layout and not load default if the selected collection doesn't have one [@monkofthefunk](https://github.com/monkofthefunk)
-- textFallback to menu to turn off if no image/video found [@monkofthefunk](https://github.com/monkofthefunk)
-- to layout animationDoneRemove remove video, to free up a video slot after a one time video is done [@monkofthefunk](https://github.com/monkofthefunk)
-- disableVideoRestart to turn off a layout's "restart" on video selected [@monkofthefunk](https://github.com/monkofthefunk)
-- screensaver setting that will quit upon mouse move or button down [@monkofthefunk](https://github.com/monkofthefunk)
-
-### Changed
-- update version *.2 [@monkofthefunk](https://github.com/monkofthefunk)
-- changed pixel format from I420 to NV12 [@inigomontoya](https://github.com/inigomontoya)
-- make quit combo and collection cycle faster but cycle button isn't as sensitive [@monkofthefunk](https://github.com/monkofthefunk)
-- move playlist cycle and back button out of idle check [@monkofthefunk](https://github.com/monkofthefunk)
-- made collection cycle button a bit more responsive [@monkofthefunk](https://github.com/monkofthefunk)
-- changes to facilitate compiling 64-bit instead of puny 32-bit [@inigomontoya](https://github.com/inigomontoya)
-- big optimization pass, refactored functions for speed/clarity [@inigomontoya](https://github.com/inigomontoya)
-- if LEDBlinkyDirectory is not set or absent, LEDBlinky is disabled [@inigomontoya](https://github.com/inigomontoya)
-- built SDL2 and SDL2_image DLLs from scratch [@inigomontoya](https://github.com/inigomontoya)
-
-### Fixed
-- bug with marquee and launching lastplayed would play video audio during game [@monkofthefunk](https://github.com/monkofthefunk)
-- collection setting autoPlaylist to go to upon nav [@monkofthefunk](https://github.com/monkofthefunk)
-- to use the default layout.xml and the layout-#.xml if not found in collection layouts [@monkofthefunk](https://github.com/monkofthefunk)
-- crash on settings reboot [@monkofthefunk](https://github.com/monkofthefunk)
-- removal of favorite in favorite playlist, update menu [@monkofthefunk](https://github.com/monkofthefunk)
-- back button not updating collection cycle postion [@monkofthefunk](https://github.com/monkofthefunk)
-- not showing splash when screensaver enabled [@monkofthefunk](https://github.com/monkofthefunk)
-- collection cycle button and lastKeyPressed logic [@monkofthefunk](https://github.com/monkofthefunk)
-- multi monitor start up crash [@monkofthefunk](https://github.com/monkofthefunk)
-- select sound making background play sound while game launched [@monkofthefunk](https://github.com/monkofthefunk)
-- size_t warnings [@monkofthefunk](https://github.com/monkofthefunk)
-- size_t exception [@monkofthefunk](https://github.com/monkofthefunk)
-- don't add videos to monitor=2+ if display doesn't exist [@monkofthefunk](https://github.com/monkofthefunk)
-- layer count tide to numScreens setting, also allow single screen to allow second monitor show desktop [@monkofthefunk](https://github.com/monkofthefunk)
-- updating layout defined controls upon "back" menu/layout change [@monkofthefunk](https://github.com/monkofthefunk)
-- case where if Windows scaling was set to anything other than 100%, SDL would create an inappropriate size window and let windows scale it [@inigomontoya](https://github.com/inigomontoya)
-- memory leak in CollectionInfoBuilder [@monkofthefunk](https://github.com/monkofthefunk)
-- case in layouts where "center" in from or to fields would always be 0. [@inigomontoya](https://github.com/inigomontoya)
-- attract mode entering right collection and fast scroll to launch game [@monkofthefunk](https://github.com/monkofthefunk), [@inigomontoya](https://github.com/inigomontoya)
-- occasional entering of wrong game [@inigomontoya](https://github.com/inigomontoya)
-
-## [10.34.1] - 2023-05-21
-
-### Added
-
-- vsync; fix if vSync is yes, skip SDL_Delay fps limiter [@inigomontoya](https://github.com/inigomontoya)
-- HardwareVideoAccel flag to settongs.conf [@inigomontoya](https://github.com/inigomontoya)
-- avdec_h265 properties [@inigomontoya](https://github.com/inigomontoya)
-- "max-threads" property [@inigomontoya](https://github.com/inigomontoya)
-- missing gstvideoconvertscale.dll [@inigomontoya](https://github.com/inigomontoya)
-- wait for playbin's state to actually be GST_STATE_NULL [@inigomontoya](https://github.com/inigomontoya)
-- playlist display menu [@monkofthefunk](https://github.com/monkofthefunk)
-- MaxThreads property of avdech264 and avdech265 configurable in settings.conf [@inigomontoya](https://github.com/inigomontoya)
-- don't cycle playlist on particular lists if on "street fighter and capcom fighters" or "street fighter" [@monkofthefunk](https://github.com/monkofthefunk)
-- remeber selected rom between playlists within a collection [@monkofthefunk](https://github.com/monkofthefunk)
-- to exit when displaying splash [@BP](), [@monkofthefunk](https://github.com/monkofthefunk)
-- to filter logs via setting "log=" see CoinOPS-Official/RetroFE/pull/9 [@monkofthefunk](https://github.com/monkofthefunk)
-- to only perform layout action if setting "action=" set and "setting=" in layout match see pull/9 [@monkofthefunk](https://github.com/monkofthefunk)
-- support for multiple controls1-9.conf for launcher to set controls upon launch [@monkofthefunk](https://github.com/monkofthefunk)
-- collection's settings.conf to override global settings.conf firstPlaylist, attractModeCyclePlaylist, cyclePlaylist, attractModeSkipPlaylist [@monkofthefunk](https://github.com/monkofthefunk)
-- disabled favtoggle while in favs [@BP]()
-- globalFavLast=yes to save favorites and lastplayed to "Favorites" collection that all collections can access or not, using cyclePlaylist in collection [@monkofthefunk](https://github.com/monkofthefunk)
-- %X_RES% and %Y_RES% variables for horizontal and vertical in settings.conf for AndyBurn [@inigomontoya](https://github.com/inigomontoya)
-- %CMD% variable for executable field in launcher files, will expand to system's cmd.exe [@inigomontoya](https://github.com/inigomontoya)
-- ScaleQuality to settings.conf.  0=nearest 1=linear 2=anisotropic.  Defaults to 1.  https://wiki.libsdl.org/SDL2/SDL_HINT_RENDER_SCALE_QUALITY [@inigomontoya](https://github.com/inigomontoya)
-- playlistNextEnter/Exit and playlistPrevEnter/Exit layout events upon playlist navigation changes [@monkofthefunk](https://github.com/monkofthefunk)
-- Utils::getEnvVar [@monkofthefunk](https://github.com/monkofthefunk)
-- env X_RES_0,X_RES_1, X_RES_2, etc. for horizontal0=%X_RES% and vertical0=%Y_RES% in settings.conf [@monkofthefunk](https://github.com/monkofthefunk)
-- collection's settings to support for multiple settings1-9.conf for theme specific media folder alias' used by the theme [@monkofthefunk](https://github.com/monkofthefunk)
-- ability to specify SDL render driver to use, SDLRenderDriver in settings.conf.  Acceptable values are direct3d11, opengl [@inigomontoya](https://github.com/inigomontoya)
-- logging to report the SDL render driver being used [@inigomontoya](https://github.com/inigomontoya)
-- MuteVideo in settings.conf, yes will mute GStreamer audio [@inigomontoya](https://github.com/inigomontoya)
-- metadata sorting and setting sortType year, manufacturer, developer, genre, numberPlayers, numberButtons, ctrlType, joyWays, rating, score [@monkofthefunk](https://github.com/monkofthefunk)
-- a playlist based on a metadata field to sort by that field [@monkofthefunk](https://github.com/monkofthefunk)
-- menu jump for meta sorted playlists [@monkofthefunk](https://github.com/monkofthefunk)
-- to only perform layout action if on playlist="" might support coma seperated list [@monkofthefunk](https://github.com/monkofthefunk)
-- attractModeFast = yes to control via setting; defaults to no [@monkofthefunk](https://github.com/monkofthefunk)
-- support for action if playlist is within comma seperated playlist="pl1,pl2,p3" to make one action work for many playlists [@monkofthefunk](https://github.com/monkofthefunk)
-- attractModeSkipPlaylist support multiple comma seperated [@monkofthefunk](https://github.com/monkofthefunk)
-- reloadable image of type="position" from 1-27 position/1.png to display position in the games list [@monkofthefunk](https://github.com/monkofthefunk)
-- postMessage on start and quit to alert other programs about its current state [@inigomontoya](https://github.com/inigomontoya)
-- property <item selected="true" restart="true"> to restart video upon scroll [@monkofthefunk](https://github.com/monkofthefunk)
-- playCount sort; lastPlayed text shows "1 year(s) 1 month(s) 1 day(s) ago" [@monkofthefunk](https://github.com/monkofthefunk)
-- <reloadableImage/Video randomLimit="3"... will look for "filename - <1-3>.png" [@monkofthefunk](https://github.com/monkofthefunk)
-- controls.conf kiosk=F3 mode that locks navigation, playlist toggle, fav toggle; settings.conf kiosk=true to start on first playlist locked, above toggle to is optional to set [@monkofthefunk](https://github.com/monkofthefunk)
-- "controls - <text>.conf" to be applied based on theme <layout controls="<text>", useful for horizontal and vertical [@monkofthefunk](https://github.com/monkofthefunk)
-- reloadable type playCount and text lastPlayed that shows date; stores values in lastplayed; sorts last played list by last played [@monkofthefunk](https://github.com/monkofthefunk)
-- highPriority setting to set process to above normal [@monkofthefunk](https://github.com/monkofthefunk)
-- setting to randomly choose a layout, for those who can't decide. randomLayout=layoutARCADES,layoutCASCADING,layoutSPIN [@monkofthefunk](https://github.com/monkofthefunk)
-- jbPause to pause attract mode [@monkofthefunk](https://github.com/monkofthefunk)
-- animated marquee during game [@monkofthefunk](https://github.com/monkofthefunk)
-- controllerComboExit uses "start" and "back" [@monkofthefunk](https://github.com/monkofthefunk)
-- adaptive="true" SDL blend mode for menus and images [@inigomontoya](https://github.com/inigomontoya), [@monkofthefunk](https://github.com/monkofthefunk)
-- unique window names "retrofe0" [@inigomontoya](https://github.com/inigomontoya)
-- cycleCollection = ThemeConsoles,ThemeArcades / cycleCollection = W that will cycle through collections with different layouts [@monkofthefunk](https://github.com/monkofthefunk)
-- enabled SDL logging to report backend being used, either direct3d or opengl [@inigomontoya](https://github.com/inigomontoya)
-- prevent fav toggle on special playlists "street fighter and capcom fighters" or "street fighter" [@monkofthefunk](https://github.com/monkofthefunk)
-
-### Changed
-- changed parsing behavior for settings.conf, will now accept "on" as well as "yes" and "true" [@inigomontoya](https://github.com/inigomontoya)
-- changed SDL screen config logic to iterate over number of screens preventing iterations beyond number of found displays [@inigomontoya](https://github.com/inigomontoya)
-- disabled name jump for lastplayed [@monkofthefunk](https://github.com/monkofthefunk)
-- revert multi firing fix, affects onMenuJump animations [@monkofthefunk](https://github.com/monkofthefunk)
-- remove acceleration from attract mode scroll [@monkofthefunk](https://github.com/monkofthefunk)
-- improved meta data import checks to increase startup speed [@monkofthefunk](https://github.com/monkofthefunk)
-- improved media player waiting intialization to use threads to increase startup speed [@inigomontoya](https://github.com/inigomontoya)
-- improve restart video fast scroll flicker [@monkofthefunk](https://github.com/monkofthefunk)
-- move lastplayed and playcount info into it's own playCount file [@monkofthefunk](https://github.com/monkofthefunk)
-- changed X_RES_# to H_RES_# and Y_RES_# to V_RES_# and horizontal0/verical0=envvar [@monkofthefunk](https://github.com/monkofthefunk)
-
-### Fixed
-- displaying of JPG images; added libjpeg-8.dll [@inigomontoya](https://github.com/inigomontoya)
-- refactor processNewBuffer function to reduce time spent inside mutexes [@inigomontoya](https://github.com/inigomontoya)
-- ensure VideoBus_ is initialized before handoff [@inigomontoya](https://github.com/inigomontoya)
-- reloadable video playlist type [@monkofthefunk](https://github.com/monkofthefunk)
-- fav item removal to  select next one [@monkofthefunk](https://github.com/monkofthefunk)
-- playlist menu after globalFavLast merge [@monkofthefunk](https://github.com/monkofthefunk)
-- remebering last favorite selected in playlist [@monkofthefunk](https://github.com/monkofthefunk)
-- removed playlistNextEnter from fav toggle; ensured other RETROFE_PLAYLIST_REQUEST didn't trigger playlistNext/PrevExit events [@monkofthefunk](https://github.com/monkofthefunk)
-- showing playlist menu upon item fav toggle and letter jump/random (don't trigger on playlist enter events) [@monkofthefunk](https://github.com/monkofthefunk)
-- some log errors to warnings [@monkofthefunk](https://github.com/monkofthefunk)
-- multi firing of onMenuIdle [@monkofthefunk](https://github.com/monkofthefunk)
-- jump item meta miss match with previous item [@monkofthefunk](https://github.com/monkofthefunk)
-- start and end position [@monkofthefunk](https://github.com/monkofthefunk)
-- reloadable media on playlist change [@monkofthefunk](https://github.com/monkofthefunk)
-- crashing due to sort; fixed restart video happens when becomming selected and not from; fixed last played text for current day [@monkofthefunk](https://github.com/monkofthefunk)
-- sort to be more supportive of sort types [@monkofthefunk](https://github.com/monkofthefunk)
-- playcount as an reloadableimage [@monkofthefunk](https://github.com/monkofthefunk)
-- reload playcount after launch [@monkofthefunk](https://github.com/monkofthefunk)
-- don't trigger video restart if scrolling fast [@monkofthefunk](https://github.com/monkofthefunk)
-- reload playcount after launch for images [@monkofthefunk](https://github.com/monkofthefunk)
-- playCount import [@monkofthefunk](https://github.com/monkofthefunk)
-- playlist menu flash after playing a lastplayed game [@monkofthefunk](https://github.com/monkofthefunk)
-- kiosk image toggle [@monkofthefunk](https://github.com/monkofthefunk)
-- random layout to load layout-1... [@monkofthefunk](https://github.com/monkofthefunk)
-- sound playing in background during game from animated marquee changes, and retrofe waiting on marquee video to end before starting [@monkofthefunk](https://github.com/monkofthefunk)
-- adaptive feature affect on marquee menu videos (inigonmontoya, monkofthefunk)
-- pausing alpha=0 videos without black flicker during fast scroll [@monkofthefunk](https://github.com/monkofthefunk)
-- fade in video due to stoping video update [@monkofthefunk](https://github.com/monkofthefunk)
-- second screen menu update upon last played game launch and order reshuffle [@monkofthefunk](https://github.com/monkofthefunk)
-- high GPU due to marquee rendering thread on game launch [@monkofthefunk](https://github.com/monkofthefunk)
+# Changelog
+All notable changes to this project will be documented in this file.
+ 
+The format is based on [Keep a Changelog](http://keepachangelog.com/)
+This project uses [Calendar Versioning](http://calver.org/) with [Semantic Versioning](http://semver.org/) for minor fixes and features
+in the format YYMM.X
+
+## Contributors
+[@monkofthefunk](https://github.com/monkofthefunk)
+[@inigomontoya](https://github.com/inigomontoya)
+[@aidenjbass](https://github.com/aidenjbass)
+[@arghs15](https://github.com/arghs15)
+[@bluestang2006](https://github.com/bluestang2006)
+
+## [YYMM.X] - YYYY-MM-DD
+### Added
+### Changed
+### Fixed
+
+## [2504.3] - 2025-05-10
+### Added
+- Ambient Mode, allowing screensaver-type imagery to be displayed on main and marquee monitors [@andre](https://github.com/andre))
+
+
+## [2504.2] - 2025-05-05
+### Changed
+- Delete the Configuration RetroFE tool, it isn't used at all, never made it past production and will only ever work on Windows. A better solution in the form of Qt in C++ is coming shortly [@aidenjbass](https://github.com/aidenjbass)
+
+## [2504.1] - 2025-04-14
+### Added
+- RetroFE version appended with branch name if not on master [@aidenjbass](https://github.com/aidenjbass)
+
+## [2504.0] - 2025-04-13
+
+### Added
+- Window to display if splash.xml is invalid [@aidenjbass](https://github.com/aidenjbass)
+- Subtractive logging values, ie ALL,-INFO is all logging but INFO [@aidenjbass](https://github.com/aidenjbass)
+- Playlist menu scroll and select using up/down for Hor and left/right for Vert [@monkofthefunk](https://github.com/monkofthefunk)
+- `CMake/Versioning.cmake` as a simplified one-stop OS agnostic file for updating versions [@aidenjbass](https://github.com/aidenjbass)
+- GitHub Action have been created for continuous integration and release builds for desktop platforms [@aidenjbass](https://github.com/aidenjbass)
+
+### Changed
+- RetroFE now follows calendar versioning followed by a patch number in the format YYMM.X [@aidenjbass](https://github.com/aidenjbass)
+- The first two digits are the year, and the second two are the month. 2504 codifies a release from April 2025. [@aidenjbass](https://github.com/aidenjbass)
+- Major YYMM versions are denoted by major features released in a new month [@aidenjbass](https://github.com/aidenjbass)
+- Hotfix, minor bugfix and feature releases will have the addition of a suffix "X". [@aidenjbass](https://github.com/aidenjbass)
+- Additionally for internal development builds, an appended git hash allows us to keep track of specific binary versions [@aidenjbass](https://github.com/aidenjbass)
+- README.md has undergone a significant rewrite with cohesive and updated build instructions for Windows, Linux and macOS [@aidenjbass](https://github.com/aidenjbass)
+
+### Fixed
+- Made the Xcode project portable [@aidenjbass](https://github.com/aidenjbass)
+- CMake can now statically build macOS builds again [@aidenjbass](https://github.com/aidenjbass)
+
+## [2503.0] - 2025-03-09
+### This version details the technical overhaul that [Gstexperimentappsink](https://github.com/CoinOPS-Official/RetroFE/pull/221) made undertaken by [@inigomontoya](https://github.com/inigomontoya)
+### Added
+- Initial implementation of attract mode launch (`attraceModeLaunch`). Includes settings for `attractModeLaunchTime` and timeout interruption by key/button press.
+- Function to terminate a process and all child processes for attract mode.
+- `timeSpent` reloadable text tag to track time spent playing a particular item.
+- `reloadableHiscores` component for high score tables with attributes like `maxRows` and `excludedColumns`.
+- `quickList` and `quickList2` features.
+- `perspective` layout tag.
+- Support for `randomPlaylist` and updates to `randomStart`.
+- Smart pointers for GStreamer to avoid manual cleanup.
+
+### Changed
+- Refined caching mechanism for images and animations, introducing per-monitor caching.
+- Reverted multiple changes including:
+  - "fix new fineMatchingFile"
+  - "added scalemode attribute to image tags"
+  - "use ImageBuilder for all images"
+  - "sort LayerComponents_ by layer"
+  - "small AnimationEvents optimization"
+  - "Allow % for layout positioning."
+  - "ViewInfo optimization"
+- Adjustments to `TNQueue` and `GStreamerVideo` for improved performance and stability.
+- Linux-specific fixes for plugins, volume behavior, and launcher initialization.
+- Refactored `scroll()` to ensure correct allocation and deallocation of components.
+- Improved logging for the Launcher class and GStreamer.
+- Optimized `reloadableScrollingText` and `reloadableHiscores` rendering.
+- Simplified image class and animation handling.
+
+### Fixed
+- Issue with video stuttering when restarting.
+- Compilation issues on Windows and Linux.
+- Incorrect `textFallback` behavior.
+- Bugs in `ScrollingList` and its optimizations.
+- Reloadable text format attribute (`textFormat`) handling.
+- Issues with `randomStart` and playlist behavior.
+- Crash issues when shutting down `videopool` on exit.
+- Texture reuse and clearing mechanism for videos.
+- Undefined behavior when performing `back()` on an empty string.
+
+### Removed
+- `D3D11Memory` from hardware video acceleration caps due to instability on some systems.
+- Extraneous alpha checks.
+- Old scrolling text behavior when high scores are enabled.
+
+
+## [10.34.5] - 2024-02-18
+
+### Added
+- added default.conf for default game info [@monkofthefunk](https://github.com/monkofthefunk)
+- Append build number to RetroFE binary when building [@aidenjbass](https://github.com/aidenjbass)
+- A plethora of CLI options [@aidenjbass](https://github.com/aidenjbass)
+- -help to show all [@aidenjbass](https://github.com/aidenjbass)
+- -createcollection, generates a default collection structure with global/local [@aidenjbass](https://github.com/aidenjbass)
+- -rebuilddatabase, rebuilds the database without a full initialisation [@aidenjbass](https://github.com/aidenjbass)
+- -showusage, print a list of all settings [@aidenjbass](https://github.com/aidenjbass)
+- -showconfig, print a list of current settings and properties [@aidenjbass](https://github.com/aidenjbass)
+- -createconfig, generate a default settings.conf and associated readme [@aidenjbass](https://github.com/aidenjbass)
+- -dump, dump current settings and properties to a file [@aidenjbass](https://github.com/aidenjbass)
+- Pass all global settings via CLI in [-key] [value] format [@aidenjbass](https://github.com/aidenjbass)
+- layoutFromAnotherCollection key, search in layouts/\<layout>/collections/\<collectionName>/layout/ [@aidenjbass](https://github.com/aidenjbass)
+- File existence checks for settings.conf etc, could result in seg faults under certain conditions [@aidenjbass](https://github.com/aidenjbass)
+- If init fails GUI textbox will show instead of just logging to console [@aidenjbass](https://github.com/aidenjbass)
+
+### Changed
+- Moved all global settings to GlobalOpts data class [@aidenjbass](https://github.com/aidenjbass)
+- Existence checks for start and exit scripts [@aidenjbass](https://github.com/aidenjbass)
+- Placed jbKey's behind a jukebox key to not bother mapping [@aidenjbass](https://github.com/aidenjbass)
+- Rebuilt the layout getter in pageBuilder [@aidenjbass](https://github.com/aidenjbass)
+
+## [10.34.4] - 2024-02-03 - The Forgotten Universe Atarashii Release
+
+### Added
+- local launchers that are restricted to their own collections [@inigomontoya](https://github.com/inigomontoya)
+- thread pool to speed up page updates and scrolling (Windows only) [@inigomontoya](https://github.com/inigomontoya)
+- csv list to lastPlayedSkipCollection [@aidenjbass](https://github.com/aidenjbass)
+
+### Changed
+- assert window focus after SDL initialization [@inigomontoya](https://github.com/inigomontoya)
+
+### Fixed
+- refined behavior of video restart/pause logic [@inigomontoya](https://github.com/inigomontoya)
+- general optimization pass [@inigomontoya](https://github.com/inigomontoya)
+- layouts will no longer try and load images/videos/menus on monitors that don't exist [@inigomontoya](https://github.com/inigomontoya)
+- ensured when splash video ends, frontend will be entered [@inigomontoya](https://github.com/inigomontoya)
+- fixed letterUp/letterDown to do what they say [@inigomontoya](https://github.com/inigomontoya)
+- fixed sizable memory leak [@inigomontoya](https://github.com/inigomontoya)
+
+## [10.34.3] - 2023-08-27
+
+### Added
+- collection setting "layout" that overides global setting, so different themes can be loaded under one collection menu [@monkofthefunk](https://github.com/monkofthefunk)
+- toggelGameInfo, toggleCollectionInfo, toggleBuildInfo controls with onGameInfoEnter/Exit etc. events [@monkofthefunk](https://github.com/monkofthefunk)
+- setting infoExitOnScroll to call on*InfoExit if open when scrolling [@monkofthefunk](https://github.com/monkofthefunk)
+- reload of menu and reloadables after game exit to change any art affected by settings or meta change [@monkofthefunk](https://github.com/monkofthefunk)
+- randomStart to start on random game [@monkofthefunk](https://github.com/monkofthefunk)
+- animateDuringGame to turn off animated marquee animation during game launch [@monkofthefunk](https://github.com/monkofthefunk)
+- settings control toggle and settingsCollectionPlaylist to determine what collection/playlist it's in [@monkofthefunk](https://github.com/monkofthefunk)
+- random playlist to randomStart [@monkofthefunk](https://github.com/monkofthefunk)
+- random highlight on first playlist scroll if randomStart [@monkofthefunk](https://github.com/monkofthefunk)
+- ability to have ..: blank playlist to allow for multiple playlists in global setting toggle, uses autoPlaylist and cyclePlaylist in setting collection [@monkofthefunk](https://github.com/monkofthefunk)
+- implemented file cache [@inigomontoya](https://github.com/inigomontoya)
+- configurable quitCombo in controls.conf, example quitCombo = joyButton6,joyButton7 [@inigomontoya](https://github.com/inigomontoya)
+- ability for collections to have their own launcher within the folder; also a menu collection can have a setting "menuFromCollectionLaunchers=true" to build menu based off of collections with launcher.conf [@monkofthefunk](https://github.com/monkofthefunk)
+- access to selected collection's art via mode="system" on relodables [@monkofthefunk](https://github.com/monkofthefunk)
+- ability to build Universal2 binaries on MacOS via xcodeproj [@aidenjbass](https://github.com/aidenjbass)
+- added %COLLECTION_PATH% to launchers, resolves to full path to collection [@inigomonoya] (https://github.com/inigomontoya)
+- controllerComboSettings, controller/keyboard combo that toggles settings [@inigomonoya] (https://github.com/inigomontoya)
+- HardwareVideoAccel support on macOS (video toolbox) [@aidenjbass](https://github.com/aidenjbass)
+
+### Changed
+- changed video pause/restart behavior, also videos will now pause by default if out of view, disablePauseOnScroll=true in settings.conf for global override. [@inigomontoya](https://github.com/inigomontoya)
+- reworked and streamlined gstreamer implementation [@inigomontoya](https://github.com/inigomontoya)
+- changed ignoreDefaultLayout to defaultToCurrentLayout for collection setting that prevents default to root layout if a collection one not found also fixes reloading the page if still on same layout [@monkofthefunk](https://github.com/monkofthefunk)
+- update cmake version and add some speed flags to linux build [@monkofthefunk](https://github.com/monkofthefunk)
+- log macros and reworking to make completely benign [@inigomontoya](https://github.com/inigomontoya)
+- removed Video.cpp and Video.h, all videos use VideoBuilder [@inigomontoya](https://github.com/inigomontoya)
+- early initialization of gstreamer on launch instead of when first video plays [@inigomontoya](https://github.com/inigomontoya)
+- removed dependency on dirent.h [@inigomontoya](https://github.com/inigomontoya)
+- reworked xml metadata import function, should be quicker [@inigomontoya](https://github.com/inigomontoya)
+- changed mouse warp to resolution extremes in favour of relativemousemode [@aidenjbass](https://github.com/aidenjbass)
+- removed mouseX and mouseY from config [@aidenjbass](https://github.com/aidenjbass)
+
+
+### Fixed
+- playlist order if menuSort=false for sub items [@arghs15](https://github.com/arghs15)
+- randomSelect [@monkofthefunk](https://github.com/monkofthefunk)
+- second display using first aspect ratio when in different monitor postions; add default ""monitor"" to layout element; increased layouts to 5 [@monkofthefunk](https://github.com/monkofthefunk)
+- global settings no overidding collection playlistCycle/firstPlaylist in a collection's settings [@monkofthefunk](https://github.com/monkofthefunk)
+- playlist to retain order if menuSort=false; also improved startup speed when loading playlists [@monkofthefunk](https://github.com/monkofthefunk)
+- linux warnings [@inigomontoya](https://github.com/inigomontoya)
+- reallocating videos when going back a page [@monkofthefunk](https://github.com/monkofthefunk)
+- not going into collections when they don't exist [@monkofthefunk](https://github.com/monkofthefunk)
+- blip between playlists for reloadable videos [@monkofthefunk](https://github.com/monkofthefunk)
+- skip loading new reloadable (causing blip) if the asset path is the same [@monkofthefunk](https://github.com/monkofthefunk)
+- infoExitOnScroll [@monkofthefunk](https://github.com/monkofthefunk)
+- toggle off on attract mode [@monkofthefunk](https://github.com/monkofthefunk)
+- adding and removing from global playlist; fixed starting on favorite playlist on faorites collection [@monkofthefunk](https://github.com/monkofthefunk)
+- case where 3 games in a menu with 4 each side of selected would dysync from selected relodables [@monkofthefunk](https://github.com/monkofthefunk)
+- global favorites adding and removing and how it affects current collection's favorites list [@monkofthefunk](https://github.com/monkofthefunk)
+- using mp3 in video element [@monkofthefunk](https://github.com/monkofthefunk)
+- collection animation crash due to memleak overfix [@monkofthefunk](https://github.com/monkofthefunk)
+- clearing runtime playlist cycle cache upon collection change [@monkofthefunk](https://github.com/monkofthefunk)
+- resuming on menu with less items then size of menu [@monkofthefunk](https://github.com/monkofthefunk)
+- global menu item removal menu update [@monkofthefunk](https://github.com/monkofthefunk)
+- settings collection asset refresh [@monkofthefunk](https://github.com/monkofthefunk)
+- manual sort after refactor [@monkofthefunk](https://github.com/monkofthefunk)
+- setting jump blip when within same collection; while not breaking menu reload upon new collection [@monkofthefunk](https://github.com/monkofthefunk)
+- toggling close the info upon going to settings; fixed toggling back to last from settings in different collection [@monkofthefunk](https://github.com/monkofthefunk)
+- random start playlist to exclude favorites and lastplayed [@monkofthefunk](https://github.com/monkofthefunk)
+- mouse handling and fullscreen on MacOS [@aidenjbass](https://github.com/aidenjbass)
+- unloadSDL functionality fixed, for raspberry pi devices [@bluestand2006] (https://github.com/bluestang2006)
+- assert window input focus after SDL is initialized [@inigomontoya] (https://github.com/inigomontoya)
+ 
+## [10.34.2] - 2023-06-29
+
+### Added
+- start.bat/sh exit.bat/sh launch on start/exit of retrofe [@monkofthefunk](https://github.com/monkofthefunk)
+- animated marquee to linux [@monkofthefunk](https://github.com/monkofthefunk)
+- random video on start for screensaver [@monkofthefunk](https://github.com/monkofthefunk)
+- prevCycleCollection button [@monkofthefunk](https://github.com/monkofthefunk)
+- collection setting specific "ignoreDefaultLayout=false" for collection menu support to use current collection layout and not load default if the selected collection doesn't have one [@monkofthefunk](https://github.com/monkofthefunk)
+- textFallback to menu to turn off if no image/video found [@monkofthefunk](https://github.com/monkofthefunk)
+- to layout animationDoneRemove remove video, to free up a video slot after a one time video is done [@monkofthefunk](https://github.com/monkofthefunk)
+- disableVideoRestart to turn off a layout's "restart" on video selected [@monkofthefunk](https://github.com/monkofthefunk)
+- screensaver setting that will quit upon mouse move or button down [@monkofthefunk](https://github.com/monkofthefunk)
+
+### Changed
+- update version *.2 [@monkofthefunk](https://github.com/monkofthefunk)
+- changed pixel format from I420 to NV12 [@inigomontoya](https://github.com/inigomontoya)
+- make quit combo and collection cycle faster but cycle button isn't as sensitive [@monkofthefunk](https://github.com/monkofthefunk)
+- move playlist cycle and back button out of idle check [@monkofthefunk](https://github.com/monkofthefunk)
+- made collection cycle button a bit more responsive [@monkofthefunk](https://github.com/monkofthefunk)
+- changes to facilitate compiling 64-bit instead of puny 32-bit [@inigomontoya](https://github.com/inigomontoya)
+- big optimization pass, refactored functions for speed/clarity [@inigomontoya](https://github.com/inigomontoya)
+- if LEDBlinkyDirectory is not set or absent, LEDBlinky is disabled [@inigomontoya](https://github.com/inigomontoya)
+- built SDL2 and SDL2_image DLLs from scratch [@inigomontoya](https://github.com/inigomontoya)
+
+### Fixed
+- bug with marquee and launching lastplayed would play video audio during game [@monkofthefunk](https://github.com/monkofthefunk)
+- collection setting autoPlaylist to go to upon nav [@monkofthefunk](https://github.com/monkofthefunk)
+- to use the default layout.xml and the layout-#.xml if not found in collection layouts [@monkofthefunk](https://github.com/monkofthefunk)
+- crash on settings reboot [@monkofthefunk](https://github.com/monkofthefunk)
+- removal of favorite in favorite playlist, update menu [@monkofthefunk](https://github.com/monkofthefunk)
+- back button not updating collection cycle postion [@monkofthefunk](https://github.com/monkofthefunk)
+- not showing splash when screensaver enabled [@monkofthefunk](https://github.com/monkofthefunk)
+- collection cycle button and lastKeyPressed logic [@monkofthefunk](https://github.com/monkofthefunk)
+- multi monitor start up crash [@monkofthefunk](https://github.com/monkofthefunk)
+- select sound making background play sound while game launched [@monkofthefunk](https://github.com/monkofthefunk)
+- size_t warnings [@monkofthefunk](https://github.com/monkofthefunk)
+- size_t exception [@monkofthefunk](https://github.com/monkofthefunk)
+- don't add videos to monitor=2+ if display doesn't exist [@monkofthefunk](https://github.com/monkofthefunk)
+- layer count tide to numScreens setting, also allow single screen to allow second monitor show desktop [@monkofthefunk](https://github.com/monkofthefunk)
+- updating layout defined controls upon "back" menu/layout change [@monkofthefunk](https://github.com/monkofthefunk)
+- case where if Windows scaling was set to anything other than 100%, SDL would create an inappropriate size window and let windows scale it [@inigomontoya](https://github.com/inigomontoya)
+- memory leak in CollectionInfoBuilder [@monkofthefunk](https://github.com/monkofthefunk)
+- case in layouts where "center" in from or to fields would always be 0. [@inigomontoya](https://github.com/inigomontoya)
+- attract mode entering right collection and fast scroll to launch game [@monkofthefunk](https://github.com/monkofthefunk), [@inigomontoya](https://github.com/inigomontoya)
+- occasional entering of wrong game [@inigomontoya](https://github.com/inigomontoya)
+
+## [10.34.1] - 2023-05-21
+
+### Added
+
+- vsync; fix if vSync is yes, skip SDL_Delay fps limiter [@inigomontoya](https://github.com/inigomontoya)
+- HardwareVideoAccel flag to settongs.conf [@inigomontoya](https://github.com/inigomontoya)
+- avdec_h265 properties [@inigomontoya](https://github.com/inigomontoya)
+- "max-threads" property [@inigomontoya](https://github.com/inigomontoya)
+- missing gstvideoconvertscale.dll [@inigomontoya](https://github.com/inigomontoya)
+- wait for playbin's state to actually be GST_STATE_NULL [@inigomontoya](https://github.com/inigomontoya)
+- playlist display menu [@monkofthefunk](https://github.com/monkofthefunk)
+- MaxThreads property of avdech264 and avdech265 configurable in settings.conf [@inigomontoya](https://github.com/inigomontoya)
+- don't cycle playlist on particular lists if on "street fighter and capcom fighters" or "street fighter" [@monkofthefunk](https://github.com/monkofthefunk)
+- remeber selected rom between playlists within a collection [@monkofthefunk](https://github.com/monkofthefunk)
+- to exit when displaying splash [@BP](), [@monkofthefunk](https://github.com/monkofthefunk)
+- to filter logs via setting "log=" see CoinOPS-Official/RetroFE/pull/9 [@monkofthefunk](https://github.com/monkofthefunk)
+- to only perform layout action if setting "action=" set and "setting=" in layout match see pull/9 [@monkofthefunk](https://github.com/monkofthefunk)
+- support for multiple controls1-9.conf for launcher to set controls upon launch [@monkofthefunk](https://github.com/monkofthefunk)
+- collection's settings.conf to override global settings.conf firstPlaylist, attractModeCyclePlaylist, cyclePlaylist, attractModeSkipPlaylist [@monkofthefunk](https://github.com/monkofthefunk)
+- disabled favtoggle while in favs [@BP]()
+- globalFavLast=yes to save favorites and lastplayed to "Favorites" collection that all collections can access or not, using cyclePlaylist in collection [@monkofthefunk](https://github.com/monkofthefunk)
+- %X_RES% and %Y_RES% variables for horizontal and vertical in settings.conf for AndyBurn [@inigomontoya](https://github.com/inigomontoya)
+- %CMD% variable for executable field in launcher files, will expand to system's cmd.exe [@inigomontoya](https://github.com/inigomontoya)
+- ScaleQuality to settings.conf.  0=nearest 1=linear 2=anisotropic.  Defaults to 1.  https://wiki.libsdl.org/SDL2/SDL_HINT_RENDER_SCALE_QUALITY [@inigomontoya](https://github.com/inigomontoya)
+- playlistNextEnter/Exit and playlistPrevEnter/Exit layout events upon playlist navigation changes [@monkofthefunk](https://github.com/monkofthefunk)
+- Utils::getEnvVar [@monkofthefunk](https://github.com/monkofthefunk)
+- env X_RES_0,X_RES_1, X_RES_2, etc. for horizontal0=%X_RES% and vertical0=%Y_RES% in settings.conf [@monkofthefunk](https://github.com/monkofthefunk)
+- collection's settings to support for multiple settings1-9.conf for theme specific media folder alias' used by the theme [@monkofthefunk](https://github.com/monkofthefunk)
+- ability to specify SDL render driver to use, SDLRenderDriver in settings.conf.  Acceptable values are direct3d11, opengl [@inigomontoya](https://github.com/inigomontoya)
+- logging to report the SDL render driver being used [@inigomontoya](https://github.com/inigomontoya)
+- MuteVideo in settings.conf, yes will mute GStreamer audio [@inigomontoya](https://github.com/inigomontoya)
+- metadata sorting and setting sortType year, manufacturer, developer, genre, numberPlayers, numberButtons, ctrlType, joyWays, rating, score [@monkofthefunk](https://github.com/monkofthefunk)
+- a playlist based on a metadata field to sort by that field [@monkofthefunk](https://github.com/monkofthefunk)
+- menu jump for meta sorted playlists [@monkofthefunk](https://github.com/monkofthefunk)
+- to only perform layout action if on playlist="" might support coma seperated list [@monkofthefunk](https://github.com/monkofthefunk)
+- attractModeFast = yes to control via setting; defaults to no [@monkofthefunk](https://github.com/monkofthefunk)
+- support for action if playlist is within comma seperated playlist="pl1,pl2,p3" to make one action work for many playlists [@monkofthefunk](https://github.com/monkofthefunk)
+- attractModeSkipPlaylist support multiple comma seperated [@monkofthefunk](https://github.com/monkofthefunk)
+- reloadable image of type="position" from 1-27 position/1.png to display position in the games list [@monkofthefunk](https://github.com/monkofthefunk)
+- postMessage on start and quit to alert other programs about its current state [@inigomontoya](https://github.com/inigomontoya)
+- property <item selected="true" restart="true"> to restart video upon scroll [@monkofthefunk](https://github.com/monkofthefunk)
+- playCount sort; lastPlayed text shows "1 year(s) 1 month(s) 1 day(s) ago" [@monkofthefunk](https://github.com/monkofthefunk)
+- <reloadableImage/Video randomLimit="3"... will look for "filename - <1-3>.png" [@monkofthefunk](https://github.com/monkofthefunk)
+- controls.conf kiosk=F3 mode that locks navigation, playlist toggle, fav toggle; settings.conf kiosk=true to start on first playlist locked, above toggle to is optional to set [@monkofthefunk](https://github.com/monkofthefunk)
+- "controls - <text>.conf" to be applied based on theme <layout controls="<text>", useful for horizontal and vertical [@monkofthefunk](https://github.com/monkofthefunk)
+- reloadable type playCount and text lastPlayed that shows date; stores values in lastplayed; sorts last played list by last played [@monkofthefunk](https://github.com/monkofthefunk)
+- highPriority setting to set process to above normal [@monkofthefunk](https://github.com/monkofthefunk)
+- setting to randomly choose a layout, for those who can't decide. randomLayout=layoutARCADES,layoutCASCADING,layoutSPIN [@monkofthefunk](https://github.com/monkofthefunk)
+- jbPause to pause attract mode [@monkofthefunk](https://github.com/monkofthefunk)
+- animated marquee during game [@monkofthefunk](https://github.com/monkofthefunk)
+- controllerComboExit uses "start" and "back" [@monkofthefunk](https://github.com/monkofthefunk)
+- adaptive="true" SDL blend mode for menus and images [@inigomontoya](https://github.com/inigomontoya), [@monkofthefunk](https://github.com/monkofthefunk)
+- unique window names "retrofe0" [@inigomontoya](https://github.com/inigomontoya)
+- cycleCollection = ThemeConsoles,ThemeArcades / cycleCollection = W that will cycle through collections with different layouts [@monkofthefunk](https://github.com/monkofthefunk)
+- enabled SDL logging to report backend being used, either direct3d or opengl [@inigomontoya](https://github.com/inigomontoya)
+- prevent fav toggle on special playlists "street fighter and capcom fighters" or "street fighter" [@monkofthefunk](https://github.com/monkofthefunk)
+
+### Changed
+- changed parsing behavior for settings.conf, will now accept "on" as well as "yes" and "true" [@inigomontoya](https://github.com/inigomontoya)
+- changed SDL screen config logic to iterate over number of screens preventing iterations beyond number of found displays [@inigomontoya](https://github.com/inigomontoya)
+- disabled name jump for lastplayed [@monkofthefunk](https://github.com/monkofthefunk)
+- revert multi firing fix, affects onMenuJump animations [@monkofthefunk](https://github.com/monkofthefunk)
+- remove acceleration from attract mode scroll [@monkofthefunk](https://github.com/monkofthefunk)
+- improved meta data import checks to increase startup speed [@monkofthefunk](https://github.com/monkofthefunk)
+- improved media player waiting intialization to use threads to increase startup speed [@inigomontoya](https://github.com/inigomontoya)
+- improve restart video fast scroll flicker [@monkofthefunk](https://github.com/monkofthefunk)
+- move lastplayed and playcount info into it's own playCount file [@monkofthefunk](https://github.com/monkofthefunk)
+- changed X_RES_# to H_RES_# and Y_RES_# to V_RES_# and horizontal0/verical0=envvar [@monkofthefunk](https://github.com/monkofthefunk)
+
+### Fixed
+- displaying of JPG images; added libjpeg-8.dll [@inigomontoya](https://github.com/inigomontoya)
+- refactor processNewBuffer function to reduce time spent inside mutexes [@inigomontoya](https://github.com/inigomontoya)
+- ensure VideoBus_ is initialized before handoff [@inigomontoya](https://github.com/inigomontoya)
+- reloadable video playlist type [@monkofthefunk](https://github.com/monkofthefunk)
+- fav item removal to  select next one [@monkofthefunk](https://github.com/monkofthefunk)
+- playlist menu after globalFavLast merge [@monkofthefunk](https://github.com/monkofthefunk)
+- remebering last favorite selected in playlist [@monkofthefunk](https://github.com/monkofthefunk)
+- removed playlistNextEnter from fav toggle; ensured other RETROFE_PLAYLIST_REQUEST didn't trigger playlistNext/PrevExit events [@monkofthefunk](https://github.com/monkofthefunk)
+- showing playlist menu upon item fav toggle and letter jump/random (don't trigger on playlist enter events) [@monkofthefunk](https://github.com/monkofthefunk)
+- some log errors to warnings [@monkofthefunk](https://github.com/monkofthefunk)
+- multi firing of onMenuIdle [@monkofthefunk](https://github.com/monkofthefunk)
+- jump item meta miss match with previous item [@monkofthefunk](https://github.com/monkofthefunk)
+- start and end position [@monkofthefunk](https://github.com/monkofthefunk)
+- reloadable media on playlist change [@monkofthefunk](https://github.com/monkofthefunk)
+- crashing due to sort; fixed restart video happens when becomming selected and not from; fixed last played text for current day [@monkofthefunk](https://github.com/monkofthefunk)
+- sort to be more supportive of sort types [@monkofthefunk](https://github.com/monkofthefunk)
+- playcount as an reloadableimage [@monkofthefunk](https://github.com/monkofthefunk)
+- reload playcount after launch [@monkofthefunk](https://github.com/monkofthefunk)
+- don't trigger video restart if scrolling fast [@monkofthefunk](https://github.com/monkofthefunk)
+- reload playcount after launch for images [@monkofthefunk](https://github.com/monkofthefunk)
+- playCount import [@monkofthefunk](https://github.com/monkofthefunk)
+- playlist menu flash after playing a lastplayed game [@monkofthefunk](https://github.com/monkofthefunk)
+- kiosk image toggle [@monkofthefunk](https://github.com/monkofthefunk)
+- random layout to load layout-1... [@monkofthefunk](https://github.com/monkofthefunk)
+- sound playing in background during game from animated marquee changes, and retrofe waiting on marquee video to end before starting [@monkofthefunk](https://github.com/monkofthefunk)
+- adaptive feature affect on marquee menu videos (inigonmontoya, monkofthefunk)
+- pausing alpha=0 videos without black flicker during fast scroll [@monkofthefunk](https://github.com/monkofthefunk)
+- fade in video due to stoping video update [@monkofthefunk](https://github.com/monkofthefunk)
+- second screen menu update upon last played game launch and order reshuffle [@monkofthefunk](https://github.com/monkofthefunk)
+- high GPU due to marquee rendering thread on game launch [@monkofthefunk](https://github.com/monkofthefunk)