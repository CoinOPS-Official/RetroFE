--- conflicted
+++ resolved
@@ -180,21 +180,6 @@
  brew install minizip libusb
  ```
 
-<<<<<<< HEAD
-### Install headers
-
-```bash
-brew install minizip libusb
-```
-
-### Download and compile the source code
-Download the source code
-
-	git clone https://github.com/CoinOPS-Official/RetroFE.git
-
-=======
-### Compile the source code
->>>>>>> 529a7195
 Open the Xcodeproj in `RetroFE/xcode` and build target or
 
 	cd RetroFE/
